--- conflicted
+++ resolved
@@ -299,12 +299,10 @@
   {option}`services.gitlab-runner.services.<name>.authenticationTokenConfigFile` instead of the former
   {option}`services.gitlab-runner.services.<name>.registrationConfigFile` option.
 
-<<<<<<< HEAD
 - `iproute2` now has libbpf support.
-=======
+
 - `nix.channel.enable = false` no longer implies `nix.settings.nix-path = []`.
   Since Nix 2.13, a `nix-path` set in `nix.conf` cannot be overriden by the `NIX_PATH` configuration variable.
->>>>>>> b73c2221
 
 ## Detailed migration information {#sec-release-24.11-migration}
 
