--- conflicted
+++ resolved
@@ -46,15 +46,9 @@
 
 - The default dbus implementation has transitioned to dbus-broker from the classic dbus daemon for better performance and reliability. Users can revert to the classic dbus daemon by setting `services.dbus.implementation = "dbus";`. For detailed deviations, refer to [dbus-broker's deviations page](https://github.com/bus1/dbus-broker/wiki/Deviations).
 
-<<<<<<< HEAD
 - GNOME has been updated to v46. Refer to the [release notes](https://release.gnome.org/46/) for more details. Notably this release brings experimental VRR support, default GTK renderer changes and WebDAV support in Online Accounts. This release we have also stopped including the legacy and unsupported Adwaita-Dark theme by default.
 
-- A new option `virtualisation.containers.cdi` was added. It contains `static` and `dynamic` attributes (corresponding to `/etc/cdi` and `/run/cdi` respectively) to configure the Container Device Interface (CDI).
-
-- `virtualisation.docker.enableNvidia` and `virtualisation.podman.enableNvidia` options are deprecated. `virtualisation.containers.cdi.dynamic.nvidia.enable` should be used instead. This option will expose GPUs on containers with the `--device` CLI option. This is supported by Docker 25, Podman 3.2.0 and Singularity 4. Any container runtime that supports the CDI specification will take advantage of this feature.
-=======
 - `virtualisation.docker.enableNvidia` and `virtualisation.podman.enableNvidia` options are deprecated. `hardware.nvidia-container-toolkit.enable` should be used instead. This option will expose GPUs on containers with the `--device` CLI option. This is supported by Docker 25, Podman 3.2.0 and Singularity 4. Any container runtime that supports the CDI specification will take advantage of this feature.
->>>>>>> 40242541
 
 - `system.etc.overlay.enable` option was added. If enabled, `/etc` is
   mounted via an overlayfs instead of being created by a custom perl script.
