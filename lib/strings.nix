--- conflicted
+++ resolved
@@ -91,13 +91,6 @@
   /* Construct a library search path (such as RPATH) containing the
      libraries for a set of packages
 
-<<<<<<< HEAD
-  # Construct a library search path (such as RPATH) containing the
-  # libraries for a set of packages, e.g. "${pkg1}/lib:${pkg2}/lib:...".
-  makeLibraryPath = pkgs: makeSearchPath "lib"
-    # try to guess the right output of each pkg
-    (map (pkg: pkg.lib or (pkg.out or pkg)) pkgs);
-=======
      Example:
        makeLibraryPath [ "/usr" "/usr/local" ]
        => "/usr/lib:/usr/local/lib"
@@ -105,8 +98,9 @@
        makeLibraryPath [ pkgs.openssl pkgs.zlib ]
        => "/nix/store/9rz8gxhzf8sw4kf2j2f1grr49w8zx5vj-openssl-1.0.1r/lib:/nix/store/wwh7mhwh269sfjkm6k5665b5kgp7jrk2-zlib-1.2.8/lib"
   */
-  makeLibraryPath = makeSearchPath "lib";
->>>>>>> a26357ee
+  makeLibraryPath = pkgs: makeSearchPath "lib"
+    # try to guess the right output of each pkg
+    (map (pkg: pkg.lib or (pkg.out or pkg)) pkgs);
 
   /* Construct a binary search path (such as $PATH) containing the
      binaries for a set of packages.
