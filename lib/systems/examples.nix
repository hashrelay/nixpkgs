# These can be passed to nixpkgs as either the `localSystem` or
# `crossSystem`. They are put here for user convenience, but also used by cross
# tests and linux cross stdenv building, so handle with care!
{ lib }:
let
  platforms = import ./platforms.nix { inherit lib; };

  riscv = bits: {
    config = "riscv${bits}-unknown-linux-gnu";
    platform = platforms.riscv-multiplatform bits;
  };
in

rec {
  #
  # Linux
  #
  powernv = {
    config = "powerpc64le-unknown-linux-gnu";
    platform = platforms.powernv;
  };
  musl-power = {
    config = "powerpc64le-unknown-linux-musl";
    platform = platforms.powernv;
  };

  sheevaplug = rec {
    config = "armv5tel-unknown-linux-gnueabi";
    platform = platforms.sheevaplug;
  };

  raspberryPi = rec {
    config = "armv6l-unknown-linux-gnueabihf";
    platform = platforms.raspberrypi;
  };

  armv7l-hf-multiplatform = rec {
    config = "armv7l-unknown-linux-gnueabihf";
    platform = platforms.armv7l-hf-multiplatform;
  };

  aarch64-multiplatform = rec {
    config = "aarch64-unknown-linux-gnu";
    platform = platforms.aarch64-multiplatform;
  };

  armv7a-android-prebuilt = rec {
    config = "armv7a-unknown-linux-androideabi";
    sdkVer = "24";
    ndkVer = "18b";
    platform = platforms.armv7a-android;
    useAndroidPrebuilt = true;
  };

  aarch64-android-prebuilt = rec {
    config = "aarch64-unknown-linux-android";
    sdkVer = "24";
    ndkVer = "18b";
    platform = platforms.aarch64-multiplatform;
    useAndroidPrebuilt = true;
  };

  scaleway-c1 = armv7l-hf-multiplatform // rec {
    platform = platforms.scaleway-c1;
    inherit (platform.gcc) fpu;
  };

  pogoplug4 = rec {
    config = "armv5tel-unknown-linux-gnueabi";
    platform = platforms.pogoplug4;
  };

  ben-nanonote = rec {
    config = "mipsel-unknown-linux-uclibc";
    platform = platforms.ben_nanonote;
  };

  fuloongminipc = rec {
    config = "mipsel-unknown-linux-gnu";
    platform = platforms.fuloong2f_n32;
  };

  muslpi = raspberryPi // {
    config = "armv6l-unknown-linux-musleabihf";
  };

  aarch64-multiplatform-musl = aarch64-multiplatform // {
    config = "aarch64-unknown-linux-musl";
  };

  gnu64 = { config = "x86_64-unknown-linux-gnu"; };
  gnu32  = { config = "i686-unknown-linux-gnu"; };

  musl64 = { config = "x86_64-unknown-linux-musl"; };
  musl32  = { config = "i686-unknown-linux-musl"; };

  riscv64 = riscv "64";
  riscv32 = riscv "32";

  riscv64-embedded = {
    config = "riscv64-none-elf";
    libc = "newlib";
    platform = platforms.riscv-multiplatform "64";
  };

  riscv32-embedded = {
    config = "riscv32-none-elf";
    libc = "newlib";
    platform = platforms.riscv-multiplatform "32";
  };

  msp430 = {
    config = "msp430-elf";
    libc = "newlib";
  };

  avr = {
    config = "avr";
  };

  arm-embedded = {
    config = "arm-none-eabi";
    libc = "newlib";
  };
  armhf-embedded = {
    config = "arm-none-eabihf";
    libc = "newlib";
  };

  aarch64-embedded = {
    config = "aarch64-none-elf";
    libc = "newlib";
  };

  aarch64be-embedded = {
    config = "aarch64_be-none-elf";
    libc = "newlib";
  };

  ppc-embedded = {
    config = "powerpc-none-eabi";
    libc = "newlib";
  };

  ppcle-embedded = {
    config = "powerpcle-none-eabi";
    libc = "newlib";
  };
<<<<<<< HEAD

  alpha-embedded = {
    config = "alpha-elf";
    libc = "newlib";
  };
=======
>>>>>>> 74b42e28

  i686-embedded = {
    config = "i686-elf";
    libc = "newlib";
  };

  x86_64-embedded = {
    config = "x86_64-elf";
    libc = "newlib";
  };

  #
  # Darwin
  #

  iphone64 = {
    config = "aarch64-apple-ios";
    # config = "aarch64-apple-darwin14";
    sdkVer = "10.2";
    xcodeVer = "8.2";
    xcodePlatform = "iPhoneOS";
    useiOSPrebuilt = true;
    platform = {};
  };

  iphone32 = {
    config = "armv7a-apple-ios";
    # config = "arm-apple-darwin10";
    sdkVer = "10.2";
    xcodeVer = "8.2";
    xcodePlatform = "iPhoneOS";
    useiOSPrebuilt = true;
    platform = {};
  };

  iphone64-simulator = {
    config = "x86_64-apple-ios";
    # config = "x86_64-apple-darwin14";
    sdkVer = "10.2";
    xcodeVer = "8.2";
    xcodePlatform = "iPhoneSimulator";
    useiOSPrebuilt = true;
    platform = {};
  };

  iphone32-simulator = {
    config = "i686-apple-ios";
    # config = "i386-apple-darwin11";
    sdkVer = "10.2";
    xcodeVer = "8.2";
    xcodePlatform = "iPhoneSimulator";
    useiOSPrebuilt = true;
    platform = {};
  };

  #
  # Windows
  #

  # 32 bit mingw-w64
  mingw32 = {
    config = "i686-pc-mingw32";
    libc = "msvcrt"; # This distinguishes the mingw (non posix) toolchain
    platform = {};
  };

  # 64 bit mingw-w64
  mingwW64 = {
    # That's the triplet they use in the mingw-w64 docs.
    config = "x86_64-pc-mingw32";
    libc = "msvcrt"; # This distinguishes the mingw (non posix) toolchain
    platform = {};
  };

<<<<<<< HEAD
  # Ghcjs
  ghcjs = {
    config = "js-unknown-ghcjs";
    platform = {};
  };
=======
  # BSDs

  amd64-netbsd = {
    config = "x86_64-unknown-netbsd";
    libc = "nblibc";
  };

  #
  # WASM
  #

  wasi32 = {
    config = "wasm32-unknown-wasi";
    useLLVM = true;
  };

>>>>>>> 74b42e28
}<|MERGE_RESOLUTION|>--- conflicted
+++ resolved
@@ -146,14 +146,6 @@
     config = "powerpcle-none-eabi";
     libc = "newlib";
   };
-<<<<<<< HEAD
-
-  alpha-embedded = {
-    config = "alpha-elf";
-    libc = "newlib";
-  };
-=======
->>>>>>> 74b42e28
 
   i686-embedded = {
     config = "i686-elf";
@@ -228,28 +220,25 @@
     platform = {};
   };
 
-<<<<<<< HEAD
+  # BSDs
+
+  amd64-netbsd = {
+    config = "x86_64-unknown-netbsd";
+    libc = "nblibc";
+  };
+
+  #
+  # WASM
+  #
+
+  wasi32 = {
+    config = "wasm32-unknown-wasi";
+    useLLVM = true;
+  };
+
   # Ghcjs
   ghcjs = {
     config = "js-unknown-ghcjs";
     platform = {};
   };
-=======
-  # BSDs
-
-  amd64-netbsd = {
-    config = "x86_64-unknown-netbsd";
-    libc = "nblibc";
-  };
-
-  #
-  # WASM
-  #
-
-  wasi32 = {
-    config = "wasm32-unknown-wasi";
-    useLLVM = true;
-  };
-
->>>>>>> 74b42e28
 }