lib: self: super:

with self;

let
  # Removing recurseForDerivation prevents derivations of aliased attribute set
  # to appear while listing all the packages available.
  removeRecurseForDerivations = alias: with lib;
    if alias.recurseForDerivations or false
    then removeAttrs alias ["recurseForDerivations"]
    else alias;

  # Disabling distribution prevents top-level aliases for non-recursed package
  # sets from building on Hydra.
  removeDistribute = alias: with lib;
    if isDerivation alias then
      dontDistribute alias
    else alias;

  # Make sure that we are not shadowing something from all-packages.nix.
  checkInPkgs = n: alias:
    if builtins.hasAttr n super
    then throw "Alias ${n} is still in all-packages.nix"
    else alias;

  mapAliases = aliases:
    lib.mapAttrs (n: alias:
      removeDistribute
        (removeRecurseForDerivations
          (checkInPkgs n alias)))
      aliases;
in

### Deprecated aliases - for backward compatibility
### Please maintain this list in ASCIIbetical ordering.
### Hint: the "sections" are delimited by ### <letter> ###

mapAliases ({
  # forceSystem should not be used directly in Nixpkgs.
  # Added 2018-07-16
  forceSystem = system: _:
    (import self.path { localSystem = { inherit system; }; });

  _0x0 = throw "0x0 upstream is abandoned and no longer exists: https://gitlab.com/somasis/scripts/";

  ### A ###

  accounts-qt = libsForQt5.accounts-qt; # Added 2015-12-19
  adobeReader = adobe-reader; # Added 2013-11-04
  adobe_flex_sdk = apache-flex-sdk; # Added 2018-06-01
  aesop = throw "aesop has been removed from nixpkgs, as it was unmaintained."; # Added 2021-08-05
  ag = silver-searcher; # Added 2018-04-25
  aircrackng = aircrack-ng; # Added 2016-01-14
  airtame = throw "airtame has been removed due to being unmaintained."; # Added 2022-01-19
  aleth = throw "aleth (previously packaged as cpp_ethereum) has been removed; abandoned upstream."; # Added 2020-11-30
  alienfx = throw "alienfx has been removed."; # Added 2019-12-08
  alsaLib = alsa-lib; # Added 2021-06-09
  alsaOss = alsa-oss; # Added 2021-06-10
  alsaPluginWrapper = alsa-plugins-wrapper; # Added 2021-06-10
  alsaPlugins = alsa-plugins; # Added 2021-06-10
  alsaTools = alsa-tools; # Added 2021-06-10
  alsaUtils = alsa-utils; # Added 2021-06-10
  amazon-glacier-cmd-interface = throw "amazon-glacier-cmd-interface has been removed due to it being unmaintained."; # Added 2020-10-30
  aminal = throw "aminal was renamed to darktile."; # Added 2021-09-28
  ammonite-repl = ammonite; # Added 2017-05-02
  amsn = throw "amsn has been removed due to being unmaintained."; # Added 2020-12-09
  angelfish = libsForQt5.plasmaMobileGear.angelfish; # Added 2021-10-06
  antimicro = throw "antimicro has been removed as it was broken, see antimicrox instead."; # Added 2020-08-06
  antimicroX = antimicrox; # Added 2021-10-31
  ardour_5 = throw "ardour_5 has been removed. see https://github.com/NixOS/nixpkgs/issues/139549"; # Added 2021-09-28
  arduino_core = arduino-core; # Added 2015-02-04
  arora = throw "arora has been removed."; # Added 2020-09-09
  asciidocFull = asciidoc-full; # Added 2014-06-22
  asn1c = throw "asn1c has been removed: deleted by upstream"; # Added 2022-01-07
  asterisk_15 = throw "asterisk_15: Asterisk 15 is end of life and has been removed."; # Added 2020-10-07
  at_spi2_atk = at-spi2-atk; # Added 2018-02-25
  at_spi2_core = at-spi2-core; # Added 2018-02-25
  aucdtect = throw "aucdtect: Upstream no longer provides download urls."; # Added 2020-12-26
  avldrums-lv2 = x42-avldrums; # Added 2020-03-29
  avxsynth = throw "avxsynth was removed because it was broken"; # Added 2021-05-18
  azureus = throw "azureus is now known as vuze and the version in nixpkgs was really outdated"; # Added 2021-08-02

  ### B ###

  badtouch = authoscope; # Project was renamed, added 20210626
  bar-xft = lemonbar-xft; # Added 2015-01-16
  bashCompletion = bash-completion; # Added 2016-09-28
  bashInteractive_5 = bashInteractive; # Added 2021-08-20
  bash_5 = bash; # Added 2021-08-20
  bashburn = throw "bashburn has been removed: deleted by upstream"; # Added 2022-01-07
  batti = throw "batti has been removed from nixpkgs, as it was unmaintained"; # Added 2019-12-10
  bazaar = throw "bazaar has been deprecated by breezy."; # Added 2020-04-19
  bazaarTools = throw "bazaar has been deprecated by breezy."; # Added 2020-04-19
  bcat = throw "bcat has been removed because upstream is dead"; # Added 2021-08-22
  beegfs = throw "beegfs has been removed."; # Added 2019-11-24
  beret = throw "beret has been removed"; # Added 2021-11-16
  bin_replace_string = throw "bin_replace_string has been removed: deleted by upstream"; # Added 2022-01-07
  bitsnbots = throw "bitsnbots has been removed because it was broken and upstream missing"; # Added 2021-08-22
  blastem = throw "blastem has been removed from nixpkgs as it would still require python2."; # Added 2022-01-01
  bluezFull = bluez; # Added 2019-12-03
  bomi = throw "bomi has been removed from nixpkgs since it was broken and abandoned upstream"; # Added 2020-12-10
  bootchart = throw "bootchart has been removed from nixpkgs, as it is without a maintainer"; # Added 2019-12-10
  bpftool = bpftools; # Added 2021-05-03
  brackets = throw "brackets has been removed, it was unmaintained and had open vulnerabilities"; # Added 2021-01-24
  bridge_utils = bridge-utils; # Added 2015-02-20
  bro = zeek; # Added 2019-09-29
  btrfsProgs = btrfs-progs; # Added 2016-01-03

  # bitwarden_rs renamed to vaultwarden with release 1.21.0 (2021-04-30)
  bitwarden_rs = vaultwarden;
  bitwarden_rs-mysql = vaultwarden-mysql;
  bitwarden_rs-postgresql = vaultwarden-postgresql;
  bitwarden_rs-sqlite = vaultwarden-sqlite;
  bitwarden_rs-vault = vaultwarden-vault;

  blink = throw "blink has been removed from nixpkgs, it was unmaintained and required python2 at the time of removal."; # Added 2022-01-12
  bs1770gain = throw "bs1770gain has been removed from nixpkgs, as it had no maintainer or reverse dependencies."; # Added 2021-01-02
  bsod = throw "bsod has been removed: deleted by upstream"; # Added 2022-01-07
  btc1 = throw "btc1 has been removed, it was abandoned by upstream"; # Added 2020-11-03
  buildPerlPackage = perlPackages.buildPerlPackage; # Added 2018-10-12
  buildkite-agent3 = buildkite-agent; # Added 2018-09-26
  bundler_HEAD = bundler; # Added 2015-11-15
  bunny = throw "bunny has been removed: deleted by upstream"; # Added 2022-01-07
  bypass403 = throw "bypass403 has been removed: deleted by upstream"; # Added 2022-01-07

  ### C ###

  caddy1 = throw "caddy 1.x has been removed from nixpkgs, as it's unmaintained: https://github.com/caddyserver/caddy/blob/master/.github/SECURITY.md#supported-versions"; # Added 2020-10-02
  calibre-py2 = throw "calibre-py2 has been removed from nixpkgs, as calibre has upgraded to python 3. Please use calibre as replacement."; # Added 2021-01-13
  calibre-py3 = throw "calibre-py3 has been removed from nixpkgs, as calibre's default python version is now 3. Please use calibre as replacement."; # Added 2021-01-13
  cantarell_fonts = cantarell-fonts; # Added 2018-03-03
  cargo-tree = throw "cargo-tree has been removed, use the builtin `cargo tree` command instead."; # Added 2020-08-20
  casperjs = throw "casperjs has been removed, it was abandoned by upstream and broken.";
  catfish = xfce.catfish; # Added 2019-12-22
  ccnet = throw "ccnet has been removed because seafile does not depend on it anymore"; # Added 2021-03-25
  cde-gtk-theme = throw "cde-gtk-theme has been removed from nixpkgs as it shipped with python2 scripts that didn't work anymore."; # Added 2022-01-12
  cgmanager = throw "cgmanager was deprecated by lxc and therefore removed from nixpkgs."; # Added 2020-06-05
  checkbashism = checkbashisms; # Added 2016-08-16
  chronos = throw "chronos has been removed from nixpkgs, as it was unmaintained"; # Added 2020-08-15
  chunkwm = throw "chunkwm has been removed: abandoned by upstream"; # Added 2022-01-07
  cide = throw "cide was deprecated on 2019-09-11: abandoned by upstream";
  cifs_utils = cifs-utils; # Added 2016-08
  cinepaint = throw "cinepaint has been removed from nixpkgs, as it was unmaintained"; # Added 2019-12-10
  ckb = ckb-next; # Added 2018-10-21
  callPackage_i686 = pkgsi686Linux.callPackage;
  creddump = throw "creddump has been removed from nixpkgs as the upstream has abandoned the project."; # Added 2022-01-01

  # these are for convenience, not for backward compat and shouldn't expire
  clang5Stdenv = lowPrio llvmPackages_5.stdenv;
  clang6Stdenv = lowPrio llvmPackages_6.stdenv;
  clang7Stdenv = lowPrio llvmPackages_7.stdenv;
  clang8Stdenv = lowPrio llvmPackages_8.stdenv;
  clang9Stdenv = lowPrio llvmPackages_9.stdenv;
  clang10Stdenv = lowPrio llvmPackages_10.stdenv;
  clang11Stdenv = lowPrio llvmPackages_11.stdenv;
  clang12Stdenv = lowPrio llvmPackages_12.stdenv;

  clangAnalyzer = clang-analyzer; # Added 2015-02-20
  claws-mail-gtk2 = throw "claws-mail-gtk2 was removed to get rid of Python 2, please use claws-mail"; # Added 2021-12-05
  claws-mail-gtk3 = claws-mail; # Added 2021-07-10
  clawsMail = claws-mail; # Added 2016-04-29
  clutter_gtk = clutter-gtk; # Added 2018-02-25
  cmakeWithQt4Gui = throw "cmakeWithQt4Gui has been removed in favor of cmakeWithGui (Qt 5)"; # Added 2021-05
  codimd = hedgedoc; # Added 2020-11-29
  compton = picom; # Added 2019-12-02
  compton-git = compton; # Added 2019-05-20
  concurrencykit = libck; # Added 2021-03
  conntrack_tools = conntrack-tools; # Added 2018-05
  cool-old-term = cool-retro-term; # Added 2015-01-31
  coprthr = throw "coprthr has been removed."; # Added 2019-12-08
  coredumper = throw "coredumper has been removed: abandoned by upstream."; # Added 2019-11-16
  corsmisc = throw "corsmisc has been removed (upstream is gone)"; # Added 2022-01-24
  couchdb = throw "couchdb was removed from nixpkgs, use couchdb3 instead"; # Added 2021-03-03
  couchdb2 = throw "couchdb2 was removed from nixpkgs, use couchdb3 instead"; # Added 2021-03-03
  cpp-gsl = microsoft_gsl; # Added 2019-05-24
  cpp_ethereum = throw "cpp_ethereum has been removed; abandoned upstream."; # Added 2020-11-30
  cpuminer-multi = throw "cpuminer-multi has been removed: deleted by upstream"; # Added 2022-01-07
  crafty = throw "crafty has been removed: deleted by upstream"; # Added 2022-01-07
  cryptol = throw "cryptol was removed due to prolonged broken build"; # Added 2020-08-21

  # CUDA Toolkit

  cudatoolkit_6 = throw "cudatoolkit_6 has been removed in favor of newer versions"; # Added 2021-02-14
  cudatoolkit_65 = throw "cudatoolkit_65 has been removed in favor of newer versions"; # Added 2021-02-14
  cudatoolkit_7 = throw "cudatoolkit_7 has been removed in favor of newer versions"; # Added 2021-02-14
  cudatoolkit_7_5 = throw "cudatoolkit_7_5 has been removed in favor of newer versions"; # Added 2021-02-14
  cudatoolkit_8 = throw "cudatoolkit_8 has been removed in favor of newer versions"; # Added 2021-02-14
  cudatoolkit_9 = throw "cudatoolkit_9 has been removed in favor of newer versions"; # Added 2021-04-18
  cudatoolkit_9_0 = throw "cudatoolkit_9_0 has been removed in favor of newer versions"; # Added 2021-04-18
  cudatoolkit_9_1 = throw "cudatoolkit_9_1 has been removed in favor of newer versions"; # Added 2021-04-18
  cudatoolkit_9_2 = throw "cudatoolkit_9_2 has been removed in favor of newer versions"; # Added 2021-04-18
  cudnn6_cudatoolkit_8 = throw "cudnn6_cudatoolkit_8 has been removed in favor of newer versions"; # Added 2021-02-14
  cudnn_cudatoolkit_7 = throw "cudnn_cudatoolkit_7 has been removed in favor of newer versions"; # Added 2021-02-14
  cudnn_cudatoolkit_7_5 = throw "cudnn_cudatoolkit_7_5 has been removed in favor of newer versions"; # Added 2021-02-14
  cudnn_cudatoolkit_8 = throw "cudnn_cudatoolkit_8 has been removed in favor of newer versions"; # Added 2021-02-14
  cudnn_cudatoolkit_9 = throw "cudnn_cudatoolkit_9 has been removed in favor of newer versions"; # Added 2021-04-18
  cudnn_cudatoolkit_9_0 = throw "cudnn_cudatoolkit_9_0 has been removed in favor of newer versions"; # Added 2021-04-18
  cudnn_cudatoolkit_9_1 = throw "cudnn_cudatoolkit_9_1 has been removed in favor of newer versions"; # Added 2021-04-18
  cudnn_cudatoolkit_9_2 = throw "cudnn_cudatoolkit_9_2 has been removed in favor of newer versions"; # Added 2021-04-18

  cloud-print-connector = throw "Google Cloudprint is officially discontinued since Jan 2021, more info https://support.google.com/chrome/a/answer/9633006";
  cquery = throw "cquery has been removed because it is abandoned by upstream. Consider switching to clangd or ccls instead."; # Added 2020-06-15
  cups-googlecloudprint = throw "Google Cloudprint is officially discontinued since Jan 2021, more info https://support.google.com/chrome/a/answer/9633006";
  cupsBjnp = cups-bjnp; # Added 2016-01-02
  cups_filters = cups-filters; # Added 2016-08
  curaByDagoma = throw "curaByDagoma has been removed from nixpkgs, because it was unmaintained and dependent on python2 packages."; # Added 2022-01-12
  curaLulzbot = throw "curaLulzbot has been removed due to insufficient upstream support for a modern dependency chain"; # Added 2021-10-23
  cv = progress; # Added 2015-09-06
  cvs_fast_export = cvs-fast-export; # Added 2021-06-10

  ### D ###

  d1x_rebirth = dxx-rebirth; # Added 2018-04-25
  d2x_rebirth = dxx-rebirth; # Added 2018-04-25
  dart_dev = throw "Non-stable versions of Dart have been removed."; # Added 2020-01-15
  dart_old = throw "Non-stable versions of Dart have been removed."; # Added 2020-01-15
  dart_stable = dart; # Added 2020-01-15
  dat = nodePackages.dat;
  dbus_daemon = dbus.daemon; # Added 2018-04-25
  dbus_glib = dbus-glib; # Added 2018-02-25
  dbus_libs = dbus; # Added 2018-04-25
  dbus_tools = dbus.out; # Added 2018-04-25
  dbvisualizer = throw "dbvisualizer has been removed from nixpkgs, as it's unmaintained"; # Added 2020-09-20
  deadbeef-mpris2-plugin = deadbeefPlugins.mpris2; # Added 2018-02-23
  deadpixi-sam = deadpixi-sam-unstable;
  debian_devscripts = debian-devscripts; # Added 2016-03-23
  debugedit-unstable = debugedit; # Added 2021-11-22
  deepin = throw "deepin was a work in progress and it has been canceled and removed https://github.com/NixOS/nixpkgs/issues/94870"; # Added 2020-08-31
  deepspeech = throw "deepspeech was removed in favor of stt. https://github.com/NixOS/nixpkgs/issues/119496"; # Added 2021-05-05
  deltachat-electron = deltachat-desktop; # Added 2021-07-18
  diffuse = throw "diffuse has been removed from nixpkgs, as it's unmaintained"; # Added 2019-12-10

  deluge-1_x = throw ''
    Deluge 1.x (deluge-1_x) is no longer supported.
    Please use Deluge 2.x (deluge-2_x) instead, for example:

        services.deluge.package = pkgs.deluge-2_x;

    Note that it is NOT possible to switch back to Deluge 1.x after this change.
  ''; # Added 2021-08-18

  demjson = with python3Packages; toPythonApplication demjson; # Added 2022-01-18
  desktop_file_utils = desktop-file-utils; # Added 2018-02-25
  devicemapper = lvm2; # Added 2018-04-25
  digikam5 = digikam; # Added 2017-02-18
  displaycal = throw "displaycal has been removed from nixpkgs, as it hasn't migrated to python3."; # Added 2022-01-12
  dmtx = dmtx-utils; # Added 2018-04-25
  dnnl = oneDNN; # Added 2020-04-22
  docbook5_xsl = docbook_xsl_ns; # Added 2018-04-25
  docbook_xml_xslt = docbook_xsl; # Added 2018-04-25
  docbookrx = throw "docbookrx has been removed since it was unmaintained"; # Added 2021-01-12
  docker_compose = docker-compose; # Added 2018-11-10
  dolphinEmu = dolphin-emu; # Added 2021-11-10
  dolphinEmuMaster = dolphin-emu-beta; # Added 2021-11-10
  dotnet-netcore = dotnet-runtime; # Added 2021-10-07
  double_conversion = double-conversion; # Added 2017-11-22
  draftsight = throw "draftsight has been removed, no longer available as freeware"; # Added 2020-08-14
  dvb_apps = throw "dvb_apps has been removed."; # Added 2020-11-03
  dwarf_fortress = dwarf-fortress; # Added 2016-01-23
  dwm-git = throw "dwm-git has been removed from nixpkgs, as it had no updates for 2 years not serving it's purpose."; # Added 2021-02-07
  dylibbundler = macdylibbundler; # Added 2021-04-24

  ### E ###

  ec2_ami_tools = ec2-ami-tools; # Added 2021-10-08
  ec2_api_tools = ec2-api-tools; # Added 2021-10-08
  elasticmq = throw "elasticmq has been removed in favour of elasticmq-server-bin"; # Added 2021-01-17
  elasticsearch7-oss = throw "elasticsearch7-oss has been removed, as the distribution is no longer provided by upstream. https://github.com/NixOS/nixpkgs/pull/114456"; # Added 2021-06-09

  # Electron
  electron_3 = throw "electron_3 has been removed in favor of newer versions"; # Added 2021-01-06
  electron_4 = throw "electron_4 has been removed in favor of newer versions"; # Added 2021-01-06
  electron_5 = throw "electron_5 has been removed in favor of newer versions"; # Added 2021-01-06
  electron_6 = throw "electron_6 has been removed in favor of newer versions"; # Added 2021-01-06

  electrum-dash = throw "electrum-dash has been removed from nixpkgs as the project is abandoned."; # Added 2022-01-01

  # Emacs
  emacs27Packages = emacs27.pkgs; # Added 2020-12-18
  emacs27WithPackages = emacs27.pkgs.withPackages; # Added 2020-12-18
  emacsPackages = emacs.pkgs; # Added 2020-12-18
  emacsPackagesGen = emacsPackagesFor; # Added 2018-08-18
  emacsPackagesNg = emacs.pkgs; # Added 2019-08-07
  emacsPackagesNgFor = emacsPackagesFor; # Added 2019-08-07
  emacsPackagesNgGen = emacsPackagesFor; # Added 2018-08-18
  emacsWithPackages = emacs.pkgs.withPackages; # Added 2020-12-18

  enblendenfuse = enblend-enfuse; # Added 2015-09-30
  envelope = throw "envelope has been removed from nixpkgs, as it was unmaintained."; # Added 2021-08-05
  epoxy = libepoxy; # Added 2021-11-11
  esniper = throw "esniper has been removed because upstream no longer maintains it (and it no longer works)"; # Added 2021-04-12
  etcdctl = etcd; # Added 2018-04-25
  euca2tools = throw "euca2ools has been removed because it is unmaintained upstream and still uses python2."; # Added 2022-01-01
  evilvte = throw "evilvte has been removed from nixpkgs for being unmaintained with security issues and dependant on an old version of vte which was removed."; # Added 2022-01-14
  evolution_data_server = evolution-data-server; # Added 2018-02-25
  exfat-utils = exfat; # Added 2015-09-11

  ### F ###

  facette = throw "facette has been removed."; # Added 2020-01-06
  fast-neural-doodle = throw "fast-neural-doodle has been removed, as the upstream project has been abandoned"; # Added 2020-03-28
  fastnlo = fastnlo_toolkit; # Added 2021-04-24
  fedora-coreos-config-transpiler = throw "fedora-coreos-config-transpiler has been renamed to 'butane'."; # Added 2021-04-13
  fetchFromGithub = throw "You meant fetchFromGitHub, with a capital H.";
  ffadoFull = ffado; # Added 2018-05-01
  firefox-esr-68 = throw "Firefox 68 ESR was removed because it reached end of life with its final release 68.12esr on 2020-08-25.";
  firefox-esr-wrapper = firefox-esr; # Added 2016-01
  firefox-wrapper = firefox; # Added 2016-01
  firefoxWrapper = firefox; # Added 2015-09

  firestr = throw "firestr has been removed."; # Added 2019-12-08
  firmwareLinuxNonfree = linux-firmware; # Added 2022-01-09
  fish-foreign-env = throw "fish-foreign-env has been replaced with fishPlugins.foreign-env"; # Added 2020-12-29, modified 2021-01-10
  flameGraph = flamegraph; # Added 2018-04-25
  flashplayer = throw "flashplayer has been removed as Adobe Flash Player is now deprecated."; # Added 2021-02-07
  flashplayer-standalone = throw "flashplayer-standalone has been removed as Adobe Flash Player is now deprecated."; # Added 2021-02-07
  flashplayer-standalone-debugger = throw "flashplayer-standalone-debugger has been removed as Adobe Flash Player is now deprecated."; # Added 2021-02-07
  flashtool = throw "flashtool was removed from nixpkgs, because the download is down for copyright reasons and the site looks very fishy"; # Added 2021-06-31
  flink_1_5 = throw "flink_1_5 was removed, use flink instead"; # Added 2021-01-25
  flutter-beta = throw "Non-stable versions of Flutter have been removed. You can use flutterPackages.mkFlutter to generate a package for other Flutter versions."; # Added 2020-01-15
  flutter-dev = throw "Non-stable versions of Flutter have been removed. You can use flutterPackages.mkFlutter to generate a package for other Flutter versions."; # Added 2020-01-15
  flvtool2 = throw "flvtool2 has been removed."; # Added 2020-11-03
  fme = throw "fme was removed, because it is old and uses Glade, a discontinued library."; # Added 2022-01-26
  foldingathome = fahclient; # Added 2020-09-03
  font-awesome-ttf = font-awesome; # Added 2018-02-25

  fontconfig-ultimate = throw ''
    fontconfig-ultimate has been removed. The repository has been archived upstream and activity has ceased for several years.
    https://github.com/bohoomil/fontconfig-ultimate/issues/171.
  ''; # Added 2019-10-31

  fontconfig-penultimate = throw ''
    fontconfig-penultimate has been removed.
    It was a fork of the abandoned fontconfig-ultimate.
  ''; # Added 2020-07-21

  fontconfig_210 = throw ''
    fontconfig 2.10.x hasn't had a release in years, is vulnerable to CVE-2016-5384
    and has only been used for old fontconfig caches.
  '';

  foomatic_filters = foomatic-filters; # Added 2016-08
  fscryptctl-experimental = throw "The package fscryptctl-experimental has been removed. Please switch to fscryptctl."; # Added 2021-11-07
  fsharp41 = throw "fsharp41 has been removed, please use dotnet-sdk_5 or later";
  fslint = throw "fslint has been removed: end of life. Upstream recommends using czkawka (https://qarmin.github.io/czkawka/) instead"; # Added 2022-01-15
  fuse_exfat = exfat; # Added 2015-09-11
  fuseki = apache-jena-fuseki; # Added 2018-04-25
  fwupdate = throw "fwupdate was merged into fwupd"; # Added 2020-05-19

  ### G ###

  g4py = python3Packages.geant4; # Added 2020-06-06
  gaia = throw "gaia has been removed because it seems abandoned upstream and uses no longer supported dependencies"; # Added 2020-06-06
  gdal_1_11 = throw "gdal_1_11 was removed. Use gdal instead."; # Added 2021-04-03
  gdb-multitarget = gdb; # Added 2017-11-13
  gdk_pixbuf = gdk-pixbuf; # Added 2019-05-22
  getmail = throw "getmail has been removed from nixpkgs, migrate to getmail6."; # Added 2022-01-12
  gettextWithExpat = gettext; # Added 2016-02-19
  gfm = throw "gfm has been removed"; # Added 2021-01-15
  giblib = throw " giblib has been removed from nixpkgs because upstream is gone."; # Added 2022-01-23
  giflib_4_1 = throw "giflib_4_1 has been removed; use giflib instead"; # Added 2020-02-12
  git-bz = throw "giz-bz has been removed from nixpkgs as it is stuck on python2."; # Added 2022-01-01

  gitAndTools = self // {
    darcsToGit = darcs-to-git;
    gitAnnex = git-annex;
    gitBrunch = git-brunch;
    gitFastExport = git-fast-export;
    gitRemoteGcrypt = git-remote-gcrypt;
    svn_all_fast_export = svn-all-fast-export;
    topGit = top-git;
<<<<<<< HEAD
  }; # Added 2021-01-14

  gitin = throw "gitin has been remove because it was unmaintained and depended on an insecure version of libgit2"; # Added 2021-12-07
  gitinspector = throw "gitinspector has been removed because it doesn't work with python3."; # Added 2022-01-12
  gksu = throw "gksu has been removed"; # Added 2022-01-16
  glib_networking = glib-networking; # Added 2018-02-25
  gmailieer = lieer; # Added 2020-04-19
  gmic_krita_qt = gmic-qt-krita; # Added 2019-09-07
  gmvault = throw "gmvault has been removed because it is unmaintained, mostly broken, and insecure"; # Added 2021-03-08
  gnome-mpv = celluloid; # Added 2019-08-22
  gnome-sharp = throw "gnome-sharp has been removed from nixpkgs"; # Added 2022-01-15
  gnome-themes-standard = gnome-themes-extra; # Added 2018-03-14
  gnome_user_docs = gnome-user-docs; # Added 2019-11-20
  gnome15 = throw "gnome15 has been removed from nixpkgs, as it's unmaintained and depends on deprecated libraries."; # Added 2019-12-10
  gnome_doc_utils = gnome-doc-utils; # Added 2018-02-25
  gnome_themes_standard = gnome-themes-standard; # Added 2018-02-25
  gnunet_git = throw "gnunet_git was removed due to gnunet becoming stable"; # Added 2019-05-27

=======
  };
  gitin = throw "gitin has been remove because it was unmaintained and depended on an insecure version of libgit2"; # added 2021-12-07
  gitinspector = throw "gitinspector has been removed because it doesn't work with python3."; # added 2022-01-12
  gksu = throw "gksu has been removed"; # added 2022-01-16
  glib_networking = glib-networking; # added 2018-02-25
  gmailieer = lieer; # added 2020-04-19
  gmvault = throw "gmvault has been removed because it is unmaintained, mostly broken, and insecure"; # added 2021-03-08
  gnome-mpv = celluloid; # added 2019-08-22
  gnome-passwordsafe = gnome-secrets; # added 2022-01-30
  gnome15 = throw "gnome15 has been removed from nixpkgs, as it's unmaintained and depends on deprecated libraries."; # added 2019-12-10
  gmic_krita_qt = gmic-qt-krita; # added 2019-09-07
  gnome-sharp = throw "gnome-sharp has been removed from nixpkgs"; # added 2022-01-15
  gnome-themes-standard = gnome-themes-extra; # added 2018-03-14
  gnome_doc_utils = gnome-doc-utils; # added 2018-02-25
  gnome_themes_standard = gnome-themes-standard; # added 2018-02-25
  gnunet_git = throw "gnunet_git was removed due to gnunet becoming stable"; # added 2019-05-27
  # Added 2020-10-16
>>>>>>> bb96e481
  gnuradio-with-packages = gnuradio3_7.override {
    extraPackages = lib.attrVals [
      "osmosdr" "ais" "gsm" "nacl" "rds" "limesdr"
    ] gnuradio3_7Packages;
  }; # Added 2020-10-16

  gmock = gtest; # moved from top-level 2021-03-14
  gnome3 = gnome; # Added 2021-05-07
  gnupg20 = throw "gnupg20 has been removed from nixpkgs as upstream dropped support on 2017-12-31";# Added 2020-07-12
  gnuradio-ais = gnuradio3_7.pkgs.ais; # Added 2019-05-27, changed 2020-10-16
  gnuradio-gsm = gnuradio3_7.pkgs.gsm; # Added 2019-05-27, changed 2020-10-16
  gnuradio-limesdr = gnuradio3_7.pkgs.limesdr; # Added 2019-05-27, changed 2020-10-16
  gnuradio-nacl = gnuradio3_7.pkgs.nacl; # Added 2019-05-27, changed 2020-10-16
  gnuradio-osmosdr = gnuradio3_7.pkgs.osmosdr; # Added 2019-05-27, changed 2020-10-16
  gnuradio-rds = gnuradio3_7.pkgs.rds; # Added 2019-05-27, changed 2020-10-16
  gnuradio3_7 = throw "gnuradio3_7 has been removed because it required Python 2"; # Added 2022-01-16
  gnustep-make = gnustep.make; # Added 2016-7-6
  gnuvd = throw "gnuvd was removed because the backend service is missing"; # Added 2020-01-14
  go-pup = pup; # Added 2017-12-19
  gobby5 = gobby; # Added 2021-02-01
  gobjectIntrospection = gobject-introspection; # Added 2018-12-02
  goimports = gotools; # Added 2018-09-16
  gometalinter = throw "gometalinter was abandoned by upstream. Consider switching to golangci-lint instead"; # Added 2020-04-23
  google-gflags = gflags; # Added 2019-07-25
  google-music-scripts = throw "google-music-scripts has been removed because Google Play Music was discontinued"; # Added 2021-03-07
  google-musicmanager = throw "google-musicmanager has been removed because Google Play Music was discontinued"; # Added 2021-03-07
  googleAuthenticator = google-authenticator; # Added 2016-10-16
  googleearth = throw "the non-pro version of Google Earth was removed because it was discontinued and downloading it isn't possible anymore"; # Added 2022-01-22
  gr-ais = gnuradio3_7.pkgs.ais; # Added 2019-05-27, changed 2020-10-16
  gr-gsm = gnuradio3_7.pkgs.gsm; # Added 2019-05-27, changed 2020-10-16
  gr-limesdr = gnuradio3_7.pkgs.limesdr; # Added 2019-05-27, changed 2020-10-16
  gr-nacl = gnuradio3_7.pkgs.nacl; # Added 2019-05-27, changed 2020-10-16
  gr-osmosdr = gnuradio3_7.pkgs.osmosdr; # Added 2019-05-27, changed 2020-10-16
  gr-rds = gnuradio3_7.pkgs.rds; # Added 2019-05-27, changed 2020-10-16
  graalvm11 = graalvm11-ce;
  graalvm8 = throw "graalvm8-ce has been removed by upstream."; # Added 2021-10-19
  graalvm8-ce = throw "graalvm8-ce has been removed by upstream."; # Added 2021-10-19
  grantlee5 = libsForQt5.grantlee; # Added 2015-12-19
  grib-api = throw "grib-api has been replaced by ecCodes => https://confluence.ecmwf.int/display/ECC/GRIB-API+migration"; # Added 2022-01-05
  gsettings_desktop_schemas = gsettings-desktop-schemas; # Added 2018-02-25
  gtk-recordmydesktop = throw "gtk-recordmydesktop has been removed from nixpkgs, as it's unmaintained and uses deprecated libraries"; # Added 2019-12-10
  gtk_doc = gtk-doc; # Added 2018-02-25
  gtklick = throw "gtklick has been removed from nixpkgs as the project is stuck on python2"; # Added 2022-01-01
  guileCairo = guile-cairo; # Added 2017-09-24
guile-gnome = throw "guile-gnome has been removed"; # Added 2022-01-16
  guileGnome = throw "guile-gnome has been removed"; # Added 2022-01-16
  guileLint = guile-lint; # Added 2017-09-27
  guile_lib = guile-lib; # Added 2017-09-24
  guile_ncurses = guile-ncurses; # Added 2017-09-24
  gupnp_av = gupnp-av; # Added 2018-02-25
  gupnp_dlna = gupnp-dlna; # Added 2018-02-25
  gupnp_igd = gupnp-igd; # Added 2018-02-25
  gupnptools = gupnp-tools; # Added 2015-12-19
  gutenberg = zola; # Added 2018-11-17

  ### H ###

  hal-flash = throw "hal-flash has been removed as Adobe Flash Player is now deprecated."; # Added 2021-02-07
  hawkthorne = throw "hawkthorne has been removed because it depended on a broken version of love"; # Added 2022-01-15
  heimdalFull = heimdal; # Added 2018-05-01
  hepmc = hepmc2; # Added 2019-08-05
  hexen = throw "hexen (SDL port) has been removed: abandoned by upstream."; # Added 2019-12-11
  hicolor_icon_theme = hicolor-icon-theme; # Added 2018-02-25
  holochain-go = throw "holochain-go was abandoned by upstream"; # Added 2022-01-01
  ht-rust = xh; # Added 2021-02-13
  htmlTidy = html-tidy; # Added 2014-12-06
  hydra-flakes = throw "hydra-flakes: Flakes support has been merged into Hydra's master. Please use `hydra-unstable` now."; # Added 2020-04-06

  ### I ###

  i-score = throw "i-score has been removed: abandoned upstream."; # Added 2020-11-21
  iana_etc = iana-etc; # Added 2017-03-08
  iasl = throw "iasl has been removed, use acpica-tools instead"; # Added 2021-08-08
  icedtea8_web = adoptopenjdk-icedtea-web; # Added 2019-08-21
  icedtea_web = adoptopenjdk-icedtea-web; # Added 2019-08-21
  idea = jetbrains; # Added 2017-04-03
  imagemagick7 = imagemagick; # Added 2021-02-22
  imagemagick7Big = imagemagickBig; # Added 2021-02-22
  imagemagick7_light = imagemagick_light; # Added 2021-02-22
  impressive = throw "impressive has been removed due to lack of released python 2 support and maintainership in nixpkgs"; # Added 2022-01-27
  inboxer = throw "inboxer has been removed as it is no longer maintained and no longer works as Google shut down the inbox service this package wrapped.";
  infiniband-diags = rdma-core; # Added 2019-08-09
  ino = throw "ino has been removed from nixpkgs, the project is stuck on python2 and upstream has archived the project."; # Added 2022-01-12
  inotifyTools = inotify-tools;
  inter-ui = inter; # Added 2021-03-27
  iproute = iproute2; # moved from top-level 2021-03-14
  ipsecTools = throw "ipsecTools has benn removed, because it was no longer maintained upstream"; # Added 2021-12-15

  ### J ###


  jack2Full = jack2; # moved from top-level 2021-03-14
  jamomacore = throw "jamomacore has been removed: abandoned upstream."; # Added 2020-11-21
  jbidwatcher = throw "jbidwatcher was discontinued in march 2021"; # Added 2021-03-15
  jbuilder = dune_1; # Added 2018-09-09
  jellyfin_10_5 = throw "Jellyfin 10.5 is no longer supported and contains a security vulnerability. Please upgrade to a newer version."; # Added 2021-04-26
  jikes = throw "jikes was deprecated on 2019-10-07: abandoned by upstream";
  joseki = apache-jena-fuseki; # Added 2016-02-28
  journalbeat7 = throw "journalbeat has been removed upstream. Use filebeat with the journald input instead.";

  # Julia
  julia_07 = throw "julia_07 has been deprecated in favor of the latest LTS version"; # Added 2020-09-15
  julia_1 = throw "julia_1 has been deprecated in favor of julia_10 as it was ambiguous"; # Added 2021-03-13
  julia_11 = throw "julia_11 has been deprecated in favor of the latest stable version"; # Added 2020-09-15
  julia_13 = throw "julia_13 has been deprecated in favor of the latest stable version"; # Added 2021-03-13
  julia_10-bin = throw "julia_10-bin has been deprecated in favor of the latest LTS version"; # Added 2021-12-02

  json_glib = json-glib; # Added 2018-02-25
  jvmci8 = throw "graalvm8 and its tools were deprecated in favor of graalvm8-ce"; # Added 2021-10-15

  ### K ###

  k3d = throw "k3d has been removed because it was broken and has seen no release since 2016"; # Added 2022-01-04
  k9copy = throw "k9copy has been removed from nixpkgs, as there is no upstream activity"; # Added 2020-11-06
  kafkacat = kcat; # Added 2021-10-07
  kbdKeymaps = throw "kbdKeymaps is not needed anymore since dvp and neo are now part of kbd"; # Added 2021-04-11
  kdeconnect = plasma5Packages.kdeconnect-kde; # Added 2020-10-28
  kdecoration-viewer = throw "kdecoration-viewer has been removed from nixpkgs, as there is no upstream activity"; # Added 2020-06-16
  kdiff3-qt5 = kdiff3; # Added 2017-02-18
  keepass-keefox = keepass-keepassrpc; # backwards compatibility alias, added 2018-02
  keepassx-community = keepassxc; # Added 2017-11
  keepassx-reboot = keepassx-community; # Added 2017-02-01
  keepassx2-http = keepassx-reboot; # Added 2016-10-17
  keepnote = throw "keepnote has been removed from nixpkgs, as it is stuck on python2."; # Added 2022-01-01
  kerberos = libkrb5; # moved from top-level 2021-03-14
  kexectools = kexec-tools; # Added 2021-09-03
  keybase-go = keybase; # Added 2016-08-24
  keymon = throw "keymon has been removed from nixpkgs, as it's abandoned and archived."; # Added 2019-12-10
  keysmith = libsForQt5.plasmaMobileGear.keysmith; # Added 2021-07-14
  kibana7-oss = throw "kibana7-oss has been removed, as the distribution is no longer provided by upstream. https://github.com/NixOS/nixpkgs/pull/114456"; # Added 2021-06-09
  kicad-with-packages3d = kicad; # Added 2019-11-25
  kindlegen = throw "kindlegen has been removed from nixpkgs, as it's abandoned and no longer available for download."; # Added 2021-03-09
  kinetic-cpp-client = throw "kinetic-cpp-client has been removed from nixpkgs, as it's abandoned."; # Added 2020-04-28
  kino = throw "kino has been removed because it was broken and abandoned"; # Added 2021-04-25
  knockknock = throw "knockknock has been removed from nixpkgs because the upstream project is abandoned."; # Added 2022-01-01
  kodiGBM = kodi-gbm;
  kodiPlain = kodi;
  kodiPlainWayland = kodi-wayland;
  kodiPlugins = kodiPackages; # Added 2021-03-09;
  kramdown-rfc2629 = rubyPackages.kramdown-rfc2629; # Added 2021-03-23
  krename-qt5 = krename; # Added 2017-02-18
  krita-beta = krita; # moved from top-level 2021-12-23
  kvm = qemu_kvm; # Added 2018-04-25

  ### L ###

  lastfmsubmitd = throw "lastfmsubmitd was removed from nixpkgs as the project is abandoned"; # Added 2022-01-01
  latinmodern-math = lmmath;
  letsencrypt = certbot; # Added 2016-05-16
  libGL_driver = mesa.drivers; # Added 2019-05-28
  libaudit = audit; # Added 2018-04-25
  libcanberra_gtk2 = libcanberra-gtk2; # Added 2018-02-25
  libcanberra_gtk3 = libcanberra-gtk3; # Added 2018-02-25
  libcap_manpages = libcap.doc; # Added 2016-04-29
  libcap_pam = if stdenv.isLinux then libcap.pam else null; # Added 2016-04-29
  libcap_progs = libcap.out; # Added 2016-04-29
  libco-canonical = throw "libco-canonical: Canonical deleted the repo, libco-canonical is not used anymore."; # Added 2021-05-16
  libcroco = throw "libcroco has been removed as it's no longer used in any derivations."; # Added 2020-03-04
  libdbusmenu-glib = libdbusmenu; # Added 2018-05-01
  libdbusmenu_qt5 = libsForQt5.libdbusmenu; # Added 2015-12-19
  liberation_ttf_v1_from_source = liberation_ttf_v1; # Added 2018-12-12
  liberation_ttf_v2_from_source = liberation_ttf_v2; # Added 2018-12-12
  liberationsansnarrow = liberation-sans-narrow; # Added 2018-12-12
  libgksu = throw "libgksu has been removed"; # Added 2022-01-16
  libgnome_keyring = libgnome-keyring; # Added 2018-02-25
  libgnome_keyring3 = libgnome-keyring3; # Added 2018-02-25
  libgpgerror = libgpg-error; # Added 2021-09-04
  libgroove = throw "libgroove has been removed, because it depends on an outdated and insecure version of ffmpeg"; # Added 2022-01-21
  libgumbo = gumbo; # Added 2018-01-21
  libindicate = throw "libindacate has been removed from nixpkgs, as it's abandoned and uses deprecated libraries"; # Added 2019-12-10
  libindicate-gtk2 = throw "libindacate-gtk3 has been removed from nixpkgs, as it's abandoned and uses deprecated libraries"; # Added 2019-12-10
  libindicate-gtk3 = throw "libindacate-gtk2 has been removed from nixpkgs, as it's abandoned and uses deprecated libraries"; # Added 2019-12-10
  libintlOrEmpty = lib.optional (!stdenv.isLinux || stdenv.hostPlatform.libc != "glibc") gettext; # Added 2018-03-14
  libjpeg_drop = libjpeg_original; # Added 2020-06-05
  libjson_rpc_cpp = libjson-rpc-cpp; # Added 2017-02-28
  libkml = throw "libkml has been removed from nixpkgs, as it's abandoned and no package needed it."; # Added 2021-11-09
  liblapackWithoutAtlas = lapack-reference; # Added 2018-11-05
  liblastfm = libsForQt5.liblastfm; # Added 2020-06-14
  liblrdf = lrdf; # Added 2018-04-25
  libmsgpack = msgpack; # Added 2018-08-17
  libosmpbf = throw "libosmpbf was removed because it is no longer required by osrm-backend";
  libqmatrixclient = throw "libqmatrixclient was renamed to libquotient"; # Added 2020-04-09
  libqrencode = qrencode; # Added 2019-01-01
  librdf = lrdf; # Added 2020-03-22
  librecad2 = librecad; # backwards compatibility alias, added 2015-10
  librsync_0_9 = throw "librsync_0_9 has been removed"; # Added 2021-07-24
  libseat = seatd; # Added 2021-06-24
  libsexy = throw "libsexy has been removed from nixpkgs, as it's abandoned and no package needed it."; # Added 2019-12-10
  libstdcxxHook = throw "libstdcxx hook has been removed because cc-wrapper is now directly aware of the c++ standard library intended to be used."; # Added 2020-06-22
  libsysfs = sysfsutils; # Added 2018-04-25
  libtidy = html-tidy; # Added 2014-12-21
  libtorrentRasterbar = libtorrent-rasterbar; # Added 2020-12-20
  libtorrentRasterbar-1_1_x = libtorrent-rasterbar-1_1_x; # Added 2020-12-20
  libtorrentRasterbar-1_2_x = libtorrent-rasterbar-1_2_x; # Added 2020-12-20
  libtorrentRasterbar-2_0_x = libtorrent-rasterbar-2_0_x; # Added 2020-12-20
  libtxc_dxtn = throw "libtxc_dxtn was removed 2020-03-16, now integrated in Mesa";
  libtxc_dxtn_s2tc = throw "libtxc_dxtn_s2tc was removed 2020-03-16, now integrated in Mesa";
  libudev = udev; # Added 2018-04-25
  libungif = giflib; # Added 2020-02-12
  libusb = libusb1; # Added 2020-04-28
  libva-full = libva; # Added 2018-03-26
  libva1-full = libva1; # Added 2018-03-26
  libwnck3 = libwnck;
  lilypond-unstable = lilypond; # Added 2021-03-11
  lilyterm = throw "lilyterm has been removed from nixpkgs, because it was relying on a vte version that depended on python2."; # Added 2022-01-14
  lilyterm-git = throw "lilyterm-git has been removed from nixpkgs, because it was relying on a vte version that depended on python2."; # Added 2022-01-14
  links = links2; # Added 2016-01-31
  linuxband = throw "linuxband has been removed from nixpkgs, as it's abandoned upstream."; # Added 2021-12-09

  # Linux kernels
  linux-rt_5_10 = linuxKernel.kernels.linux_rt_5_10;
  linux-rt_5_4 = linuxKernel.kernels.linux_rt_5_4;
  linuxPackages_4_14 = linuxKernel.packages.linux_4_14;
  linuxPackages_4_19 = linuxKernel.packages.linux_4_19;
  linuxPackages_4_4 = linuxKernel.packages.linux_4_4;
  linuxPackages_4_9 = linuxKernel.packages.linux_4_9;
  linuxPackages_5_10 = linuxKernel.packages.linux_5_10;
  linuxPackages_5_15 = linuxKernel.packages.linux_5_15;
  linuxPackages_5_16 = linuxKernel.packages.linux_5_16;
  linuxPackages_5_4 = linuxKernel.packages.linux_5_4;
  linuxPackages_hardkernel_4_14 = linuxKernel.packages.hardkernel_4_14;
  linuxPackages_rpi0 = linuxKernel.packages.linux_rpi1;
  linuxPackages_rpi1 = linuxKernel.packages.linux_rpi1;
  linuxPackages_rpi2 = linuxKernel.packages.linux_rpi2;
  linuxPackages_rpi3 = linuxKernel.packages.linux_rpi3;
  linuxPackages_rpi4 = linuxKernel.packages.linux_rpi4;
  linuxPackages_rt_5_10 = linuxKernel.packages.linux_rt_5_10;
  linuxPackages_rt_5_4 = linuxKernel.packages.linux_rt_5_4;
  linux_4_14 = linuxKernel.kernels.linux_4_14;
  linux_4_19 = linuxKernel.kernels.linux_4_19;
  linux_4_4 = linuxKernel.kernels.linux_4_4;
  linux_4_9 = linuxKernel.kernels.linux_4_9;
  linux_5_10 = linuxKernel.kernels.linux_5_10;
  linux_5_15 = linuxKernel.kernels.linux_5_15;
  linux_5_16 = linuxKernel.kernels.linux_5_16;
  linux_5_4 = linuxKernel.kernels.linux_5_4;
  linux_mptcp_95 = linuxKernel.kernels.linux_mptcp_95;
  linux_rpi0 = linuxKernel.kernels.linux_rpi1;
  linux_rpi1 = linuxKernel.kernels.linux_rpi1;
  linux_rpi2 = linuxKernel.kernels.linux_rpi2;
  linux_rpi3 = linuxKernel.kernels.linux_rpi3;
  linux_rpi4 = linuxKernel.kernels.linux_rpi4;

  # Added 2020-04-04
  linuxPackages_testing_hardened = throw "linuxPackages_testing_hardened has been removed, please use linuxPackages_latest_hardened";
  linux_testing_hardened = throw "linux_testing_hardened has been removed, please use linux_latest_hardened";

  # Added 2021-04-04
  linuxPackages_xen_dom0 = linuxPackages;
  linuxPackages_latest_xen_dom0 = linuxPackages_latest;
  linuxPackages_xen_dom0_hardened = linuxPackages_hardened;
  linuxPackages_latest_xen_dom0_hardened = linuxPackages_latest_hardened;

  # Added 2021-08-16
  linuxPackages_latest_hardened = throw ''
    The attribute `linuxPackages_hardened_latest' was dropped because the hardened patches
    frequently lag behind the upstream kernel. In some cases this meant that this attribute
    had to refer to an older kernel[1] because the latest hardened kernel was EOL and
    the latest supported kernel didn't have patches.

    If you want to use a hardened kernel, please check which kernel minors are supported
    and use a versioned attribute, e.g. `linuxPackages_5_10_hardened'.

    [1] for more context: https://github.com/NixOS/nixpkgs/pull/133587
  '';
  linux_latest_hardened = linuxPackages_latest_hardened;

  linux-steam-integration = throw "linux-steam-integration has been removed, as the upstream project has been abandoned"; # Added 2020-05-22

  loadcaffe = throw "loadcaffe has been removed, as the upstream project has been abandoned"; # Added 2020-03-28
  lobster-two = google-fonts; # Added 2021-07-22
  love_0_7 = throw "love_0_7 was removed because it is a very old version and no longer used by any package in nixpkgs"; # Added 2022-01-15
  love_0_8 = throw "love_0_8 was removed because it is a very old version and no longer used by any package in nixpkgs"; # Added 2022-01-15
  love_0_9 = throw "love_0_9 was removed because was broken for a long time and no longer used by any package in nixpkgs"; # Added 2022-01-15
  lprof = throw "lprof has been removed as it's unmaintained upstream and broken in nixpkgs since a while ago"; # Added 2021-02-15
  lttngTools = lttng-tools; # Added 2014-07-31
  lttngUst = lttng-ust; # Added 2014-07-31
  lua5_1_sockets = lua51Packages.luasocket; # Added 2017-05-02
  lua5_expat = luaPackages.luaexpat; # Added 2017-05-02
  lua5_sec = luaPackages.luasec; # Added 2017-05-02
  lumpy = throw "lumpy has been removed from nixpkgs, as it is stuck on python2."; # Added 2022-01-12
  lxappearance-gtk3 = throw "lxappearance-gtk3 has been removed. Use lxappearance instead, which now defaults to Gtk3"; # Added 2020-06-03
  lzma = xz; # moved from top-level 2021-03-14

  ### M ###

  m3d-linux = m33-linux; # Added 2016-08-13
  mail-notification = throw "mail-notification has been removed from nixpkgs, as it's unmaintained and has dependencies on old gnome libraries we want to remove"; # Added 2021-08-21
  mailpile = throw "mailpile was removed from nixpkgs, as it is stuck on python2."; # Added 2022-01-12
  man_db = man-db; # Added 2016-05
  manpages = man-pages; # Added 2015-12-06
  marathon = throw "marathon has been removed from nixpkgs, as it's unmaintained"; # Added 2020-08-15
  mariadb-client = hiPrio mariadb.client; #added 2019.07.28
  matcha = throw "matcha was renamed to matcha-gtk-theme"; # added 2020-05-09
  mathics = throw "mathics has been removed from nixpkgs, as it's unmaintained"; # Added 2020-08-15
  matrique = spectral; # Added 2020-01-27
  mbedtls_1_3 = throw "mbedtls_1_3 is end of life, see https://tls.mbed.org/kb/how-to/upgrade-2.0"; # Added 2019-12-08
  mcgrid = throw "mcgrid has been removed from nixpkgs, as it's not compatible with rivet 3"; # Added 2020-05-23
  mcomix = throw "mcomix has been removed from nixpkgs, as it's unmaintained; try mcomix3 a Python 3 fork"; # Added 2019-12-10, modified 2020-11-25
  mediatomb = throw "mediatomb is no longer maintained upstream, use gerbera instead"; # added 2022-01-04
  meme = meme-image-generator; # Added 2021-04-21
  memtest86 = memtest86plus; # Added 2019-05-08
  mercurial_4 = throw "mercurial_4 has been removed as it's unmaintained"; # Added 2021-10-18
  mesos = throw "mesos has been removed from nixpkgs, as it's unmaintained"; # Added 2020-08-15
  mess = mame; # Added 2019-10-30
  metamorphose2 = throw "metamorphose2 has been removed from nixpkgs, as it was stuck on python2."; # Added 2022-01-12
  mididings = throw "mididings has been removed from nixpkgs as it doesn't support recent python3 versions and its upstream stopped maintaining it."; # Added 2022-01-12
  midoriWrapper = midori; # Added 2015-01
  mime-types = mailcap; # Added 2022-01-21
  mimms = throw "mimms has been removed from nixpkgs as the upstream project is stuck on python2."; # Added 2022-01-01
  minergate-cli = throw "minergatecli has been removed from nixpkgs, because the package is unmaintained and the site has a bad reputation"; # Added 2021-08-13
  minergate = throw "minergate has been removed from nixpkgs, because the package is unmaintained and the site has a bad reputation"; # Added 2021-08-13
  minetime = throw "minetime has been removed from nixpkgs, because it was discontinued 2021-06-22"; # Added 2021-10-14
  mirage = throw "mirage has been removed from nixpkgs, as it's unmaintained"; # Added 2019-12-10
  mist = throw "mist has been removed as the upstream project has been abandoned, see https://github.com/ethereum/mist#mist-browser-deprecated"; # Added 2020-08-15
  mlt-qt5 = libsForQt5.mlt; # Added 2015-12-19
  mobile_broadband_provider_info = mobile-broadband-provider-info; # Added 2018-02-25
  moby = throw "moby has been removed, merged into linuxkit in 2018.  Use linuxkit instead.";
  module_init_tools = kmod; # Added 2016-04-22
  monero = monero-cli; # Added 2021-11-28
  monodevelop = throw "monodevelop has been removed from nixpgks"; # Added 2022-01-15
  mopidy-gmusic = throw "mopidy-gmusic has been removed because Google Play Music was discontinued"; # Added 2021-03-07
  mopidy-local-images = throw "mopidy-local-images has been removed as it's unmaintained. Its functionality has been merged into the mopidy-local extension."; # Added 2020-10-18
  mopidy-local-sqlite = throw "mopidy-local-sqlite has been removed as it's unmaintained. Its functionality has been merged into the mopidy-local extension."; # Added 2020-10-18

  morituri = whipper; # Added 2018-09-13
  mozart-binary = mozart2-binary; # Added 2019-09-23
  mozart = mozart2-binary; # Added 2019-09-23
  mpc_cli = mpc-cli; # moved from top-level 2022-01-24
  mpd_clientlib = libmpdclient; # Added 2021-02-11
  mpich2 = mpich; # Added 2018-08-06
  msf = metasploit; # Added 2018-04-25
  multimc = throw "multimc was removed from nixpkgs; use polymc instead"; # Added 2022-01-08
  mumble_git = pkgs.mumble; # Added 2019-08-01
  murmur_git = pkgs.murmur; # Added 2019-08-01
  mysql-client = hiPrio mariadb.client;
  mysql = mariadb; # moved from top-level 2021-03-14

  # NOTE: 2018-07-12: legacy alias:
  # grsecurity business is done: https://www.theregister.co.uk/2018/02/08/bruce_perens_grsecurity_anti_slapp/

  # floating point textures patents are expired,
  # so package reduced to alias
  mesa_drivers = mesa.drivers;
  mesa_noglu = mesa; # Added 2019-05-28

  mpv-with-scripts = self.wrapMpv self.mpv-unwrapped { }; # Added 2020-05-22
  mssys = ms-sys; # Added 2015-12-13
  multipath_tools = multipath-tools; # Added 2016-01-21
  mumsi = throw "mumsi has been removed from nixpkgs, as it's unmaintained and does not build anymore"; # Added 2021-11-18
  mupen64plus1_5 = mupen64plus; # Added 2016-02-12
  mx = throw "graalvm8 and its tools were deprecated in favor of graalvm8-ce"; # Added 2021-10-15
  mxisd = throw "mxisd has been removed from nixpkgs as it has reached end of life, see https://github.com/kamax-matrix/mxisd/blob/535e0a5b96ab63cb0ddef90f6f42c5866407df95/EOL.md#end-of-life-notice . ma1sd may be a suitable alternative."; # Added 2021-04-15
  mysqlWorkbench = mysql-workbench; # Added 2017-01-19

  ### N ###

  net_snmp = net-snmp; # Added 2019-12-21
  nagiosPluginsOfficial = monitoring-plugins;
  navit = throw "navit has been removed from nixpkgs, due to being unmaintained"; # Added 2021-06-07
  ncat = nmap; # Added 2016-01-26
  neap = throw "neap was removed from nixpkgs, as it relies on python2"; # Added 2022-01-12
  netcat-openbsd = libressl.nc; # Added 2018-04-25
  netease-cloud-music = throw "netease-cloud-music has been removed together with deepin"; # Added 2020-08-31
  networkmanager_fortisslvpn = networkmanager-fortisslvpn; # Added 2018-02-25
  networkmanager_iodine = networkmanager-iodine; # Added 2018-02-25
  networkmanager_l2tp = networkmanager-l2tp; # Added 2018-02-25
  networkmanager_openconnect = networkmanager-openconnect; # Added 2018-02-25
  networkmanager_openvpn = networkmanager-openvpn; # Added 2018-02-25
  networkmanager_vpnc = networkmanager-vpnc; # Added 2018-02-25
  neutral-style = throw "neural-style has been removed, as the upstream project has been abandoned"; # Added 2020-03-28
  nfsUtils = nfs-utils; # Added 2014-12-06
  nginxUnstable = nginxMainline; # Added 2018-04-25
  nilfs_utils = nilfs-utils; # Added 2018-04-25
  nix-direnv-flakes = nix-direnv;
  nix-review = nixpkgs-review; # Added 2019-12-22
  nixFlakes = nixVersions.stable; # Added 2021-05-21
  nixStable = nixVersions.stable; # Added 2022-01-24
  nixUnstable = nixVersions.unstable; # Added 2022-01-26
  nix_2_3 = nixVersions.nix_2_3;
  nix_2_4 = nixVersions.nix_2_4;
  nix_2_5 = nixVersions.nix_2_5;
  nix_2_6 = nixVersions.nix_2_6;
  nmap-unfree = nmap; # Added 2021-04-06
  nmap_graphical = nmap-graphical; # Added 2017-01-19
  nologin = shadow; # Added 2018-04-25
  nordic-polar = throw "nordic-polar was removed on 2021-05-27, now integrated in nordic"; # Added 2021-05-27
  noto-fonts-cjk = noto-fonts-cjk-sans; # Added 2021-12-16
  nottetris2 = throw "nottetris2 was removed because it is unmaintained by upstream and broken"; # Added 2022-01-15
  now-cli = throw "now-cli has been replaced with nodePackages.vercel"; # Added 2021-08-05
  nxproxy = nx-libs; # Added 2019-02-15
  nylas-mail-bin = throw "nylas-mail-bin was deprecated on 2019-09-11: abandoned by upstream";

  ### O ###

  oracleXE = throw "oracleXE has been removed, as it's heavily outdated and unmaintained."; # Added 2020-10-09
  OVMF-CSM = throw "OVMF-CSM has been removed in favor of OVMFFull"; # Added 2021-10-16
  OVMF-secureBoot = throw "OVMF-secureBoot has been removed in favor of OVMFFull"; # Added 2021-10-16
  oauth2_proxy = oauth2-proxy; # Added 2021-04-18
  oblogout = throw "oblogout has been removed from nixpkgs, as it's archived upstream."; # Added 2019-12-10
  octoprint-plugins = throw "octoprint-plugins are now part of the octoprint.python.pkgs package set."; # Added 2021-01-24
  ocz-ssd-guru = throw "ocz-ssd-guru has been removed due to there being no source available"; # Added 2021-07-12
  ofp = throw "ofp is not compatible with odp-dpdk";
  olifant = throw "olifant has been removed from nixpkgs, as it was unmaintained."; # Added 2021-08-05
  onnxruntime = throw "onnxruntime has been removed due to poor maintainability"; # Added 2020-12-04
  openbazaar = throw "openbazzar has been removed from nixpkgs as upstream has abandoned the project"; # Added 2022-01-06
  openbazaar-client = throw "openbazzar-client has been removed from nixpkgs as upstream has abandoned the project"; # Added 2022-01-06
  opencascade_oce = opencascade; # Added 2018-04-25
  opencl-icd = ocl-icd; # Added 2017-01-20
  openconnect_pa = throw "openconnect_pa fork has been discontinued, support for GlobalProtect is now available in openconnect"; # Added 2021-05-21
  openelec-dvb-firmware = libreelec-dvb-firmware; # Added 2021-05-10
  openexr_ctl = ctl; # Added 2018-04-25
  openisns = open-isns; # Added 2020-01-28
  openjpeg_1 = throw "openjpeg_1 has been removed, use openjpeg_2 instead"; # Added 2021-01-24
  openjpeg_2 = openjpeg; # Added 2021-01-25
  openmpt123 = libopenmpt; # Added 2021-09-05
  opensans-ttf = open-sans; # Added 2018-12-04
  openssh_with_kerberos = openssh; # Added 2018-01-28
  orchis = orchis-theme; # Added 2021-06-09
  osquery = throw "osquery has been removed."; # Added 2019-11-24
  osxfuse = macfuse-stubs; # Added 2021-03-20
  otter-browser = throw "otter-browser has been removed from nixpkgs, as it was unmaintained"; # Added 2020-02-02
  owncloudclient = owncloud-client; # Added 2016-08

  ### P ###

  PPSSPP = ppsspp; # Added 2017-10-01

  p11_kit = p11-kit; # Added 2018-02-25
  packet-cli = metal-cli; # Added 2021-10-25
  paperless = paperless-ng; # Added 2021-06-06
  parity = openethereum; # Added 2020-08-01
  parity-ui = throw "parity-ui was removed because it was broken and unmaintained by upstream"; # Added 2022-01-10
  parquet-cpp = arrow-cpp; # Added 2018-09-08
  pass-otp = pass.withExtensions (ext: [ext.pass-otp]); # Added 2018-05-04
  pdfmod = throw "pdfmod has been removed"; # Added 2022-01-15
  pdfread = throw "pdfread has been remove because it is unmaintained for years and the sources are no longer available"; # Added 2021-07-22
  pdf-redact-tools = throw "pdf-redact-tools has been removed from nixpkgs because the upstream has abandoned the project."; # Added 2022-01-01
  pdf2htmlEx = throw "pdf2htmlEx has been removed from nixpkgs, as it was unmaintained"; # Added 2020-11-03
  perlXMLParser = perlPackages.XMLParser; # Added 2018-10-12
  perlArchiveCpio = perlPackages.ArchiveCpio; # Added 2018-10-12
  pgp-tools = signing-party; # Added 2017-03-26
  pg_tmp = ephemeralpg; # Added 2018-01-16

  # Obsolete PHP version aliases
  php73 = throw "php73 has been dropped due to the lack of maintanence from upstream for future releases."; # Added 2021-06-03
  php73Packages = php73; # Added 2021-06-03
  php73Extensions = php73; # Added 2021-06-03

  php-embed = throw ''
    php*-embed has been dropped, you can build something similar
    with the following snippet:
    php74.override { embedSupport = true; apxs2Support = false; }
  ''; # Added 2020-04-01
  php73-embed = php-embed; # Added 2020-04-01
  php74-embed = php-embed; # Added 2020-04-01

  phpPackages-embed = throw ''
    php*Packages-embed has been dropped, you can build something
    similar with the following snippet:
    (php74.override { embedSupport = true; apxs2Support = false; }).packages
  ''; # Added 2020-04-01
  php73Packages-embed = phpPackages-embed;
  php74Packages-embed = phpPackages-embed;

  php-unit = throw ''
    php*-unit has been dropped, you can build something similar with
    the following snippet:
    php74.override {
      embedSupport = true;
      apxs2Support = false;
      systemdSupport = false;
      phpdbgSupport = false;
      cgiSupport = false;
      fpmSupport = false;
    }
  ''; # Added 2020-04-01
  php73-unit = php-unit; # Added 2020-04-01
  php74-unit = php-unit; # Added 2020-04-01

  phpPackages-unit = throw ''
    php*Packages-unit has been dropped, you can build something
     similar with this following snippet:
    (php74.override {
      embedSupport = true;
      apxs2Support = false;
      systemdSupport = false;
      phpdbgSupport = false;
      cgiSupport = false;
      fpmSupport = false;
    }).packages
  ''; # Added 2020-04-01
  php73Packages-unit = phpPackages-unit;
  php74Packages-unit = phpPackages-unit;

  pidgin-with-plugins = pidgin; # Added 2016-06
  pidginlatex = pidgin-latex; # Added 2018-01-08
  pidginlatexSF = pidgin-latex; # Added 2014-11-02
  pidginmsnpecan = pidgin-msn-pecan; # Added 2018-01-08
  pidginosd = pidgin-osd; # Added 2018-01-08
  pidginotr = pidgin-otr; # Added 2018-01-08
  pidginsipe = pidgin-sipe; # Added 2018-01-08
  pidginwindowmerge = pidgin-window-merge; # Added 2018-01-08
  pifi = throw "pifi has been removed from nixpkgs, as it is no longer developed."; # Added 2022-01-19
  piwik = matomo; # Added 2018-01-16
  pkgconfig = pkg-config; # Added 2018-02-02, moved to aliases.nix 2021-01-18
  pkgconfigUpstream = pkg-configUpstream; # Added 2018-02-02
  planner = throw "planner has been removed from nixpkgs, as it is no longer developed and still uses python2/PyGTK."; # Added 2021-02-02
  pleroma-otp = pleroma; # Added 2021-07-10
  plexpy = tautulli; # plexpy got renamed to tautulli, added 2019-02-22
  pltScheme = racket; # just to be sure
  pmtools = acpica-tools; # Added 2018-11-01
  polarssl = mbedtls; # Added 2018-04-25
  polysh = throw "polysh has been removed from nixpkgs as the upstream has abandoned the project."; # Added 2022-01-01
  poppler_qt5 = libsForQt5.poppler; # Added 2015-12-19

  # postgresql
  postgresql96 = postgresql_9_6;
  postgresql_9_6 = throw "postgresql_9_6 has been removed from nixpkgs, as this version is no longer supported by upstream"; # Added 2021-12-03

  # postgresql plugins
  cstore_fdw = postgresqlPackages.cstore_fdw;
  pg_cron = postgresqlPackages.pg_cron;
  pg_hll = postgresqlPackages.pg_hll;
  pg_repack = postgresqlPackages.pg_repack;
  pg_similarity = postgresqlPackages.pg_similarity;
  pg_topn = postgresqlPackages.pg_topn;
  pgjwt = postgresqlPackages.pgjwt;
  pgroonga = postgresqlPackages.pgroonga;
  pgtap = postgresqlPackages.pgtap;
  plv8 = postgresqlPackages.plv8;
  postgis = postgresqlPackages.postgis;
  tilp2 = throw "tilp2 has been removed"; # Added 2022-01-15
  timekeeper = throw "timekeeper has been removed"; # Added 2022-01-16
  timescaledb = postgresqlPackages.timescaledb;
  tlauncher = throw "tlauncher has been removed because there questionable practices and legality concerns";
  tsearch_extras = postgresqlPackages.tsearch_extras;

  phonon = throw "phonon: Please use libsForQt5.phonon, as Qt4 support in this package has been removed."; # Added 2019-11-22
  phonon-backend-gstreamer = throw "phonon-backend-gstreamer: Please use libsForQt5.phonon-backend-gstreamer, as Qt4 support in this package has been removed."; # Added 2019-11-22
  phonon-backend-vlc = throw "phonon-backend-vlc: Please use libsForQt5.phonon-backend-vlc, as Qt4 support in this package has been removed."; # Added 2019-11-22
  pinentry_curses = pinentry-curses; # Added 2019-10-14
  pinentry_emacs = pinentry-emacs; # Added 2019-10-14
  pinentry_gnome = pinentry-gnome; # Added 2019-10-14
  pinentry_gtk2 = pinentry-gtk2; # Added 2019-10-14
  pinentry_qt = pinentry-qt; # Added 2019-10-14
  pinentry_qt5 = pinentry-qt; # Added 2020-02-11
  pmenu = throw "pmenu has been removed from nixpkgs, as its maintainer is no longer interested in the package."; # Added 2019-12-10
  privateer = throw "privateer was removed because it was broken"; # Added 2021-05-18
  processing3 = processing; # Added 2019-08-16
  procps-ng = procps; # Added 2018-06-08
  proglodyte-wasm = throw "proglodyte-wasm has been removed from nixpkgs, because it is unmaintained since 5 years with zero github stars"; # Added 2021-06-30
  proj_5 = throw "Proj-5 has been removed from nixpkgs, use proj instead."; # Added 2021-04-12
  prometheus-cups-exporter = throw "outdated and broken by design; removed by developer."; # Added 2021-03-16
  pulseaudioLight = pulseaudio; # Added 2018-04-25
  pulseeffects = throw "Use pulseeffects-legacy if you use PulseAudio and easyeffects if you use PipeWire."; # Added 2021-02-13
  pulseeffects-pw = easyeffects; # Added 2021-07-07
  pyIRCt = throw "pyIRCt has been removed from nixpkgs as it is unmaintained and python2-only";
  pyMAILt = throw "pyMAILt has been removed from nixpkgs as it is unmaintained and python2-only";
  pybind11 = throw "pybind11 was removed because pythonPackages.pybind11 for the appropriate version of Python should be used"; # Added 2021-05-14
  pybitmessage = throw "pybitmessage was removed from nixpkgs as it is stuck on python2."; # Added 2022-01-01
  pygmentex = texlive.bin.pygmentex; # Added 2019-12-15
  pyload = throw "pyload has been removed from nixpkgs, as it was unmaintained."; # Added 2021-03-21
  pynagsystemd = throw "pynagsystemd was removed as it was unmaintained and incompatible with recent systemd versions. Instead use its fork check_systemd."; # Added 2020-10-24
  pyo3-pack = maturin;
  pyrex = throw "pyrex has been removed from nixpkgs as the project is still stuck on python2."; # Added 2022-01-12
  pyrex095 = throw "pyrex has been removed from nixpkgs as the project is still stuck on python2."; # Added 2022-01-12
  pyrex096 = throw "pyrex has been removed from nixpkgs as the project is still stuck on python2."; # Added 2022-01-12
  pyrit = throw "pyrit has been removed from nixpkgs as the project is still stuck on python2."; # Added 2022-01-01
  python = python2; # Added 2022-01-11
  python-swiftclient = swiftclient; # Added 2021-09-09
  python2nix = throw "python2nix has been removed as it is outdated. Use e.g. nixpkgs-pytools instead."; # Added 2021-03-08
  pythonFull = python2Full; # Added 2022-01-11
  pythonPackages = python.pkgs; # Added 2022-01-11

  ### Q ###

  QmidiNet = qmidinet; # Added 2016-05-22
  qca-qt5 = libsForQt5.qca-qt5; # Added 2015-12-19
  qcsxcad = libsForQt5.qcsxcad; # Added 2020-11-05
  qmk_firmware = throw "qmk_firmware has been removed because it was broken"; # Added 2021-04-02
  qr-filetransfer = throw ''"qr-filetransfer" has been renamed to "qrcp"''; # Added 2020-12-02
  qt-3 = throw "qt-3 has been removed from nixpkgs, as it's unmaintained and insecure"; # Added 2021-02-15
  qt-recordmydesktop = throw "qt-recordmydesktop has been removed from nixpkgs, as it's abandoned and uses deprecated libraries"; # Added 2019-12-10
  qt5ct = libsForQt5.qt5ct; # Added 2021-12-27
  qtcurve = libsForQt5.qtcurve; # Added 2020-11-07
  qtkeychain = throw "the qtkeychain attribute (qt4 version) has been removes, use the qt5 version: libsForQt5.qtkeychain"; # Added 2021-08-04
  quagga = throw "quagga is no longer maintained upstream"; # Added 2021-04-22
  quake3game = ioquake3; # Added 2016-01-14
  quaternion-git = throw "quaternion-git has been removed in favor of the stable version 'quaternion'"; # Added 2020-04-09
  quilter = throw "quilter has been removed from nixpkgs, as it was unmaintained."; # Added 2021-08-03
  qvim = throw "qvim has been removed."; # Added 2020-08-31
  qweechat = throw "qweechat has been removed because it was broken"; # Added 2021-03-08
  qwt6 = libsForQt5.qwt; # Added 2015-12-19

  ### R ###

  radare2-cutter = cutter; # Added 2021-03-30
  raspberrypi-tools = throw "raspberrypi-tools has been removed in favor of identical 'libraspberrypi'"; # Added 2020-12-24
  rawdog = throw "rawdog has been removed from nixpkgs as it still requires python2."; # Added 2022-01-01
  rdf4store = throw "rdf4store has been removed from nixpkgs."; # Added 2019-12-21
  rdiff_backup = rdiff-backup; # Added 2014-11-23
  rdmd = dtools; # Added 2017-08-19
  readline80 = throw "readline-8.0 is no longer supported in nixpkgs, please use 'readline' for main supported version or 'readline81' for most recent version"; # Added 2021-04-22
  recordmydesktop = throw "recordmydesktop has been removed from nixpkgs, as it's unmaintained and uses deprecated libraries"; # Added 2019-12-10
  redkite = throw "redkite was archived by upstream"; # Added 2021-04-12
  redshift-wlr = throw "redshift-wlr has been replaced by gammastep"; # Added 2021-12-25
  renpy = throw "renpy has been removed from nixpkgs, it was unmaintained and the latest packaged version required python2."; # Added 2022-01-12
  residualvm = throw "residualvm was merged to scummvm code in 2018-06-15; consider using scummvm"; # Added 2021-11-27
  retroArchCores = throw "retroArchCores has been removed. Please use overrides instead, e.g.: `retroarch.override { cores = with libretro; [ ... ]; }`"; # Added 2021-11-19
  retroshare06 = retroshare;
  rfkill = throw "rfkill has been removed, as it's included in util-linux"; # Added 2020-08-23
  riak-cs = throw "riak-cs is not maintained anymore"; # Added 2020-10-14
  rimshot = throw "rimshot has been removed, because it is broken and no longer maintained upstream"; # Added 2022-01-15
  ring-daemon = jami-daemon; # Added 2021-10-26
  rkt = throw "rkt was archived by upstream"; # Added 2020-05-16
  rng_tools = rng-tools; # Added 2018-10-24
  robomongo = robo3t; #added 2017-09-28
  rocm-runtime-ext = throw "rocm-runtime-ext has been removed, since its functionality was added to rocm-runtime"; #added 2020-08-21
  rpiboot-unstable = rpiboot; # Added 2021-07-30
  rssglx = rss-glx; #added 2015-03-25
  rssh = throw "rssh has been removed from nixpkgs: no upstream releases since 2012, several known CVEs"; # Added 2020-08-25
  rtv = throw "rtv was archived by upstream. Consider using tuir, an actively maintained fork"; # Added 2021-08-08
  rubyMinimal = throw "rubyMinimal was removed due to being unused";
  rubygems = throw "rubygems was deprecated on 2016-03-02: rubygems is now bundled with ruby";
  runCommandNoCC = runCommand;
  runCommandNoCCLocal = runCommandLocal;
  runwayml = throw "runwayml is now a webapp"; # Added 2021-04-17
  rustracerd = throw "rustracerd has been removed because it is broken and unmaintained"; # Added 2021-10-19
  rxvt_unicode = rxvt-unicode-unwrapped; # Added 2020-02-02
  rxvt_unicode-with-plugins = rxvt-unicode; # Added 2020-02-02

  # The alias for linuxPackages*.rtlwifi_new is defined in ./all-packages.nix,
  # due to it being inside the linuxPackagesFor function.
  rtlwifi_new-firmware = rtw88-firmware; # Added 2021-03-14

  ### S ###

  s2n = s2n-tls; # Added 2021-03-03
  s6Dns = s6-dns; # Added 2018-07-23
  s6LinuxUtils = s6-linux-utils; # Added 2018-07-23
  s6Networking = s6-networking; # Added 2018-07-23
  s6PortableUtils = s6-portable-utils; # Added 2018-07-23
  sagemath = sage; # Added 2018-10-27
  sam = deadpixi-sam; # Added 2018-04-25
  samsungUnifiedLinuxDriver = samsung-unified-linux-driver; # Added 2016-01-25
  sane-backends-git = sane-backends; # Added 2021-02-19
  saneBackends = sane-backends; # Added 2016-01-02
  saneBackendsGit = sane-backends; # Added 2016-01-02
  saneFrontends = sane-frontends; # Added 2016-01-02
  scaff = throw "scaff is deprecated - replaced by https://gitlab.com/jD91mZM2/inc (not in nixpkgs yet)"; # Added 2020-03-01
  scim = sc-im; # Added 2016-01-22
  scollector = bosun; # Added 2018-04-25
  scyther = throw "scyther has been removed since it currently only supports Python 2, see https://github.com/cascremers/scyther/issues/20"; # Added 2021-10-07
  sdlmame = mame; # Added 2019-10-30
  seeks = throw "seeks has been removed from nixpkgs, as it was unmaintained"; # Added 2020-06-21
  seg3d = throw "seg3d has been removed from nixpkgs (2019-11-10)";
  sepolgen = throw "sepolgen was merged into selinux-python"; # Added 2021-11-11
  shared_mime_info = shared-mime-info; # Added 2018-02-25
  sickbeard = throw "sickbeard has been removed from nixpkgs, as it was unmaintained."; # Added 2022-01-01
  sickrage = throw "sickbeard has been removed from nixpkgs, as it was unmaintained."; # Added 2022-01-01
  sigurlx = throw "sigurlx has been removed (upstream is gone)"; # Added 2022-01-24
  skrooge2 = skrooge; # Added 2017-02-18
  sky = throw "sky has been removed from nixpkgs (2020-09-16)";
  skype = skypeforlinux; # Added 2017-07-27
  skype4pidgin = throw "skype4pidgin has been remove from nixpkgs, because it stopped working when classic Skype was retired."; # Added 2021-07-14
  skype_call_recorder = throw "skype_call_recorder has been removed from nixpkgs, because it stopped working when classic Skype was retired."; # Added 2020-10-31
  slack-dark = slack; # Added 2020-03-27
  slic3r-prusa3d = prusa-slicer; # Added 2019-05-21
  slim = throw "slim has been removed. Please use a different display-manager"; # Added 2019-11-11
  slimThemes = throw "slimThemes has been removed because slim has been also"; # Added 2019-11-11
  slurm-full = slurm; # Added 2018-05-1
  slurm-llnl = slurm; # renamed July 2017
  slurm-llnl-full = slurm-full; # renamed July 2017
  smbclient = samba; # Added 2018-04-25
  smugline = throw "smugline has been removed from nixpkgs, as it's unmaintained and depends on deprecated libraries."; # Added 2020-11-04
  solr_8 = solr; # Added 2021-01-30

  # Added 2020-02-10
  sourceHanSansPackages = {
    japanese = source-han-sans;
    korean = source-han-sans;
    simplified-chinese = source-han-sans;
    traditional-chinese = source-han-sans;
  };
  source-han-sans-japanese = source-han-sans;
  source-han-sans-korean = source-han-sans;
  source-han-sans-simplified-chinese = source-han-sans;
  source-han-sans-traditional-chinese = source-han-sans;
  sourceHanSerifPackages = {
    japanese = source-han-serif;
    korean = source-han-serif;
    simplified-chinese = source-han-serif;
    traditional-chinese = source-han-serif;
  };
  source-han-serif-japanese = source-han-serif;
  source-han-serif-korean = source-han-serif;
  source-han-serif-simplified-chinese = source-han-serif;
  source-han-serif-traditional-chinese = source-han-serif;
  source-sans-pro = source-sans; # Added 2021-10-20
  source-serif-pro = source-serif; # Added 2021-10-20

  spaceOrbit = space-orbit; # added 2016-05-23
  spectral = neochat; # Added 2020-12-27
  speech_tools = speech-tools; # added 2018-04-25
  speedtest_cli = speedtest-cli;  # added 2015-02-17
  spice_gtk = spice-gtk; # added 2018-02-25
  spice_protocol = spice-protocol; # added 2018-02-25
  spidermonkey_1_8_5 = throw "spidermonkey_1_8_5 has been removed, because it is based on Firefox 4.0 from 2011."; # added 2021-05-03
  spidermonkey_38 = throw "spidermonkey_38 has been removed. Please use spidermonkey_78 instead."; # Added 2021-03-21
  spidermonkey_52 = throw "spidermonkey_52 has been removed. Please use spidermonkey_78 instead."; # Added 2019-10-16
  spidermonkey_60 = throw "spidermonkey_60 has been removed. Please use spidermonkey_78 instead."; # Added 2021-03-21
  spidermonkey_68 = throw "spidermonkey_68 has been removed. Please use spidermonkey_91 instead."; # added 2022-01-04
  # spidermonkey is not ABI upwards-compatible, so only allow this for nix-shell
  spidermonkey = spidermonkey_78; # Added 2020-10-09
  spring-boot = spring-boot-cli; # added 2020-04-24
  sqlite3_analyzer = sqlite-analyzer; # added 2018-05-22
  sqliteInteractive = sqlite-interactive; # Added 2014-12-06
  squid4 = squid;  # added 2019-08-22
  sshfsFuse = sshfs-fuse; # added 2016-09
  stanchion = throw "Stanchion was part of riak-cs which is not maintained anymore"; # added 2020-10-14
  stumpwm-git = throw "stumpwm-git has been broken for a long time and lispPackages.stumpwm follows Quicklisp that is close to git version"; # Added 2021-05-09
  subversion19 = throw "subversion19 has been removed as it has reached its end of life"; # Added 2021-03-31
  sundials_3 = throw "sundials_3 was removed in 2020-02. outdated and no longer needed";
  surf-webkit2 = surf; # Added 2017-04-02
  svgcleaner = throw "svgcleaner has been removed."; # Added 2021-11-17
  swec = throw "swec has been removed; broken and abandoned upstream."; # Added 2021-10-14
  swfdec = throw "swfdec has been removed as broken and unmaintained."; # Added 2020-08-23
  swtpm-tpm2 = swtpm; # Added 2021-02-26
  syncthing-cli = syncthing; # Added 2021-04-06
  synology-drive = throw "synology-drive has been superseded by synology-drive-client"; # Added 2021-11-26
  system_config_printer = system-config-printer; # Added 2016-01-03
  systemd-cryptsetup-generator = throw "systemd-cryptsetup-generator is now included in the systemd package"; # Added 2020-07-12
  systemd_with_lvm2 = throw "systemd_with_lvm2 is obsolete, enabled by default via the lvm module"; # Added 2020-07-12
  systool = sysfsutils; # Added 2018-04-25

  ### T ###

  tahoelafs = tahoe-lafs; # Added 2018-03-26
  tangogps = foxtrotgps; # Added 2020-01-26
  tdm = throw "tdm has been removed because nobody can figure out how to fix OpenAL integration. Use precompiled binary and `steam-run` instead.";
  telepathy-qt = throw "telepathy-qt no longer supports Qt 4. Please use libsForQt5.telepathy instead."; # Added 2020-07-02
  telepathy_farstream = telepathy-farstream; # Added 2018-02-25
  telepathy_gabble = telepathy-gabble; # Added 2018-02-25
  telepathy_glib = telepathy-glib; # Added 2018-02-25
  telepathy_haze = telepathy-haze; # Added 2018-02-25
  telepathy_idle = telepathy-idle; # Added 2018-02-25
  telepathy_logger = telepathy-logger; # Added 2018-02-25
  telepathy_mission_control = telepathy-mission-control; # Added 2018-02-25
  telepathy_qt = telepathy-qt; # Added 2018-02-25
  telepathy_qt5 = libsForQt5.telepathy; # Added 2015-12-19
  telepathy_salut = telepathy-salut; # Added 2018-02-25
  telnet = inetutils; # Added 2018-05-15
  terminus = throw "terminus has been removed, it was unmaintained in nixpkgs"; # Added 2021-08-21
  terraform-provider-ibm = terraform-providers.ibm; # Added 2018-09-28
  terraform-provider-libvirt = terraform-providers.libvirt; # Added 2018-09-28
  terraform-provider-lxd = terraform-providers.lxd; # Added 2020-03-16
  terraform_0_12 = throw "terraform_0_12 has been removed from nixpkgs on 2021/01";
  terraform_1_0 = throw "terraform_1_0 has been renamed to terraform_1"; # Added 2021-12-08
  terraform_1_0_0 = throw "terraform_1_0_0 has been renamed to terraform_1"; # Added 2021-06-15
  tesseract_4 = tesseract4; # Added 2018-12-19
  tex-gyre-bonum-math = tex-gyre-math.bonum; # Added 2018-04-03
  tex-gyre-pagella-math = tex-gyre-math.pagella; # Added 2018-04-03
  tex-gyre-schola-math = tex-gyre-math.schola; # Added 2018-04-03
  tex-gyre-termes-math = tex-gyre-math.termes; # Added 2018-04-03
  tftp_hpa = tftp-hpa; # Added 2015-04-03
  thunderbird-68 = throw "Thunderbird 68 reached end of life with its final release 68.12.0 on 2020-08-25.";
  thunderbird-bin-68 = thunderbird-68;
  timescale-prometheus = promscale; # Added 2020-09-29
  timetable = throw "timetable has been removed, as the upstream project has been abandoned"; # Added 2021-09-05
  togglesg-download = throw "togglesg-download was removed 2021-04-30 as it's unmaintained"; # Added 2021-04-30
  tomboy = throw "tomboy is not actively developed anymore and was removed."; # Added 2022-01-27
  tomcat7 = throw "tomcat7 has been removed from nixpkgs as it has reached end of life."; # Added 2021-06-16
  tomcat8 = throw "tomcat8 has been removed from nixpkgs as it has reached end of life."; # Added 2021-06-16
  tomcat85 = throw "tomcat85 has been removed from nixpkgs as it has reached end of life."; # Added 2020-03-11
  tor-arm = throw "tor-arm has been removed from nixpkgs as the upstream project has been abandoned."; # Added 2022-01-01
  torbrowser = tor-browser-bundle-bin; # Added 2017-04-05
  torch = throw "torch has been removed, as the upstream project has been abandoned"; # Added 2020-03-28
  torch-hdf5 = throw "torch-hdf5 has been removed, as the upstream project has been abandoned"; # Added 2020-03-28
  torch-repl = throw "torch-repl has been removed, as the upstream project has been abandoned"; # Added 2020-03-28
  torchPackages = throw "torchPackages has been removed, as the upstream project has been abandoned"; # Added 2020-03-28
  trang = jing-trang; # Added 2018-04-25
  transmission-remote-cli = "transmission-remote-cli has been removed, as the upstream project has been abandoned. Please use tremc instead"; # Added 2020-10-14
  transmission_gtk = transmission-gtk; # Added 2018-01-06
  transmission_remote_gtk = transmission-remote-gtk; # Added 2018-01-06
  transporter = throw "transporter has been removed. It was archived upstream, so it's considered abandoned.";
  trebleshot = throw "trebleshot has been removed. It was archived upstream, so it's considered abandoned.";
  trilium = throw "trilium has been removed. Please use trilium-desktop instead."; # Added 2020-04-29
  truecrypt = veracrypt; # Added 2018-10-24
  tshark = wireshark-cli; # Added 2018-04-25
  tuijam = throw "tuijam has been removed because Google Play Music was discontinued"; # Added 2021-03-07
  turbo-geth = throw "turbo-geth has been renamed to erigon"; # Added 2021-08-08
  typora = throw "Newer versions of typora use anti-user encryption and refuse to start. As such it has been removed."; # Added 2021-09-11

  ### U ###

  uberwriter = apostrophe; # Added 2020-04-23
  ubootBeagleboneBlack = ubootAmx335xEVM; # Added 2020-01-21
  ucsFonts = ucs-fonts; # Added 2016-07-15
  ufraw = throw "ufraw is unmaintained and has been removed from nixpkgs. Its successor, nufraw, doesn't seem to be stable enough. Consider using Darktable for now."; # Added 2020-01-11
  ultrastardx-beta = ultrastardx; # Added 2017-08-12
  unicorn-emu = unicorn; # Added 2020-10-29
  unifiStable = unifi6; # Added 2020-12-28
  untrunc = untrunc-anthwlock; # Added 2021-02-01
  urxvt_autocomplete_all_the_things = rxvt-unicode-plugins.autocomplete-all-the-things; # Added 2020-02-02
  urxvt_bidi = rxvt-unicode-plugins.bidi; # Added 2020-02-02
  urxvt_font_size = rxvt-unicode-plugins.font-size; # Added 2020-02-02
  urxvt_perl = rxvt-unicode-plugins.perl; # Added 2020-02-02
  urxvt_perls = rxvt-unicode-plugins.perls; # Added 2020-02-02
  urxvt_tabbedex = rxvt-unicode-plugins.tabbedex; # Added 2020-02-02
  urxvt_theme_switch = rxvt-unicode-plugins.theme-switch; # Added 2020-02-02
  urxvt_vtwheel = rxvt-unicode-plugins.vtwheel; # Added 2020-02-02
  usb_modeswitch = usb-modeswitch; # Added 2016-05-10
  usbguard-nox = usbguard; # Added 2019-09-04
  utillinux = util-linux; # Added 2020-11-24
  uzbl = throw "uzbl has been removed from nixpkgs, as it's unmaintained and uses insecure libraries";

  ### V ###

  v4l_utils = v4l-utils; # Added 2019-08-07
  v8_3_16_14 = throw "v8_3_16_14 was removed in 2019-11-01: no longer referenced by other packages";
  vamp = { vampSDK = vamp-plugin-sdk; }; # Added 2020-03-26
  vapor = throw "vapor was removed because it was unmaintained and upstream service no longer exists";
  varnish62 = throw "varnish62 was removed from nixpkgs, because it is unmaintained upstream. Please switch to a different release."; # Added 2021-07-26
  varnish63 = throw "varnish63 was removed from nixpkgs, because it is unmaintained upstream. Please switch to a different release."; # Added 2021-07-26
  varnish65 = throw "varnish65 was removed from nixpkgs, because it is unmaintained upstream. Please switch to a different release."; # Added 2021-09-15
  vdirsyncerStable  = vdirsyncer; # Added 2020-11-08, see https://github.com/NixOS/nixpkgs/issues/103026#issuecomment-723428168
  venus = throw "venus has been removed from nixpkgs, as it's unmaintained"; # Added 2021-02-05
  vimbWrapper = vimb; # Added 2015-01
  vimprobable2 = throw "vimprobable2 has been removed from nixpkgs. It relied on webkitgtk24x that has been removed."; # Added 2019-12-05
  vimprobable2-unwrapped = vimprobable2; # Added 2019-12-05
  virtinst = throw "virtinst has been removed, as it's included in virt-manager"; # Added 2021-07-21
  virtmanager = virt-manager; # Added 2019-10-29
  virtmanager-qt = virt-manager-qt; # Added 2019-10-29
  virtviewer = virt-viewer; # Added 2015-12-24
  vorbisTools = vorbis-tools; # Added 2016-01-26
  vtun = throw "vtune has been removed as it's unmaintained upstream."; # Added 2021-10-29

  ### W ###

  way-cooler = throw "way-cooler is abandoned by its author: https://way-cooler.org/blog/2020/01/09/way-cooler-post-mortem.html"; # Added 2020-01-13
  webkit = webkitgtk; # Added 2019-03-05
  webkitgtk24x-gtk2 = throw "webkitgtk24x-gtk2 has been removed because it's insecure. Please use webkitgtk."; # Added 2019-12-05
  webkitgtk24x-gtk3 = throw "webkitgtk24x-gtk3 has been removed because it's insecure. Please use webkitgtk."; # Added 2019-12-05
  weechat-matrix-bridge = weechatScripts.weechat-matrix-bridge; # Added 2018-09-06
  wicd = throw "wicd has been removed as it is abandoned."; # Added 2021-09-11
  wineFull = winePackages.full; # Added 2017-05-27
  wineMinimal = winePackages.minimal; # Added 2017-05-27
  wineStable = winePackages.stable; # Added 2017-05-27
  wineStaging = wine-staging; # Added 2018-01-08
  wineUnstable = winePackages.unstable; # Added 2017-05-27
  wineWayland = wine-wayland;
  winswitch = throw "winswitch has been removed from nixpkgs."; # Added 2019-12-10
  winusb = woeusb; # Added 2017-12-22
  wireguard = wireguard-tools; # Added 2018-05-19
  wireshark-gtk = throw "wireshark-gtk is not supported anymore. Use wireshark-qt or wireshark-cli instead."; # Added 2019-11-18
  wxmupen64plus = throw "wxmupen64plus was removed because the upstream disappeared."; # Added 2022-01-31

  ### X ###

  x11 = xlibsWrapper; # Added 2015-09
  xara = throw "xara has been removed from nixpkgs. Unmaintained since 2006"; # Added 2020-06-24
  xbmc = kodi; # Added 2018-04-25
  xbmc-retroarch-advanced-launchers = kodi-retroarch-advanced-launchers; # Added 2021-11-19
  xbmcPlain = kodiPlain; # Added 2018-04-25
  xbmcPlugins = kodiPackages; # Added 2018-04-25
  xdg_utils = xdg-utils; # Added 2021-02-01
  xfce4-12 = throw "xfce4-12 has been replaced by xfce4-14"; # Added 2020-03-14
  xfce4-14 = xfce;
  xfceUnstable = xfce4-14; # Added 2019-09-17
  xineLib = xine-lib; # Added 2021-04-27
  xineUI = xine-ui; # Added 2021-04-27
  xmonad_log_applet_gnome3 = xmonad_log_applet; # Added 2018-05-01
  xmpppy = throw "xmpppy has been removed from nixpkgs as it is unmaintained and python2-only";
  xp-pen-g430 = pentablet-driver; # Added 2020-05-03
  xf86_video_nouveau = xorg.xf86videonouveau; # Added 2015-09
  xf86_input_mtrack = throw ''
    xf86_input_mtrack has been removed from nixpkgs as it is broken and
    unmaintained. Working alternatives are libinput and synaptics.
  '';
  xf86_input_multitouch = throw "xf86_input_multitouch has been removed from nixpkgs."; # Added 2020-01-20
  xlibs = xorg; # Added 2015-09
  xpraGtk3 = xpra; # Added 2018-09-13
  xv = xxv; # Added 2020-02-22
  xvfb_run = xvfb-run; # Added 2021-05-07

  ### Y ###

  yacc = bison; # moved from top-level 2021-03-14
  yarssr = throw "yarssr has been removed as part of the python2 deprecation"; # Added 2022-01-15
  youtubeDL = youtube-dl; # Added 2014-10-26
  ytop = throw "ytop has been abandoned by upstream. Consider switching to bottom instead";
  yubikey-neo-manager = throw "yubikey-neo-manager has been removed because it was broken. Use yubikey-manager-qt instead."; # Added 2021-03-08
  yuzu = yuzu-mainline; # Added 2021-01-25

  ### Z ###

  zabbix30 = throw "Zabbix 3.0.x is end of life, see https://www.zabbix.com/documentation/5.0/manual/installation/upgrade/sources for a direct upgrade path to 5.0.x"; # Added 2021-04-07
  zdfmediathk = mediathekview; # Added 2019-01-19
  zimreader = throw "zimreader has been removed from nixpkgs as it has been replaced by kiwix-serve and stopped working with modern zimlib versions."; # Added 2021-03-28

  # TODO(ekleog): add ‘wasm’ alias to ‘ocamlPackages.wasm’ after 19.03
  # branch-off

  inherit (ocaml-ng) # Added 2016-09-14
    ocamlPackages_4_00_1 ocamlPackages_4_01_0 ocamlPackages_4_02
    ocamlPackages_4_03 ocamlPackages_latest;

  zabbix44 = throw ''
    Zabbix 4.4 is end of life. For details on upgrading to Zabbix 5.0 look at
    https://www.zabbix.com/documentation/current/manual/installation/upgrade_notes_500
  ''; # Added 2020-08-17

  # Added 2019-09-06
  zeroc_ice = pkgs.zeroc-ice;

  # Added 2020-06-22
  zeromq3 = throw "zeromq3 has been deprecated by zeromq4.";
  jzmq = throw "jzmq has been removed from nixpkgs, as it was unmaintained";

} // (with ocaml-ng; { # Added 2016-09-14
  ocaml_4_00_1 = ocamlPackages_4_00_1.ocaml;
  ocaml_4_01_0 = ocamlPackages_4_01_0.ocaml;
  ocaml_4_02   = ocamlPackages_4_02.ocaml;
  ocaml_4_03   = ocamlPackages_4_03.ocaml;
}) // {

  avian = throw ''
    The package doesn't compile anymore on NixOS and both development &
    maintenance is abandoned by upstream.
  ''; # Cleanup before 21.11, Added 2021-05-07
  ant-dracula-theme = throw "ant-dracula-theme is now dracula-theme, and theme name is Dracula instead of Ant-Dracula.";
  dina-font-pcf = dina-font; # Added 2020-02-09
  dnscrypt-proxy = throw "dnscrypt-proxy has been removed. Please use dnscrypt-proxy2."; # Added 2020-02-02
  gcc-snapshot = throw "gcc-snapshot: Marked as broken for >2 years, additionally this 'snapshot' pointed to a fairly old one from gcc7.";
  gnatsd = nats-server; # Added 2019-10-28

  obs-gstreamer = throw ''
    obs-gstreamer has been converted into a plugin for use with wrapOBS.
    Its new location is obs-studio-plugins.obs-gstreamer.
  ''; # Added 2021-06-01

  obs-move-transition = throw ''
    obs-move-transition has been converted into a plugin for use with wrapOBS.
    Its new location is obs-studio-plugins.obs-move-transition.
  ''; # Added 2021-06-01

  obs-multi-rtmp = throw ''
    obs-multi-rtmp has been converted into a plugin for use with wrapOBS.
    Its new location is obs-studio-plugins.obs-multi-rtmp.
  ''; # Added 2021-06-01

  obs-ndi = throw ''
    obs-ndi has been converted into a plugin for use with wrapOBS.
    Its new location is obs-studio-plugins.obs-ndi.
  ''; # Added 2021-06-01

  obs-v4l2sink = throw "obs-v4l2sink is integrated into upstream OBS since version 26.1"; # Added 2021-06-01

  obs-wlrobs = throw ''
    wlrobs has been converted into a plugin for use with wrapOBS.
    Its new location is obs-studio-plugins.wlrobs.
  ''; # Added 2021-06-01

  oraclejdk8psu = throw "The *psu versions of oraclejdk are no longer provided by upstream."; # Cleanup before 20.09
  oraclejre8psu = oraclejdk8psu; # Cleanup before 20.09
  oraclejdk8psu_distro = oraclejdk8psu; # Cleanup before 20.09
  posix_man_pages = man-pages-posix; # Added 2021-04-15
  riot-desktop = throw "riot-desktop is now element-desktop!"; # Cleanup before 21.05
  riot-web = throw "riot-web is now element-web"; # Cleanup before 21.05
  sqldeveloper_18 = throw "sqldeveloper_18 is not maintained anymore!"; # Added 2020-02-04
  todolist = throw "todolist is now ultralist."; # Added 2020-12-27
  tor-browser-bundle = throw "tor-browser-bundle was removed because it was out of date and inadequately maintained. Please use tor-browser-bundle-bin instead."; # Added 2020-01-10
  tor-browser-unwrapped = throw "tor-browser-unwrapped was removed because it was out of date and inadequately maintained. Please use tor-browser-bundle-bin instead."; # Added 2020-01-10
  tt-rss-plugin-tumblr-gdpr = throw "tt-rss-plugin-tumblr-gdpr was removed because tumblr does not require gdpr acceptance to fetch rss feeds anymore"; # Added 2012-06-12
  ttyrec = ovh-ttyrec; # Added 2021-01-02
  zplugin = zinit; # Added 2021-01-30

  inherit (stdenv.hostPlatform) system; # Added 2021-10-22

  # LLVM packages for (integration) testing that should not be used inside Nixpkgs:
  llvmPackages_git = recurseIntoAttrs (callPackage ../development/compilers/llvm/git {
    inherit (stdenvAdapters) overrideCC;
    buildLlvmTools = buildPackages.llvmPackages_git.tools;
    targetLlvmLibraries = targetPackages.llvmPackages_git.libraries;
  });

  /* If these are in the scope of all-packages.nix, they cause collisions
  between mixed versions of qt. See:
  https://github.com/NixOS/nixpkgs/pull/101369 */

  inherit (plasma5Packages)
    akonadi akregator ark bluedevil bomber bovo breeze-grub breeze-gtk
    breeze-icons breeze-plymouth breeze-qt5 discover dolphin dragon elisa
    ffmpegthumbs filelight granatier gwenview k3b kactivitymanagerd kaddressbook
    kalzium kapman kapptemplate kate katomic kblackbox kblocks kbounce
    kcachegrind kcalc kcharselect kcolorchooser kde-cli-tools kde-gtk-config
    kdenlive kdeplasma-addons kdf kdialog kdiamond keditbookmarks kfind kfloppy
    kgamma5 kget kgpg khelpcenter kig kigo killbots kinfocenter kitinerary
    kleopatra klettres klines kmag kmail kmenuedit kmines kmix kmplot
    knavalbattle knetwalk knights kollision kolourpaint kompare konsole kontact
    korganizer kpkpass krdc kreversi krfb kscreen kscreenlocker kshisen ksquares
    ksshaskpass ksystemlog kteatime ktimer ktouch kturtle kwallet-pam
    kwalletmanager kwave kwayland-integration kwin kwrited marble milou minuet
    okular oxygen oxygen-icons5 picmi plasma-browser-integration plasma-desktop
    plasma-integration plasma-nano plasma-nm plasma-pa plasma-phone-components
    plasma-systemmonitor plasma-thunderbolt plasma-vault plasma-workspace
    plasma-workspace-wallpapers polkit-kde-agent powerdevil qqc2-breeze-style
    sddm-kcm spectacle systemsettings xdg-desktop-portal-kde yakuake
  ;

  inherit (plasma5Packages.thirdParty)
    krohnkite
    krunner-symbols
    kwin-dynamic-workspaces
    kwin-tiling
    plasma-applet-caffeine-plus
    plasma-applet-virtual-desktop-bar
  ;

  inherit (libsForQt5)
    sddm
  ;

})<|MERGE_RESOLUTION|>--- conflicted
+++ resolved
@@ -369,7 +369,6 @@
     gitRemoteGcrypt = git-remote-gcrypt;
     svn_all_fast_export = svn-all-fast-export;
     topGit = top-git;
-<<<<<<< HEAD
   }; # Added 2021-01-14
 
   gitin = throw "gitin has been remove because it was unmaintained and depended on an insecure version of libgit2"; # Added 2021-12-07
@@ -379,6 +378,7 @@
   gmailieer = lieer; # Added 2020-04-19
   gmic_krita_qt = gmic-qt-krita; # Added 2019-09-07
   gmvault = throw "gmvault has been removed because it is unmaintained, mostly broken, and insecure"; # Added 2021-03-08
+  gnome-passwordsafe = gnome-secrets; # added 2022-01-30
   gnome-mpv = celluloid; # Added 2019-08-22
   gnome-sharp = throw "gnome-sharp has been removed from nixpkgs"; # Added 2022-01-15
   gnome-themes-standard = gnome-themes-extra; # Added 2018-03-14
@@ -388,25 +388,6 @@
   gnome_themes_standard = gnome-themes-standard; # Added 2018-02-25
   gnunet_git = throw "gnunet_git was removed due to gnunet becoming stable"; # Added 2019-05-27
 
-=======
-  };
-  gitin = throw "gitin has been remove because it was unmaintained and depended on an insecure version of libgit2"; # added 2021-12-07
-  gitinspector = throw "gitinspector has been removed because it doesn't work with python3."; # added 2022-01-12
-  gksu = throw "gksu has been removed"; # added 2022-01-16
-  glib_networking = glib-networking; # added 2018-02-25
-  gmailieer = lieer; # added 2020-04-19
-  gmvault = throw "gmvault has been removed because it is unmaintained, mostly broken, and insecure"; # added 2021-03-08
-  gnome-mpv = celluloid; # added 2019-08-22
-  gnome-passwordsafe = gnome-secrets; # added 2022-01-30
-  gnome15 = throw "gnome15 has been removed from nixpkgs, as it's unmaintained and depends on deprecated libraries."; # added 2019-12-10
-  gmic_krita_qt = gmic-qt-krita; # added 2019-09-07
-  gnome-sharp = throw "gnome-sharp has been removed from nixpkgs"; # added 2022-01-15
-  gnome-themes-standard = gnome-themes-extra; # added 2018-03-14
-  gnome_doc_utils = gnome-doc-utils; # added 2018-02-25
-  gnome_themes_standard = gnome-themes-standard; # added 2018-02-25
-  gnunet_git = throw "gnunet_git was removed due to gnunet becoming stable"; # added 2019-05-27
-  # Added 2020-10-16
->>>>>>> bb96e481
   gnuradio-with-packages = gnuradio3_7.override {
     extraPackages = lib.attrVals [
       "osmosdr" "ais" "gsm" "nacl" "rds" "limesdr"
