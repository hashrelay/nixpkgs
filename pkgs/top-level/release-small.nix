/* A small release file, with few packages to be built.  The aim is to reduce
   the load on Hydra when testing the `stdenv-updates' branch. */

{ nixpkgs ? { outPath = (import ./all-packages.nix {}).lib.cleanSource ../..; revCount = 1234; shortRev = "abcdef"; }
, supportedSystems ? [ "x86_64-linux" "i686-linux" "x86_64-darwin" ]
}:

<<<<<<< HEAD
   This file will be evaluated by hydra with a call like this:
   hydra_eval_jobs --gc-roots-dir \
     /nix/var/nix/gcroots/per-user/hydra/hydra-roots --argstr \
     system i686-linux --argstr system x86_64-linux --arg \
     nixpkgs "{outPath = ./}" .... release.nix

   Hydra can be installed with "nix-env -i hydra".  */
with import ./release-lib.nix { supportedSystems = [ "x86_64-linux" ]; };
=======
with import ./release-lib.nix { inherit supportedSystems; };
>>>>>>> 084626de

{

  tarball = import ./make-tarball.nix {
    inherit nixpkgs;
    officialRelease = false;
  };

} // (mapTestOn (rec {

  aspell = all;
  at = linux;
  atlas = linux;
  aterm25 = all;
  aterm28 = all;
  autoconf = all;
  automake = all;
  avahi = allBut cygwin;  # Cygwin builds fail
  bash = all;
  bashInteractive = all;
  bc = all;
  binutils = linux;
  bind = linux;
  bsdiff = all;
  bzip2 = all;
  classpath = linux;
  cmake = all;
  coreutils = all;
  cpio = all;
  cron = linux;
  cups = linux;
  dhcp = linux;
  diffutils = all;
  e2fsprogs = linux;
  emacs24 = gtkSupported;
  enscript = all;
  file = all;
  findutils = all;
  flex = all;
  gcc = all;
  gcc33 = linux;
  gcc34 = linux;
  gcc44 = linux;
  gcj = linux;
  ghdl = linux;
  glibc = linux;
  glibcLocales = linux;
  gnat = linux;
  gnugrep = all;
  gnum4 = all;
  gnumake = all;
  gnupatch = all;
  gnupg = linux;
  gnuplot = allBut cygwin;
  gnused = all;
  gnutar = all;
  gnutls = linux;
  gogoclient = linux;
  grub = linux;
  grub2 = linux;
  gsl = linux;
  guile = linux;  # tests fail on Cygwin
  gzip = all;
  hddtemp = linux;
  hdparm = linux;
  hello = all;
  host = linux;
  iana_etc = linux;
  icecat3Xul = linux;
  icewm = linux;
  idutils = all;
  ifplugd = linux;
  inetutils = linux;
  iputils = linux;
  jnettop = linux;
  jwhois = linux;
  kbd = linux;
  keen4 = ["i686-linux"];
  kvm = linux;
  qemu = linux;
  qemu_kvm = linux;
  less = all;
  lftp = all;
  liblapack = linux;
  libtool = all;
  libtool_2 = all;
  libxml2 = all;
  libxslt = all;
  lout = linux;
  lsh = linux;
  lsof = linux;
  ltrace = linux;
  lvm2 = linux;
  lynx = linux;
  lzma = linux;
  man = linux;
  manpages = linux;
  mc = all;
  mcabber = linux;
  mcron = linux;
  mdadm = linux;
  mesa = mesaPlatforms;
  midori = linux;
  mingetty = linux;
  mk = linux;
  mktemp = all;
  module_init_tools = linux;
  mono = linux;
  monotone = linux;
  mpg321 = linux;
  mutt = linux;
  mysql = linux;
  mysql51 = linux;
  ncat = linux;
  netcat = all;
  nfsUtils = linux;
  nix = all;
  nixUnstable = all;
  nss_ldap = linux;
  nssmdns = linux;
  ntfs3g = linux;
  ntp = linux;
  openssh = linux;
  openssl = all;
  pam_console = linux;
  pam_login = linux;
  pan = gtkSupported;
  par2cmdline = all;
  pciutils = linux;
  pdf2xml = all;
  perl = all;
  pkgconfig = all;
  pmccabe = linux;
  policykit = linux;
  portmap = linux;
  procps = linux;
  python = allBut cygwin;
  pythonFull = linux;
  readline = all;
  rlwrap = all;
  rpm = linux;
  rsync = linux;
  screen = linux ++ darwin;
  scrot = linux;
  sdparm = linux;
  sharutils = all;
  sloccount = allBut cygwin;
  smartmontools = all;
  sqlite = allBut cygwin;
  squid = linux;
  ssmtp = linux;
  stdenv = prio 175 all;
  strace = linux;
  su = linux;
  sudo = linux;
  sysklogd = linux;
  syslinux = ["i686-linux"];
  sysvinit = linux;
  sysvtools = linux;
  tcl = linux;
  tcpdump = linux;
  tetex = linux;
  texLive = linux;
  texLiveBeamer = linux;
  texLiveExtra = linux;
  texinfo = all;
  time = linux;
  tinycc = linux;
  udev = linux;
  unrar = linux;
  unzip = all;
  upstart = linux;
  usbutils = linux;
  utillinux = linux;
  utillinuxCurses = linux;
  w3m = all;
  webkit = linux;
  wget = all;
  which = all;
  wicd = linux;
  wireshark = linux;
  wirelesstools = linux;
  wpa_supplicant = linux;
  xfsprogs = linux;
  xkeyboard_config = linux;
  zile = linux;
  zip = all;

  dbus = {
    libs = linux;
    daemon = linux;
    tools = linux;
  };

} ))<|MERGE_RESOLUTION|>--- conflicted
+++ resolved
@@ -5,18 +5,7 @@
 , supportedSystems ? [ "x86_64-linux" "i686-linux" "x86_64-darwin" ]
 }:
 
-<<<<<<< HEAD
-   This file will be evaluated by hydra with a call like this:
-   hydra_eval_jobs --gc-roots-dir \
-     /nix/var/nix/gcroots/per-user/hydra/hydra-roots --argstr \
-     system i686-linux --argstr system x86_64-linux --arg \
-     nixpkgs "{outPath = ./}" .... release.nix
-
-   Hydra can be installed with "nix-env -i hydra".  */
-with import ./release-lib.nix { supportedSystems = [ "x86_64-linux" ]; };
-=======
 with import ./release-lib.nix { inherit supportedSystems; };
->>>>>>> 084626de
 
 {
 
