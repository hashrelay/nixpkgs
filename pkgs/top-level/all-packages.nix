/* This file composes the Nix Packages collection.  That is, it
   imports the functions that build the various packages, and calls
   them with appropriate arguments.  The result is a set of all the
   packages in the Nix Packages collection for some particular
   platform. */


{ # The system (e.g., `i686-linux') for which to build the packages.
  system ? builtins.currentSystem

, # The standard environment to use.  Only used for bootstrapping.  If
  # null, the default standard environment is used.
  bootStdenv ? null

, # Non-GNU/Linux OSes are currently "impure" platforms, with their libc
  # outside of the store.  Thus, GCC, GFortran, & co. must always look for
  # files in standard system directories (/usr/include, etc.)
  noSysDirs ? (system != "x86_64-freebsd" && system != "i686-freebsd"
               && system != "x86_64-kfreebsd-gnu")

  # More flags for the bootstrapping of stdenv.
, gccWithCC ? true
, gccWithProfiling ? true

, # Allow a configuration attribute set to be passed in as an
  # argument.  Otherwise, it's read from $NIXPKGS_CONFIG or
  # ~/.nixpkgs/config.nix.
  config ? null

, crossSystem ? null
, platform ? null
}:


let config_ = config; platform_ = platform; in # rename the function arguments

let

  lib = import ../../lib;

  # The contents of the configuration file found at $NIXPKGS_CONFIG or
  # $HOME/.nixpkgs/config.nix.
  # for NIXOS (nixos-rebuild): use nixpkgs.config option
  config =
    let
      toPath = builtins.toPath;
      getEnv = x: if builtins ? getEnv then builtins.getEnv x else "";
      pathExists = name:
        builtins ? pathExists && builtins.pathExists (toPath name);

      configFile = getEnv "NIXPKGS_CONFIG";
      homeDir = getEnv "HOME";
      configFile2 = homeDir + "/.nixpkgs/config.nix";

      configExpr =
        if config_ != null then config_
        else if configFile != "" && pathExists configFile then import (toPath configFile)
        else if homeDir != "" && pathExists configFile2 then import (toPath configFile2)
        else {};

    in
      # allow both:
      # { /* the config */ } and
      # { pkgs, ... } : { /* the config */ }
      if builtins.isFunction configExpr
        then configExpr { inherit pkgs; }
        else configExpr;

  # Allow setting the platform in the config file. Otherwise, let's use a reasonable default (pc)

  platformAuto = let
      platforms = (import ./platforms.nix);
    in
      if system == "armv6l-linux" then platforms.raspberrypi
      else if system == "armv7l-linux" then platforms.armv7l-hf-multiplatform
      else if system == "armv5tel-linux" then platforms.sheevaplug
      else if system == "mips64el-linux" then platforms.fuloong2f_n32
      else if system == "x86_64-linux" then platforms.pc64
      else if system == "i686-linux" then platforms.pc32
      else platforms.pcBase;

  platform = if platform_ != null then platform_
    else config.platform or platformAuto;

  # Helper functions that are exported through `pkgs'.
  helperFunctions =
    stdenvAdapters //
    (import ../build-support/trivial-builders.nix { inherit lib; inherit (pkgs) stdenv; inherit (pkgs.xorg) lndir; });

  stdenvAdapters =
    import ../stdenv/adapters.nix pkgs;


  # Allow packages to be overriden globally via the `packageOverrides'
  # configuration option, which must be a function that takes `pkgs'
  # as an argument and returns a set of new or overriden packages.
  # The `packageOverrides' function is called with the *original*
  # (un-overriden) set of packages, allowing packageOverrides
  # attributes to refer to the original attributes (e.g. "foo =
  # ... pkgs.foo ...").
  pkgs = applyGlobalOverrides (config.packageOverrides or (pkgs: {}));

  mkOverrides = pkgsOrig: overrides: overrides //
        (lib.optionalAttrs (pkgsOrig.stdenv ? overrides && crossSystem == null) (pkgsOrig.stdenv.overrides pkgsOrig));

  # Return the complete set of packages, after applying the overrides
  # returned by the `overrider' function (see above).  Warning: this
  # function is very expensive!
  applyGlobalOverrides = overrider:
    let
      # Call the overrider function.  We don't want stdenv overrides
      # in the case of cross-building, or otherwise the basic
      # overrided packages will not be built with the crossStdenv
      # adapter.
      overrides = mkOverrides pkgsOrig (overrider pkgsOrig);

      # The un-overriden packages, passed to `overrider'.
      pkgsOrig = pkgsFun pkgs {};

      # The overriden, final packages.
      pkgs = pkgsFun pkgs overrides;
    in pkgs;


  # The package compositions.  Yes, this isn't properly indented.
  pkgsFun = pkgs: overrides:
    with helperFunctions;
    let defaultScope = pkgs // pkgs.xorg; self = self_ // overrides;
    self_ = with self; helperFunctions // {

  # Make some arguments passed to all-packages.nix available
  inherit system platform;

  # Allow callPackage to fill in the pkgs argument
  inherit pkgs;


  # We use `callPackage' to be able to omit function arguments that
  # can be obtained from `pkgs' or `pkgs.xorg' (i.e. `defaultScope').
  # Use `newScope' for sets of packages in `pkgs' (see e.g. `gnome'
  # below).
  callPackage = newScope {};

  newScope = extra: lib.callPackageWith (defaultScope // extra);

  # Easily override this package set.
  # Warning: this function is very expensive and must not be used
  # from within the nixpkgs repository.
  #
  # Example:
  #  pkgs.overridePackages (self: super: {
  #    foo = super.foo.override { ... };
  #  }
  #
  # The result is `pkgs' where all the derivations depending on `foo'
  # will use the new version.
  overridePackages = f:
    let
      newpkgs = pkgsFun newpkgs overrides;
      overrides = mkOverrides pkgs (f newpkgs pkgs);
    in newpkgs;

  # Override system. This is useful to build i686 packages on x86_64-linux.
  forceSystem = system: kernel: (import ./all-packages.nix) {
    inherit system;
    platform = platform // { kernelArch = kernel; };
    inherit bootStdenv noSysDirs gccWithCC gccWithProfiling config
      crossSystem;
  };


  # Used by wine, firefox with debugging version of Flash, ...
  pkgsi686Linux = forceSystem "i686-linux" "i386";

  callPackage_i686 = lib.callPackageWith (pkgsi686Linux // pkgsi686Linux.xorg);


  # For convenience, allow callers to get the path to Nixpkgs.
  path = ../..;


  ### Symbolic names.

  x11 = xlibsWrapper;

  # `xlibs' is the set of X library components.  This used to be the
  # old modular X libraries project (called `xlibs') but now it's just
  # the set of packages in the modular X.org tree (which also includes
  # non-library components like the server, drivers, fonts, etc.).
  xlibs = xorg // {xlibs = xlibsWrapper;};


  ### Helper functions.

  inherit lib config stdenvAdapters;

  inherit (lib) lowPrio hiPrio appendToName makeOverridable;
  inherit (misc) versionedDerivation;

  # Applying this to an attribute set will cause nix-env to look
  # inside the set for derivations.
  recurseIntoAttrs = attrs: attrs // { recurseForDerivations = true; };

  builderDefs = lib.composedArgsAndFun (import ../build-support/builder-defs/builder-defs.nix) {
    inherit stringsWithDeps lib stdenv writeScript
      fetchurl fetchmtn fetchgit;
  };

  builderDefsPackage = builderDefs.builderDefsPackage builderDefs;

  stringsWithDeps = lib.stringsWithDeps;


  ### Nixpkgs maintainer tools

  nix-generate-from-cpan = callPackage ../../maintainers/scripts/nix-generate-from-cpan.nix { };

  nixpkgs-lint = callPackage ../../maintainers/scripts/nixpkgs-lint.nix { };


  ### STANDARD ENVIRONMENT


  allStdenvs = import ../stdenv {
    inherit system platform config lib;
    allPackages = args: import ./all-packages.nix ({ inherit config system; } // args);
  };

  defaultStdenv = allStdenvs.stdenv // { inherit platform; };

  stdenvCross = lowPrio (makeStdenvCross defaultStdenv crossSystem binutilsCross gccCrossStageFinal);

  stdenv =
    if bootStdenv != null then (bootStdenv // {inherit platform;}) else
      if crossSystem != null then
        stdenvCross
      else
        let
            changer = config.replaceStdenv or null;
        in if changer != null then
          changer {
            # We import again all-packages to avoid recursivities.
            pkgs = import ./all-packages.nix {
              # We remove packageOverrides to avoid recursivities
              config = removeAttrs config [ "replaceStdenv" ];
            };
          }
      else
        defaultStdenv;

  forceNativeDrv = drv : if crossSystem == null then drv else
    (drv // { crossDrv = drv.nativeDrv; });

  # A stdenv capable of building 32-bit binaries.  On x86_64-linux,
  # it uses GCC compiled with multilib support; on i686-linux, it's
  # just the plain stdenv.
  stdenv_32bit = lowPrio (
    if system == "x86_64-linux" then
      overrideCC stdenv gcc_multi
    else
      stdenv);


  ### BUILD SUPPORT

  attrSetToDir = arg: import ../build-support/upstream-updater/attrset-to-dir.nix {
    inherit writeTextFile stdenv lib;
    theAttrSet = arg;
  };

  autonix = import ../build-support/autonix { inherit pkgs; };

  autoreconfHook = makeSetupHook
    { substitutions = { inherit autoconf automake libtool gettext; }; }
    ../build-support/setup-hooks/autoreconf.sh;

  buildEnv = import ../build-support/buildenv {
    inherit (pkgs) runCommand perl;
  };

  buildFHSEnv = callPackage ../build-support/build-fhs-chrootenv/env.nix {
    nixpkgs      = pkgs;
    nixpkgs_i686 = pkgsi686Linux;
  };

  chrootFHSEnv = callPackage ../build-support/build-fhs-chrootenv { };
  userFHSEnv = callPackage ../build-support/build-fhs-userenv {
   ruby = ruby_2_1_3;
  };

  buildFHSChrootEnv = args: chrootFHSEnv {
    env = buildFHSEnv args;
  };

  buildFHSUserEnv = args: userFHSEnv {
    env = buildFHSEnv (removeAttrs args [ "runScript" ]);
    runScript = args.runScript;
  };

  buildMaven = callPackage ../build-support/build-maven.nix {};

  dotnetenv = import ../build-support/dotnetenv {
    inherit stdenv;
    dotnetfx = dotnetfx40;
  };

  dotnetbuildhelpers = import ../build-support/dotnetbuildhelpers {
    inherit mono helperFunctions pkgconfig;
  };

  scatterOutputHook = makeSetupHook {} ../build-support/setup-hooks/scatter_output.sh;

  vsenv = callPackage ../build-support/vsenv {
    vs = vs90wrapper;
  };

  fetchadc = import ../build-support/fetchadc {
    inherit curl stdenv;
    adc_user = if config ? adc_user
      then config.adc_user
      else throw "You need an adc_user attribute in your config to download files from Apple Developer Connection";
    adc_pass = if config ? adc_pass
      then config.adc_pass
      else throw "You need an adc_pass attribute in your config to download files from Apple Developer Connection";
  };

  fetchbower = import ../build-support/fetchbower {
    inherit stdenv git;
    inherit (nodePackages) fetch-bower;
  };

  fetchbzr = import ../build-support/fetchbzr {
    inherit stdenv bazaar;
  };

  fetchcvs = import ../build-support/fetchcvs {
    inherit stdenv cvs;
  };

  fetchdarcs = import ../build-support/fetchdarcs {
    inherit stdenv darcs nix;
  };

  fetchgit = import ../build-support/fetchgit {
    inherit stdenv cacert;
    git = gitMinimal;
  };

  fetchgitPrivate = import ../build-support/fetchgit/private.nix {
    inherit fetchgit writeScript openssh stdenv;
  };

  fetchgitrevision = import ../build-support/fetchgitrevision runCommand git;

  fetchgitLocal = import ../build-support/fetchgitlocal {
    inherit runCommand git nix;
  };

  fetchmtn = callPackage ../build-support/fetchmtn (config.fetchmtn or {});

  packer = callPackage ../development/tools/packer { };

  fetchpatch = callPackage ../build-support/fetchpatch { };

  fetchsvn = import ../build-support/fetchsvn {
    inherit stdenv subversion openssh;
    sshSupport = true;
  };

  fetchsvnrevision = import ../build-support/fetchsvnrevision runCommand subversion;

  fetchsvnssh = import ../build-support/fetchsvnssh {
    inherit stdenv subversion openssh expect;
    sshSupport = true;
  };

  fetchhg = import ../build-support/fetchhg {
    inherit stdenv mercurial nix;
  };

  # `fetchurl' downloads a file from the network.
  fetchurl = import ../build-support/fetchurl {
    inherit curl stdenv;
  };

  # fetchurlBoot is used for curl and its dependencies in order to
  # prevent a cyclic dependency (curl depends on curl.tar.bz2,
  # curl.tar.bz2 depends on fetchurl, fetchurl depends on curl).  It
  # uses the curl from the previous bootstrap phase (e.g. a statically
  # linked curl in the case of stdenv-linux).
  fetchurlBoot = stdenv.fetchurlBoot;

  fetchzip = import ../build-support/fetchzip { inherit lib fetchurl unzip; };

  fetchFromGitHub = { owner, repo, rev, sha256, name ? "${repo}-${rev}-src" }: fetchzip {
    inherit name sha256;
    url = "https://github.com/${owner}/${repo}/archive/${rev}.tar.gz";
    meta.homepage = "https://github.com/${owner}/${repo}/";
  };

  fetchFromBitbucket = { owner, repo, rev, sha256, name ? "${repo}-${rev}-src" }: fetchzip {
    inherit name sha256;
    url = "https://bitbucket.org/${owner}/${repo}/get/${rev}.tar.gz";
    meta.homepage = "https://bitbucket.org/${owner}/${repo}/";
  };

  # gitorious example
  fetchFromGitorious = { owner, repo, rev, sha256, name ? "${repo}-${rev}-src" }: fetchzip {
    inherit name sha256;
    url = "https://gitorious.org/${owner}/${repo}/archive/${rev}.tar.gz";
    meta.homepage = "https://gitorious.org/${owner}/${repo}/";
  };

  # cgit example, snapshot support is optional in cgit
  fetchFromSavannah = { repo, rev, sha256, name ? "${repo}-${rev}-src" }: fetchzip {
    inherit name sha256;
    url = "http://git.savannah.gnu.org/cgit/${repo}.git/snapshot/${repo}-${rev}.tar.gz";
    meta.homepage = "http://git.savannah.gnu.org/cgit/${repo}.git/";
  };

  # gitlab example
  fetchFromGitLab = { owner, repo, rev, sha256, name ? "${repo}-${rev}-src" }: fetchzip {
    inherit name sha256;
    url = "https://gitlab.com/${owner}/${repo}/repository/archive.tar.gz?ref=${rev}";
    meta.homepage = "https://gitlab.com/${owner}/${repo}/";
  };

  # gitweb example, snapshot support is optional in gitweb
  fetchFromRepoOrCz = { repo, rev, sha256, name ? "${repo}-${rev}-src" }: fetchzip {
    inherit name sha256;
    url = "http://repo.or.cz/${repo}.git/snapshot/${rev}.tar.gz";
    meta.homepage = "http://repo.or.cz/${repo}.git/";
  };

  fetchNuGet = import ../build-support/fetchnuget { inherit stdenv fetchurl buildDotnetPackage unzip; };
  buildDotnetPackage = import ../build-support/build-dotnet-package { inherit stdenv lib makeWrapper mono pkgconfig dotnetbuildhelpers; };

  resolveMirrorURLs = {url}: fetchurl {
    showURLs = true;
    inherit url;
  };

  libredirect = callPackage ../build-support/libredirect { };

  makeDesktopItem = import ../build-support/make-desktopitem {
    inherit stdenv;
  };

  makeAutostartItem = import ../build-support/make-startupitem {
    inherit stdenv;
    inherit lib;
  };

  makeInitrd = { contents, compressor ? "gzip -9n", prepend ? [ ] }:
    import ../build-support/kernel/make-initrd.nix {
      inherit stdenv perl perlArchiveCpio cpio contents ubootChooser compressor prepend;
    };

  makeWrapper = makeSetupHook { } ../build-support/setup-hooks/make-wrapper.sh;

  makeModulesClosure = { kernel, rootModules, allowMissing ? false }:
    import ../build-support/kernel/modules-closure.nix {
      inherit stdenv kmod kernel nukeReferences rootModules allowMissing;
    };

  pathsFromGraph = ../build-support/kernel/paths-from-graph.pl;

  srcOnly = args: (import ../build-support/src-only) ({inherit stdenv; } // args);

  substituteAll = import ../build-support/substitute/substitute-all.nix {
    inherit stdenv;
  };

  substituteAllFiles = import ../build-support/substitute-files/substitute-all-files.nix {
    inherit stdenv;
  };

  replaceDependency = import ../build-support/replace-dependency.nix {
    inherit runCommand nix lib;
  };

  nukeReferences = callPackage ../build-support/nuke-references/default.nix { };

  vmTools = import ../build-support/vm/default.nix {
    inherit pkgs;
  };

  releaseTools = import ../build-support/release/default.nix {
    inherit pkgs;
  };

  composableDerivation = (import ../../lib/composable-derivation.nix) {
    inherit pkgs lib;
  };

  platforms = import ./platforms.nix;

  setJavaClassPath = makeSetupHook { } ../build-support/setup-hooks/set-java-classpath.sh;

  fixDarwinDylibNames = makeSetupHook { } ../build-support/setup-hooks/fix-darwin-dylib-names.sh;

  keepBuildTree = makeSetupHook { } ../build-support/setup-hooks/keep-build-tree.sh;

  enableGCOVInstrumentation = makeSetupHook { } ../build-support/setup-hooks/enable-coverage-instrumentation.sh;

  makeGCOVReport = makeSetupHook
    { deps = [ pkgs.lcov pkgs.enableGCOVInstrumentation ]; }
    ../build-support/setup-hooks/make-coverage-analysis-report.sh;

  # intended to be used like nix-build -E 'with <nixpkgs> {}; enableDebugging fooPackage'
  enableDebugging = pkg: pkg.override { stdenv = stdenvAdapters.keepDebugInfo pkg.stdenv; };

  findXMLCatalogs = makeSetupHook { } ../build-support/setup-hooks/find-xml-catalogs.sh;


  ### TOOLS

  "3dfsb" = callPackage ../applications/misc/3dfsb {
    glibc = glibc.override { debugSymbols = true; };
  };

  abduco = callPackage ../tools/misc/abduco { };

  acct = callPackage ../tools/system/acct { };

  acoustidFingerprinter = callPackage ../tools/audio/acoustid-fingerprinter {
    ffmpeg = ffmpeg_1;
  };

  actdiag = pythonPackages.actdiag;

  actkbd = callPackage ../tools/system/actkbd { };

  adom = callPackage ../games/adom { };

  advancecomp = callPackage ../tools/compression/advancecomp {};

  aefs = callPackage ../tools/filesystems/aefs { };

  aegisub = callPackage ../applications/video/aegisub {
    wxGTK = wxGTK30;
    spellcheckSupport = config.aegisub.spellcheckSupport or true;
    automationSupport = config.aegisub.automationSupport or true;
    openalSupport     = config.aegisub.openalSupport or false;
    alsaSupport       = config.aegisub.alsaSupport or true;
    pulseaudioSupport = config.aegisub.pulseaudioSupport or true;
    portaudioSupport  = config.aegisub.portaudioSupport or false;
  };

  aespipe = callPackage ../tools/security/aespipe { };

  aescrypt = callPackage ../tools/misc/aescrypt { };

  afl = callPackage ../tools/security/afl { };

  aha = callPackage ../tools/text/aha { };

  ahcpd = callPackage ../tools/networking/ahcpd { };

  aiccu = callPackage ../tools/networking/aiccu { };

  aide = callPackage ../tools/security/aide { };

  aircrackng = callPackage ../tools/networking/aircrack-ng { };

  airfield = callPackage ../tools/networking/airfield { };

  analog = callPackage ../tools/admin/analog {};

  apktool = callPackage ../development/tools/apktool {
    buildTools = androidenv.buildTools;
  };

  apt-offline = callPackage ../tools/misc/apt-offline { };

  apulse = callPackage ../misc/apulse { };

  archivemount = callPackage ../tools/filesystems/archivemount { };

  arandr = callPackage ../tools/X11/arandr { };

  arangodb = callPackage ../servers/nosql/arangodb {
    inherit (pythonPackages) gyp;
  };

  arcanist = callPackage ../development/tools/misc/arcanist {};

  arduino = arduino-core.override { withGui = true; };

  arduino-core = callPackage ../development/arduino/arduino-core {
    jdk = jdk;
    jre = jdk;
    withGui = false;
  };

  apitrace = callPackage ../applications/graphics/apitrace {};

  argyllcms = callPackage ../tools/graphics/argyllcms {};

  arp-scan = callPackage ../tools/misc/arp-scan { };

  artyFX = callPackage ../applications/audio/artyFX {
    inherit (xlibs) libpthreadstubs;
  };

  ascii = callPackage ../tools/text/ascii { };

  asciinema = callPackage ../tools/misc/asciinema { };

  asymptote = callPackage ../tools/graphics/asymptote {
    texLive = texLiveAggregationFun {
      paths = [ texLive texLiveExtra texLiveCMSuper ];
    };
  };

  atomicparsley = callPackage ../tools/video/atomicparsley { };

  attic = callPackage ../tools/backup/attic { };

  avfs = callPackage ../tools/filesystems/avfs { };

  awscli = callPackage ../tools/admin/awscli { };

  ec2_api_tools = callPackage ../tools/virtualization/ec2-api-tools { };

  ec2_ami_tools = callPackage ../tools/virtualization/ec2-ami-tools { };

  altermime = callPackage ../tools/networking/altermime {};

  amule = callPackage ../tools/networking/p2p/amule { };

  amuleDaemon = appendToName "daemon" (amule.override {
    monolithic = false;
    daemon = true;
  });

  amuleGui = appendToName "gui" (amule.override {
    monolithic = false;
    client = true;
  });

  androidenv = import ../development/mobile/androidenv {
    inherit pkgs;
    pkgs_i686 = pkgsi686Linux;
  };

  apg = callPackage ../tools/security/apg { };

  grc = callPackage ../tools/misc/grc { };

  lastpass-cli = callPackage ../tools/security/lastpass-cli { };

  otool = callPackage ../os-specific/darwin/otool { };

  pass = callPackage ../tools/security/pass { };

  oracle-instantclient = callPackage ../development/libraries/oracle-instantclient { };

  derez = callPackage ../os-specific/darwin/derez { };
  rez = callPackage ../os-specific/darwin/rez { };

  setfile = callPackage ../os-specific/darwin/setfile { };

  install_name_tool = callPackage ../os-specific/darwin/install_name_tool { };

  xcodeenv = callPackage ../development/mobile/xcodeenv { };

  titaniumenv = callPackage ../development/mobile/titaniumenv {
    inherit pkgs;
    pkgs_i686 = pkgsi686Linux;
  };

  inherit (androidenv) androidsdk_4_4 androidndk;

  aria2 = callPackage ../tools/networking/aria2 { };
  aria = aria2;

  at = callPackage ../tools/system/at { };

  atftp = callPackage ../tools/networking/atftp {};

  autogen = callPackage ../development/tools/misc/autogen { };

  autojump = callPackage ../tools/misc/autojump { };

  autorandr = callPackage ../tools/misc/autorandr {
    inherit (xorg) xrandr xdpyinfo;
  };

  avahi = callPackage ../development/libraries/avahi {
    qt4Support = config.avahi.qt4Support or false;
  };

  aws = callPackage ../tools/virtualization/aws { };

  aws_mturk_clt = callPackage ../tools/misc/aws-mturk-clt { };

  axel = callPackage ../tools/networking/axel { };

  azureus = callPackage ../tools/networking/p2p/azureus { };

  basex = callPackage ../tools/text/xml/basex { };

  babeld = callPackage ../tools/networking/babeld { };

  badvpn = callPackage ../tools/networking/badvpn {};

  banner = callPackage ../games/banner {};

  barcode = callPackage ../tools/graphics/barcode {};

  bashmount = callPackage ../tools/filesystems/bashmount {};

  bastet = callPackage ../games/bastet {};

  bc = callPackage ../tools/misc/bc { };

  bcache-tools = callPackage ../tools/filesystems/bcache-tools { };

  bchunk = callPackage ../tools/cd-dvd/bchunk { };

  bfr = callPackage ../tools/misc/bfr {
    perl = perl516; # Docs fail to build with newer versions
  };

  bibtool = callPackage ../tools/misc/bibtool { };

  bindfs = callPackage ../tools/filesystems/bindfs { };

  binwalk = callPackage ../tools/misc/binwalk {
    python = pythonFull;
    wrapPython = pythonPackages.wrapPython;
    curses = pythonPackages.curses;
  };

  binwalk-full = callPackage ../tools/misc/binwalk {
    python = pythonFull;
    wrapPython = pythonPackages.wrapPython;
    curses = pythonPackages.curses;
    visualizationSupport = true;
    pyqtgraph = pythonPackages.pyqtgraph;
  };

  bitbucket-cli = pythonPackages.bitbucket-cli;

  blink = callPackage ../applications/networking/instant-messengers/blink {
    gnutls = gnutls33;
  };

  blitz = callPackage ../development/libraries/blitz { };

  blockdiag = pythonPackages.blockdiag;

  bmon = callPackage ../tools/misc/bmon { };

  bochs = callPackage ../applications/virtualization/bochs { };

  boomerang = callPackage ../development/tools/boomerang { };

  boost-build = callPackage ../development/tools/boost-build { };

  boot = callPackage ../development/tools/build-managers/boot { };

  bootchart = callPackage ../tools/system/bootchart { };

  boxfs = callPackage ../tools/filesystems/boxfs { };

  brasero = callPackage ../tools/cd-dvd/brasero { };

  brltty = callPackage ../tools/misc/brltty {
    alsaSupport = (!stdenv.isDarwin);
  };
  bro = callPackage ../applications/networking/ids/bro { };

  bsod = callPackage ../misc/emulators/bsod { };

  btrfsProgs = callPackage ../tools/filesystems/btrfsprogs { };

  bwm_ng = callPackage ../tools/networking/bwm-ng { };

  byobu = callPackage ../tools/misc/byobu { };

  cabal2nix = haskellPackages.callPackage ../development/tools/haskell/cabal2nix {};

  capstone = callPackage ../development/libraries/capstone { };

  catch = callPackage ../development/libraries/catch { };

  catdoc = callPackage ../tools/text/catdoc { };

  cdemu-daemon = callPackage ../misc/emulators/cdemu/daemon.nix { };

  cdemu-client = callPackage ../misc/emulators/cdemu/client.nix { };

  ceres-solver = callPackage ../development/libraries/ceres-solver {
    google-gflags = null; # only required for examples/tests
  };

  gcdemu = callPackage ../misc/emulators/cdemu/gui.nix { };

  image-analyzer = callPackage ../misc/emulators/cdemu/analyzer.nix { };

  ccnet = callPackage ../tools/networking/ccnet { };

  ckbcomp = callPackage ../tools/X11/ckbcomp { };

  cli53 = callPackage ../tools/admin/cli53 { };

  cloud-init = callPackage ../tools/virtualization/cloud-init { };

  clib = callPackage ../tools/package-management/clib { };

  consul = goPackages.consul;

  consul-ui = callPackage ../servers/consul/ui.nix { };

  consul-alerts = goPackages.consul-alerts;

  consul-template = goPackages.consul-template;

  corosync = callPackage ../servers/corosync { };

  cherrytree = callPackage ../applications/misc/cherrytree { };

  chntpw = callPackage ../tools/security/chntpw { };

  coprthr = callPackage ../development/libraries/coprthr {
    flex = flex_2_5_35;
  };

  cpulimit = callPackage ../tools/misc/cpulimit { };

  crawlTiles = callPackage ../games/crawl { };

  crawl = callPackage ../games/crawl {
    tileMode = false;
  };

  cv = callPackage ../tools/misc/cv { };

  contacts = callPackage ../tools/misc/contacts { };

  datamash = callPackage ../tools/misc/datamash { };

  ddate = callPackage ../tools/misc/ddate { };

  dfilemanager = callPackage ../applications/misc/dfilemanager { };

  diagrams-builder = callPackage ../tools/graphics/diagrams-builder {
    inherit (haskellngPackages) ghcWithPackages diagrams-builder;
  };

  dialog = callPackage ../development/tools/misc/dialog { };

  direnv = callPackage ../tools/misc/direnv { };

  discount = callPackage ../tools/text/discount { };

  ditaa = callPackage ../tools/graphics/ditaa { };

  dlx = callPackage ../misc/emulators/dlx { };

  dtrx = callPackage ../tools/compression/dtrx { };

  duperemove = callPackage ../tools/filesystems/duperemove {
    linuxHeaders = linuxHeaders_3_14;
  };

  edac-utils = callPackage ../os-specific/linux/edac-utils { };

  eggdrop = callPackage ../tools/networking/eggdrop { };

  enca = callPackage ../tools/text/enca { };

  ent = callPackage ../tools/misc/ent { };

  fasd = callPackage ../tools/misc/fasd { };

  fop = callPackage ../tools/typesetting/fop { };

  filter_audio = callPackage ../development/libraries/filter_audio { };

  gist = callPackage ../tools/text/gist { };

  mcrl = callPackage ../tools/misc/mcrl { };

  mcrl2 = callPackage ../tools/misc/mcrl2 { };

  mp3fs = callPackage ../tools/filesystems/mp3fs { };

  mpdcron = callPackage ../tools/audio/mpdcron { };

  mpdris2 = callPackage ../tools/audio/mpdris2 {
    python = pythonFull;
    wrapPython = pythonPackages.wrapPython;
    mpd = pythonPackages.mpd;
    pygtk = pythonPackages.pygtk;
    dbus = pythonPackages.dbus;
    pynotify = pythonPackages.notify;
  };

  syslogng = callPackage ../tools/system/syslog-ng { };

  syslogng_incubator = callPackage ../tools/system/syslog-ng-incubator { };

  rsyslog = callPackage ../tools/system/rsyslog {
    czmq = null; # Currently Broken
    hadoop = null; # Currently Broken
  };

  rsyslog-light = callPackage ../tools/system/rsyslog {
    libkrb5 = null;
    systemd = null;
    jemalloc = null;
    libmysql = null;
    postgresql = null;
    libdbi = null;
    net_snmp = null;
    libuuid = null;
    curl = null;
    gnutls = null;
    libgcrypt = null;
    liblognorm = null;
    openssl = null;
    librelp = null;
    libgt = null;
    liblogging = null;
    libnet = null;
    hadoop = null;
    rdkafka = null;
    libmongo-client = null;
    czmq = null;
    rabbitmq-c = null;
    hiredis = null;
  };

  mcrypt = callPackage ../tools/misc/mcrypt { };

  mongodb-tools = callPackage ../tools/misc/mongodb-tools { };

  mstflint = callPackage ../tools/misc/mstflint { };

  mcelog = callPackage ../os-specific/linux/mcelog { };

  apparix = callPackage ../tools/misc/apparix { };

  appdata-tools = callPackage ../tools/misc/appdata-tools { };

  asciidoc = callPackage ../tools/typesetting/asciidoc {
    inherit (pythonPackages) matplotlib numpy aafigure recursivePthLoader;
    enableStandardFeatures = false;
  };

  asciidoc-full = appendToName "full" (asciidoc.override {
    inherit (pythonPackages) pygments;
    enableStandardFeatures = true;
  });

  autossh = callPackage ../tools/networking/autossh { };

  asynk = callPackage ../tools/networking/asynk { };

  bacula = callPackage ../tools/backup/bacula { };

  bareos = callPackage ../tools/backup/bareos { };

  beanstalkd = callPackage ../servers/beanstalkd { };

  beets = callPackage ../tools/audio/beets { };

  bgs = callPackage ../tools/X11/bgs { };

  biber = callPackage ../tools/typesetting/biber {
    inherit (perlPackages)
      autovivification BusinessISBN BusinessISMN BusinessISSN ConfigAutoConf
      DataCompare DataDump DateSimple EncodeEUCJPASCII EncodeHanExtra EncodeJIS2K
      ExtUtilsLibBuilder FileSlurp IPCRun3 Log4Perl LWPProtocolHttps ListAllUtils
      ListMoreUtils ModuleBuild MozillaCA ReadonlyXS RegexpCommon TextBibTeX
      UnicodeCollate UnicodeLineBreak URI XMLLibXMLSimple XMLLibXSLT XMLWriter;
  };

  bibtextools = callPackage ../tools/typesetting/bibtex-tools {
    inherit (strategoPackages016) strategoxt sdf;
  };

  bittornado = callPackage ../tools/networking/p2p/bit-tornado { };

  blueman = callPackage ../tools/bluetooth/blueman {
    inherit (pythonPackages) notify;
  };

  bmrsa = builderDefsPackage (import ../tools/security/bmrsa/11.nix) {
    inherit unzip;
  };

  bogofilter = callPackage ../tools/misc/bogofilter { };

  bsdiff = callPackage ../tools/compression/bsdiff { };

  btar = callPackage ../tools/backup/btar {
    librsync = librsync_0_9;
  };

  bud = callPackage ../tools/networking/bud {
    inherit (pythonPackages) gyp;
  };

  bup = callPackage ../tools/backup/bup {
    inherit (pythonPackages) pyxattr pylibacl setuptools fuse;
    par2Support = (config.bup.par2Support or false);
  };

  byzanz = callPackage ../applications/video/byzanz {};

  ori = callPackage ../tools/backup/ori { };

  atool = callPackage ../tools/archivers/atool { };

  bzip2 = callPackage ../tools/compression/bzip2 { };

  cabextract = callPackage ../tools/archivers/cabextract { };

  cadaver = callPackage ../tools/networking/cadaver { };

  davix = callPackage ../tools/networking/davix { };

  cantata = callPackage ../applications/audio/cantata { };

  can-utils = callPackage ../os-specific/linux/can-utils { };

  caudec = callPackage ../applications/audio/caudec { };

  ccid = callPackage ../tools/security/ccid { };

  ccrypt = callPackage ../tools/security/ccrypt { };

  ccze = callPackage ../tools/misc/ccze { };

  cdecl = callPackage ../development/tools/cdecl { };

  cdrdao = callPackage ../tools/cd-dvd/cdrdao { };

  cdrkit = callPackage ../tools/cd-dvd/cdrkit { };

  # Only ever add ceph LTS releases
  # The default should always be symlinked to the latest LTS
  # Dev should always point to the latest versioned release
  libceph = ceph.lib;
  ceph-0_80 = callPackage ../tools/filesystems/ceph/0.80.nix { };
  ceph-0_94 = callPackage ../tools/filesystems/ceph/0.94.nix { };
  ceph = callPackage ../tools/filesystems/ceph { };
  ceph-dev = lowPrio (callPackage ../tools/filesystems/ceph/dev.nix { });
  ceph-git = lowPrio (callPackage ../tools/filesystems/ceph/git.nix { });

  cfdg = builderDefsPackage ../tools/graphics/cfdg {
    inherit libpng bison flex ffmpeg;
  };

  checkinstall = callPackage ../tools/package-management/checkinstall { };

  chkrootkit = callPackage ../tools/security/chkrootkit { };

  chocolateDoom = callPackage ../games/chocolate-doom { };

  chrony = callPackage ../tools/networking/chrony { };

  chunkfs = callPackage ../tools/filesystems/chunkfs { };

  chunksync = callPackage ../tools/backup/chunksync { };

  cjdns = callPackage ../tools/networking/cjdns { };

  cksfv = callPackage ../tools/networking/cksfv { };

  clementine = callPackage ../applications/audio/clementine {
    boost = boost156;
    gst_plugins = [ gst_plugins_base gst_plugins_good gst_plugins_ugly gst_ffmpeg ];
  };

  clementineFree = clementine.free;

  ciopfs = callPackage ../tools/filesystems/ciopfs { };

  cmst = callPackage ../tools/networking/cmst { };

  colord = callPackage ../tools/misc/colord { };

  colord-gtk = callPackage ../tools/misc/colord-gtk { };

  colordiff = callPackage ../tools/text/colordiff { };

  concurrencykit = callPackage ../development/libraries/concurrencykit { };

  connect = callPackage ../tools/networking/connect { };

  conspy = callPackage ../os-specific/linux/conspy {};

  connman = callPackage ../tools/networking/connman { };

  connmanui = callPackage ../tools/networking/connmanui { };

  convertlit = callPackage ../tools/text/convertlit { };

  collectd = callPackage ../tools/system/collectd {
    rabbitmq-c = rabbitmq-c_0_4;
  };

  colormake = callPackage ../development/tools/build-managers/colormake { };

  cowsay = callPackage ../tools/misc/cowsay { };

  cpuminer = callPackage ../tools/misc/cpuminer { };

  cpuminer-multi = callPackage ../tools/misc/cpuminer-multi { };

  cuetools = callPackage ../tools/cd-dvd/cuetools { };

  unifdef = callPackage ../development/tools/misc/unifdef { };

  "unionfs-fuse" = callPackage ../tools/filesystems/unionfs-fuse { };

  usb_modeswitch = callPackage ../development/tools/misc/usb-modeswitch { };

  anthy = callPackage ../tools/inputmethods/anthy { };

  mozc = callPackage ../tools/inputmethods/mozc {
    inherit (pythonPackages) gyp;
  };

  ibus = callPackage ../tools/inputmethods/ibus { };

  ibus-qt = callPackage ../tools/inputmethods/ibus-qt { };

  ibus-anthy = callPackage ../tools/inputmethods/ibus-anthy { };

  ibus-table = callPackage ../tools/inputmethods/ibus-table { };

  ibus-table-others = callPackage ../tools/inputmethods/ibus-table-others { };

  biosdevname = callPackage ../tools/networking/biosdevname { };

  checkbashism = callPackage ../development/tools/misc/checkbashisms { };

  clamav = callPackage ../tools/security/clamav { };

  clex = callPackage ../tools/misc/clex { };

  cloc = callPackage ../tools/misc/cloc {
    inherit (perlPackages) perl AlgorithmDiff RegexpCommon;
  };

  cloog = callPackage ../development/libraries/cloog {
    isl = isl_0_14;
  };

  cloog_0_18_0 = callPackage ../development/libraries/cloog/0.18.0.nix {
    isl = isl_0_11;
  };

  cloogppl = callPackage ../development/libraries/cloog-ppl { };

  compass = callPackage ../development/tools/compass { };

  convmv = callPackage ../tools/misc/convmv { };

  cool-retro-term = callPackage ../applications/misc/cool-retro-term { };

  coreutils = callPackage ../tools/misc/coreutils {
    aclSupport = stdenv.isLinux;
  };

  cpio = callPackage ../tools/archivers/cpio { };

  crackxls = callPackage ../tools/security/crackxls { };

  cromfs = callPackage ../tools/archivers/cromfs { };

  cron = callPackage ../tools/system/cron { };

  cudatoolkit5 = import ../development/compilers/cudatoolkit/5.5.nix {
    inherit callPackage;
    python = python26;
  };

  cudatoolkit6 = import ../development/compilers/cudatoolkit/6.0.nix {
    inherit callPackage;
    python = python26;
  };

  cudatoolkit65 = import ../development/compilers/cudatoolkit/6.5.nix {
    inherit callPackage;
  };

  cudatoolkit7 = import ../development/compilers/cudatoolkit/7.0.nix {
    inherit callPackage;
  };

  cudatoolkit = cudatoolkit5;

  curlFull = curl.override {
    idnSupport = true;
    ldapSupport = true;
    gssSupport = true;
  };

  curl = callPackage ../tools/networking/curl rec {
    fetchurl = fetchurlBoot;
    zlibSupport = true;
    sslSupport = zlibSupport;
    scpSupport = zlibSupport && !stdenv.isSunOS && !stdenv.isCygwin;
  };

  curl3 = callPackage ../tools/networking/curl/7.15.nix rec {
    zlibSupport = true;
    sslSupport = zlibSupport;
  };

  curl_unix_socket = callPackage ../tools/networking/curl-unix-socket rec { };

  cunit = callPackage ../tools/misc/cunit { };

  curlftpfs = callPackage ../tools/filesystems/curlftpfs { };

  cutter = callPackage ../tools/networking/cutter { };

  dadadodo = callPackage ../tools/text/dadadodo { };

  daemonize = callPackage ../tools/system/daemonize { };

  daq = callPackage ../applications/networking/ids/daq { };

  dar = callPackage ../tools/archivers/dar { };

  darkstat = callPackage ../tools/networking/darkstat { };

  davfs2 = callPackage ../tools/filesystems/davfs2 { };

  dbench = callPackage ../development/tools/misc/dbench { };

  dcraw = callPackage ../tools/graphics/dcraw { };

  dcfldd = callPackage ../tools/system/dcfldd { };

  debbindiff = callPackage ../tools/misc/debbindiff { };

  debian_devscripts = callPackage ../tools/misc/debian-devscripts {
    inherit (perlPackages) CryptSSLeay LWP TimeDate DBFile FileDesktopEntry;
  };

  debootstrap = callPackage ../tools/misc/debootstrap { };

  detox = callPackage ../tools/misc/detox { };

  ddccontrol = callPackage ../tools/misc/ddccontrol { };

  ddccontrol-db = callPackage ../data/misc/ddccontrol-db { };

  ddclient = callPackage ../tools/networking/ddclient { };

  dd_rescue = callPackage ../tools/system/dd_rescue { };

  ddrescue = callPackage ../tools/system/ddrescue { };

  deluge = pythonPackages.deluge;

  desktop_file_utils = callPackage ../tools/misc/desktop-file-utils { };

  despotify = callPackage ../development/libraries/despotify { };

  dfc  = callPackage ../tools/system/dfc { };

  dev86 = callPackage ../development/compilers/dev86 { };

  dnscrypt-proxy = callPackage ../tools/networking/dnscrypt-proxy { };

  dnsmasq = callPackage ../tools/networking/dnsmasq { };

  dnstop = callPackage ../tools/networking/dnstop { };

  dhcp = callPackage ../tools/networking/dhcp { };

  dhcpdump = callPackage ../tools/networking/dhcpdump { };

  dhcpcd = callPackage ../tools/networking/dhcpcd { };

  di = callPackage ../tools/system/di { };

  diffstat = callPackage ../tools/text/diffstat { };

  diffutils = callPackage ../tools/text/diffutils { };

  dir2opus = callPackage ../tools/audio/dir2opus {
    inherit (pythonPackages) mutagen python wrapPython;
    inherit opusTools;
  };

  wgetpaste = callPackage ../tools/text/wgetpaste { };

  dirmngr = callPackage ../tools/security/dirmngr { };

  disper = callPackage ../tools/misc/disper { };

  dmd = callPackage ../development/compilers/dmd { };

  dmg2img = callPackage ../tools/misc/dmg2img { };

  docbook2odf = callPackage ../tools/typesetting/docbook2odf {
    inherit (perlPackages) PerlMagick;
  };

  docbook2x = callPackage ../tools/typesetting/docbook2x {
    inherit (perlPackages) XMLSAX XMLParser XMLNamespaceSupport;
  };

  dog = callPackage ../tools/system/dog { };

  dosfstools = callPackage ../tools/filesystems/dosfstools { };

  dotnetfx35 = callPackage ../development/libraries/dotnetfx35 { };

  dotnetfx40 = callPackage ../development/libraries/dotnetfx40 { };

  dolphinEmu = callPackage ../misc/emulators/dolphin-emu { };
  dolphinEmuMaster = callPackage ../misc/emulators/dolphin-emu/master.nix { };

  doomseeker = callPackage ../applications/misc/doomseeker { };

  drive = callPackage ../applications/networking/drive { };

  dropbear = callPackage ../tools/networking/dropbear { };

  dtach = callPackage ../tools/misc/dtach { };

  dtc = callPackage ../development/compilers/dtc { };

  dub = callPackage ../development/tools/build-managers/dub { };

  duff = callPackage ../tools/filesystems/duff { };

  duo-unix = callPackage ../tools/security/duo-unix { };

  duplicity = callPackage ../tools/backup/duplicity {
    inherit (pythonPackages) boto lockfile;
    gnupg = gnupg1;
  };

  duply = callPackage ../tools/backup/duply { };

  dvdisaster = callPackage ../tools/cd-dvd/dvdisaster { };

  dvdplusrwtools = callPackage ../tools/cd-dvd/dvd+rw-tools { };

  dvgrab = callPackage ../tools/video/dvgrab { };

  dvtm = callPackage ../tools/misc/dvtm { };

  e2fsprogs = callPackage ../tools/filesystems/e2fsprogs { };

  easyrsa = callPackage ../tools/networking/easyrsa { };

  ebook_tools = callPackage ../tools/text/ebook-tools { };

  ecryptfs = callPackage ../tools/security/ecryptfs { };

  editres = callPackage ../tools/graphics/editres {
    inherit (xlibs) libXt libXaw;
    inherit (xorg) utilmacros;
  };

  edk2 = callPackage ../development/compilers/edk2 { };

  eid-mw = callPackage ../tools/security/eid-mw { };

  eid-viewer = callPackage ../tools/security/eid-viewer { };

  emscripten = callPackage ../development/compilers/emscripten { };

  emscriptenfastcomp = callPackage ../development/compilers/emscripten-fastcomp { };

  efibootmgr = callPackage ../tools/system/efibootmgr { };

  efivar = callPackage ../tools/system/efivar { };

  evemu = callPackage ../tools/system/evemu { };

  elasticsearch = callPackage ../servers/search/elasticsearch { };

  elasticsearchPlugins = recurseIntoAttrs (
    callPackage ../servers/search/elasticsearch/plugins.nix { }
  );

  emv = callPackage ../tools/misc/emv { };

  enblendenfuse = callPackage ../tools/graphics/enblend-enfuse { };

  encfs = callPackage ../tools/filesystems/encfs { };

  enscript = callPackage ../tools/text/enscript { };

  ethtool = callPackage ../tools/misc/ethtool { };

  eternity = callPackage ../games/eternity-engine { };

  ettercap = callPackage ../applications/networking/sniffers/ettercap { };

  euca2ools = callPackage ../tools/virtualization/euca2ools { };

  evtest = callPackage ../applications/misc/evtest { };

  exempi = callPackage ../development/libraries/exempi { boost = boost155; };

  execline = callPackage ../tools/misc/execline { };

  exercism = callPackage ../development/tools/exercism { };

  exfat-utils = callPackage ../tools/filesystems/exfat-utils { };

  exif = callPackage ../tools/graphics/exif { };

  exiftags = callPackage ../tools/graphics/exiftags { };

  extundelete = callPackage ../tools/filesystems/extundelete { };

  expect = callPackage ../tools/misc/expect { };

  f2fs-tools = callPackage ../tools/filesystems/f2fs-tools { };

  fabric = pythonPackages.fabric;

  fail2ban = callPackage ../tools/security/fail2ban {
    systemd = systemd.override {
      pythonSupport = true;
    };
  };

  fakeroot = callPackage ../tools/system/fakeroot { };

  fakechroot = callPackage ../tools/system/fakechroot { };

  fatsort = callPackage ../tools/filesystems/fatsort { };

  fcitx = callPackage ../tools/inputmethods/fcitx { };

  fcitx-anthy = callPackage ../tools/inputmethods/fcitx/fcitx-anthy.nix { };

  fcitx-configtool = callPackage ../tools/inputmethods/fcitx/fcitx-configtool.nix { };

  fcitx-with-plugins = callPackage ../tools/inputmethods/fcitx/wrapper.nix {
    plugins = [ ];
  };

  fcppt = callPackage ../development/libraries/fcppt/default.nix { };

  fcron = callPackage ../tools/system/fcron { };

  fdm = callPackage ../tools/networking/fdm {};

  flannel = callPackage ../tools/networking/flannel { };

  flashbench = callPackage ../os-specific/linux/flashbench { };

  figlet = callPackage ../tools/misc/figlet { };

  file = callPackage ../tools/misc/file { };

  filegive = callPackage ../tools/networking/filegive { };

  fileschanged = callPackage ../tools/misc/fileschanged { };

  findutils = callPackage ../tools/misc/findutils { };

  finger_bsd = callPackage ../tools/networking/bsd-finger { };

  fio = callPackage ../tools/system/fio { };

  flashtool = callPackage_i686 ../development/mobile/flashtool {
    platformTools = androidenv.platformTools;
  };

  flashrom = callPackage ../tools/misc/flashrom { };

  flpsed = callPackage ../applications/editors/flpsed { };

  fluentd = callPackage ../tools/misc/fluentd { };

  flvstreamer = callPackage ../tools/networking/flvstreamer { };

  libbsd = callPackage ../development/libraries/libbsd { };

  libbladeRF = callPackage ../development/libraries/libbladeRF { };

  lprof = callPackage ../tools/graphics/lprof { };

  fdk_aac = callPackage ../development/libraries/fdk-aac { };

  flvtool2 = callPackage ../tools/video/flvtool2 { };

  fontforge = lowPrio (callPackage ../tools/misc/fontforge { });
  fontforge-gtk = callPackage ../tools/misc/fontforge {
    withGTK = true;
  };

  foremost = callPackage ../tools/system/foremost { };

  forktty = callPackage ../os-specific/linux/forktty {};

  fortune = callPackage ../tools/misc/fortune { };

  fox = callPackage ../development/libraries/fox/default.nix {
    libpng = libpng12;
  };

  fox_1_6 = callPackage ../development/libraries/fox/fox-1.6.nix { };

  fping = callPackage ../tools/networking/fping {};

  fprot = callPackage ../tools/security/fprot { };

  fprintd = callPackage ../tools/security/fprintd { };

  fprint_demo = callPackage ../tools/security/fprint_demo { };

  freeipmi = callPackage ../tools/system/freeipmi {};

  freetalk = callPackage ../applications/networking/instant-messengers/freetalk { };

  freetds = callPackage ../development/libraries/freetds { };

  frescobaldi = callPackage ../misc/frescobaldi {};

  frostwire = callPackage ../applications/networking/p2p/frostwire { };

  ftgl = callPackage ../development/libraries/ftgl { };

  ftgl212 = callPackage ../development/libraries/ftgl/2.1.2.nix { };

  ftop = callPackage ../os-specific/linux/ftop { };

  fuppes = callPackage ../tools/networking/fuppes { };

  fsfs = callPackage ../tools/filesystems/fsfs { };

  fuse_zip = callPackage ../tools/filesystems/fuse-zip { };

  fuse_exfat = callPackage ../tools/filesystems/fuse-exfat { };

  dos2unix = callPackage ../tools/text/dos2unix { };

  uni2ascii = callPackage ../tools/text/uni2ascii { };

  g500-control = callPackage ../tools/misc/g500-control { };

  galculator = callPackage ../applications/misc/galculator {
    gtk = gtk3;
  };

  garmin-plugin = callPackage ../applications/misc/garmin-plugin {};

  garmintools = callPackage ../development/libraries/garmintools {};

  gawk = callPackage ../tools/text/gawk {
    locale = darwin.adv_cmds;
  };

  gawkInteractive = appendToName "interactive"
    (gawk.override { readlineSupport = true; });

  gbdfed = callPackage ../tools/misc/gbdfed {
    gtk = gtk2;
  };

  gdmap = callPackage ../tools/system/gdmap { };

  genext2fs = callPackage ../tools/filesystems/genext2fs { };

  gengetopt = callPackage ../development/tools/misc/gengetopt { };

  getmail = callPackage ../tools/networking/getmail { };

  getopt = callPackage ../tools/misc/getopt { };

  gftp = callPackage ../tools/networking/gftp { };

  ggobi = callPackage ../tools/graphics/ggobi { };

  gifsicle = callPackage ../tools/graphics/gifsicle { };

  git-hub = callPackage ../applications/version-management/git-and-tools/git-hub { };

  gitfs = callPackage ../tools/filesystems/gitfs { };

  gitlab = callPackage ../applications/version-management/gitlab {
    ruby = ruby_2_1_3;
  };

  gitlab-shell = callPackage ../applications/version-management/gitlab-shell {
    ruby = ruby_2_1_3;
  };

  glusterfs = callPackage ../tools/filesystems/glusterfs { };

  glmark2 = callPackage ../tools/graphics/glmark2 { };

  glxinfo = callPackage ../tools/graphics/glxinfo { };

  gmvault = callPackage ../tools/networking/gmvault { };

  gnaural = callPackage ../applications/audio/gnaural { };

  gnokii = builderDefsPackage (import ../tools/misc/gnokii) {
    inherit intltool perl gettext libusb pkgconfig bluez readline pcsclite
      libical gtk glib;
    inherit (xorg) libXpm;
  };

  gnuapl = callPackage ../development/interpreters/gnu-apl { };

  gnufdisk = callPackage ../tools/system/fdisk {
    guile = guile_1_8;
  };

  gnugrep = callPackage ../tools/text/gnugrep { };

  gnulib = callPackage ../development/tools/gnulib { };

  gnupatch = callPackage ../tools/text/gnupatch { };

  gnupg1orig = callPackage ../tools/security/gnupg/1.nix { };

  gnupg1compat = callPackage ../tools/security/gnupg/1compat.nix { };

  # use config.packageOverrides if you prefer original gnupg1
  gnupg1 = gnupg1compat;

  gnupg20 = callPackage ../tools/security/gnupg/20.nix { };

  gnupg21 = callPackage ../tools/security/gnupg/21.nix { };

  gnupg = gnupg20;

  gnuplot = callPackage ../tools/graphics/gnuplot { qt = qt4; };

  gnuplot_qt = gnuplot.override { withQt = true; };

  # must have AquaTerm installed separately
  gnuplot_aquaterm = gnuplot.override { aquaterm = true; };

  gnused = callPackage ../tools/text/gnused { };

  gnutar = callPackage ../tools/archivers/gnutar { };

  gnuvd = callPackage ../tools/misc/gnuvd { };

  goaccess = callPackage ../tools/misc/goaccess { };

  go-mtpfs = callPackage ../tools/filesystems/go-mtpfs { };

  googleAuthenticator = callPackage ../os-specific/linux/google-authenticator { };

  google-cloud-sdk = callPackage ../tools/admin/google-cloud-sdk { };

  gource = callPackage ../applications/version-management/gource { };

  gparted = callPackage ../tools/misc/gparted { };

  gpodder = callPackage ../applications/audio/gpodder { };

  gptfdisk = callPackage ../tools/system/gptfdisk { };

  grafana = callPackage ../development/tools/misc/grafana { };

  grafx2 = callPackage ../applications/graphics/grafx2 {};

  grails = callPackage ../development/web/grails { jdk = null; };

  gprof2dot = callPackage ../development/tools/profiling/gprof2dot {
    # Using pypy provides significant performance improvements (~2x)
    pythonPackages = pypyPackages;
  };

  graphviz = callPackage ../tools/graphics/graphviz { };

  graphviz-nox = callPackage ../tools/graphics/graphviz {
    xlibs = null;
    libdevil = libdevil-nox;
  };

  /* Readded by Michael Raskin. There are programs in the wild
   * that do want 2.0 but not 2.22. Please give a day's notice for
   * objections before removal. The feature is integer coordinates
   */
  graphviz_2_0 = callPackage ../tools/graphics/graphviz/2.0.nix { };

  /* Readded by Michael Raskin. There are programs in the wild
   * that do want 2.32 but not 2.0 or 2.36. Please give a day's notice for
   * objections before removal. The feature is libgraph.
   */
  graphviz_2_32 = callPackage ../tools/graphics/graphviz/2.32.nix { };

  grin = callPackage ../tools/text/grin { };

  grive = callPackage ../tools/filesystems/grive {
    json_c = json-c-0-11; # won't configure with 0.12; others are vulnerable
  };

  groff = callPackage ../tools/text/groff {
    ghostscript = null;
  };

  calamares = callPackage ../tools/misc/calamares rec {
    python = python3;
    boost = callPackage ../development/libraries/boost/1.57.nix { python=python3; };
    libyamlcpp = callPackage ../development/libraries/libyaml-cpp { makePIC=true; boost=boost; };
    inherit (kf5_stable) extra-cmake-modules kconfig ki18n kcoreaddons solid;
  };

  grub = callPackage_i686 ../tools/misc/grub {
    buggyBiosCDSupport = config.grub.buggyBiosCDSupport or true;
    automake = automake112x; # fails with 13 and 14
  };

  trustedGrub = callPackage_i686 ../tools/misc/grub/trusted.nix { };

  grub2 = grub2_full;

  grub2_full = callPackage ../tools/misc/grub/2.0x.nix { };

  grub2_efi = grub2_full.override {
    efiSupport = true;
  };

  grub2_light = grub2_full.override {
    zfsSupport = false;
  };

  sbsigntool = callPackage ../tools/security/sbsigntool { };

  gsmartcontrol = callPackage ../tools/misc/gsmartcontrol {
    inherit (gnome) libglademm;
  };

  gssdp = callPackage ../development/libraries/gssdp {
    inherit (gnome) libsoup;
  };

  gt5 = callPackage ../tools/system/gt5 { };

  gtest = callPackage ../development/libraries/gtest {};
  gmock = callPackage ../development/libraries/gmock {};

  gtkdatabox = callPackage ../development/libraries/gtkdatabox {};

  gtdialog = callPackage ../development/libraries/gtdialog {};

  gtkgnutella = callPackage ../tools/networking/p2p/gtk-gnutella { };

  gtkvnc = callPackage ../tools/admin/gtk-vnc {};

  gtmess = callPackage ../applications/networking/instant-messengers/gtmess { };

  gummiboot = callPackage ../tools/misc/gummiboot { };

  gupnp = callPackage ../development/libraries/gupnp {
    inherit (gnome) libsoup;
  };

  gupnp_av = callPackage ../development/libraries/gupnp-av {};

  gupnp_igd = callPackage ../development/libraries/gupnp-igd {};

  gupnptools = callPackage ../tools/networking/gupnp-tools {};

  gvpe = builderDefsPackage ../tools/networking/gvpe {
    inherit openssl gmp nettools iproute zlib;
  };

  gvolicon = callPackage ../tools/audio/gvolicon {};

  gzip = callPackage ../tools/compression/gzip { };

  gzrt = callPackage ../tools/compression/gzrt { };

  partclone = callPackage ../tools/backup/partclone { };

  partimage = callPackage ../tools/backup/partimage { };

  pgf_graphics = callPackage ../tools/graphics/pgf { };

  pigz = callPackage ../tools/compression/pigz { };

  pxz = callPackage ../tools/compression/pxz { };

  hans = callPackage ../tools/networking/hans { };

  haproxy = callPackage ../tools/networking/haproxy { };

  haveged = callPackage ../tools/security/haveged { };

  hawkthorne = callPackage ../games/hawkthorne { love = love_0_9; };

  hardlink = callPackage ../tools/system/hardlink { };

  hashcat = callPackage ../tools/security/hashcat { };

  hal-flash = callPackage ../os-specific/linux/hal-flash { };

  halibut = callPackage ../tools/typesetting/halibut { };

  hddtemp = callPackage ../tools/misc/hddtemp { };

  hdf5 = callPackage ../tools/misc/hdf5 {
    szip = null;
    mpi = null;
  };

  hdf5-mpi = hdf5.override {
    szip = null;
    mpi = pkgs.openmpi;
  };

  heimdall = callPackage ../tools/misc/heimdall { };

  hevea = callPackage ../tools/typesetting/hevea { };

  highlight = callPackage ../tools/text/highlight {
    lua = lua5;
  };

  honcho = callPackage ../tools/system/honcho { };

  host = callPackage ../tools/networking/host { };

  hping = callPackage ../tools/networking/hping { };

  httpie = callPackage ../tools/networking/httpie { };

  httping = callPackage ../tools/networking/httping {};

  httpfs2 = callPackage ../tools/filesystems/httpfs { };

  httptunnel = callPackage ../tools/networking/httptunnel { };

  hwinfo = callPackage ../tools/system/hwinfo { };

  i2c-tools = callPackage ../os-specific/linux/i2c-tools { };

  i2p = callPackage ../tools/networking/i2p {};

  i2pd = callPackage ../tools/networking/i2pd {};

  iasl = callPackage ../development/compilers/iasl { };

  icecast = callPackage ../servers/icecast { };

  darkice = callPackage ../tools/audio/darkice { };

  icoutils = callPackage ../tools/graphics/icoutils { };

  idutils = callPackage ../tools/misc/idutils { };

  idle3tools = callPackage ../tools/system/idle3tools { };

  iftop = callPackage ../tools/networking/iftop { };

  ifuse = callPackage ../tools/filesystems/ifuse/default.nix { };

  ihaskell = callPackage ../development/tools/haskell/ihaskell/wrapper.nix {
    inherit (pythonPackages) ipython;
    inherit (haskellPackages) ihaskell ghcWithPackages;
    packages = config.ihaskell.packages or (self: []);
  };

  imapproxy = callPackage ../tools/networking/imapproxy { };

  imapsync = callPackage ../tools/networking/imapsync {
    inherit (perlPackages) MailIMAPClient;
  };

  inadyn = callPackage ../tools/networking/inadyn { };

  inetutils = callPackage ../tools/networking/inetutils { };

  innoextract = callPackage ../tools/archivers/innoextract {};

  ioping = callPackage ../tools/system/ioping {};

  iodine = callPackage ../tools/networking/iodine { };

  iperf2 = callPackage ../tools/networking/iperf/2.nix { };
  iperf3 = callPackage ../tools/networking/iperf/3.nix { };
  iperf = iperf3;

  ipmitool = callPackage ../tools/system/ipmitool {
    static = false;
  };

  ipmiutil = callPackage ../tools/system/ipmiutil {};

  ipcalc = callPackage ../tools/networking/ipcalc {};

  ipv6calc = callPackage ../tools/networking/ipv6calc {};

  ipxe = callPackage ../tools/misc/ipxe { };

  ised = callPackage ../tools/misc/ised {};

  isl = isl_0_15;
  isl_0_11 = callPackage ../development/libraries/isl/0.11.1.nix { };
  isl_0_12 = callPackage ../development/libraries/isl/0.12.2.nix { };
  isl_0_14 = callPackage ../development/libraries/isl/0.14.1.nix { };
  isl_0_15 = callPackage ../development/libraries/isl/0.15.0.nix { };

  isync = callPackage ../tools/networking/isync { };

  jaaa = callPackage ../applications/audio/jaaa { };

  jd-gui = callPackage_i686 ../tools/security/jd-gui { };

  jdiskreport = callPackage ../tools/misc/jdiskreport { };

  jekyll = callPackage ../applications/misc/jekyll { };

  jfsutils = callPackage ../tools/filesystems/jfsutils { };

  jhead = callPackage ../tools/graphics/jhead { };

  jing = callPackage ../tools/text/xml/jing { };

  jmtpfs = callPackage ../tools/filesystems/jmtpfs { };

  jnettop = callPackage ../tools/networking/jnettop { };

  john = callPackage ../tools/security/john { };

  jq = callPackage ../development/tools/jq {};

  jscoverage = callPackage ../development/tools/misc/jscoverage { };

  jwhois = callPackage ../tools/networking/jwhois { };

  k2pdfopt = callPackage ../applications/misc/k2pdfopt { };

  kazam = callPackage ../applications/video/kazam { };

  kalibrate-rtl = callPackage ../tools/misc/kalibrate-rtl { };

  kdbplus = callPackage_i686 ../applications/misc/kdbplus { };

  keepalived = callPackage ../tools/networking/keepalived { };

  kexectools = callPackage ../os-specific/linux/kexectools { };

  keybase = callPackage ../applications/misc/keybase { };

  keychain = callPackage ../tools/misc/keychain { };

  kibana = callPackage ../development/tools/misc/kibana { };

  kismet = callPackage ../applications/networking/sniffers/kismet { };

  kpcli = callPackage ../tools/security/kpcli { };

  kst = callPackage ../tools/graphics/kst { };

  leocad = callPackage ../applications/graphics/leocad { };

  less = callPackage ../tools/misc/less { };

  liquidsoap = callPackage ../tools/audio/liquidsoap/full.nix { };

  lockfileProgs = callPackage ../tools/misc/lockfile-progs { };

  logstash = callPackage ../tools/misc/logstash { };

  logstash-contrib = callPackage ../tools/misc/logstash/contrib.nix { };

  logstash-forwarder = callPackage ../tools/misc/logstash-forwarder { };

  lolcat = callPackage ../tools/misc/lolcat { };

  lsdvd = callPackage ../tools/cd-dvd/lsdvd {};

  kippo = callPackage ../servers/kippo { };

  klavaro = callPackage ../games/klavaro {};

  kzipmix = callPackage_i686 ../tools/compression/kzipmix { };

  makebootfat = callPackage ../tools/misc/makebootfat { };

  minidlna = callPackage ../tools/networking/minidlna { };

  mmv = callPackage ../tools/misc/mmv { };

  morituri = callPackage ../applications/audio/morituri { };

  most = callPackage ../tools/misc/most { };

  multitail = callPackage ../tools/misc/multitail { };

  netperf = callPackage ../applications/networking/netperf { };

  netsniff-ng = callPackage ../tools/networking/netsniff-ng { };

  ninka = callPackage ../development/tools/misc/ninka { };

<<<<<<< HEAD
  nodejs-0_12 = callPackage ../development/web/nodejs {
    libuv = if stdenv.isDarwin
      then libuvVersions.v1_6_1
      else libuvVersions.v1_2_0;
    libtool = darwin.cctools;
  };
=======
  nodejs-0_12 = callPackage ../development/web/nodejs { libuv = libuvVersions.v1_6_1; };
>>>>>>> 7e3c95a0
  nodejs-unstable = callPackage ../development/web/nodejs { libuv = libuvVersions.v1_2_0; unstableVersion = true; };
  nodejs-0_10 = callPackage ../development/web/nodejs/v0_10.nix {
    libtool = darwin.cctools;
    inherit (darwin.apple_sdk.frameworks) CoreServices ApplicationServices Carbon Foundation;
  };

  nodejs = if stdenv.system == "armv5tel-linux" then
    nodejs-0_10
  else
    nodejs-0_12;

  nodePackages_0_12 = callPackage ./node-packages.nix { self = nodePackages_0_12; nodejs = nodejs-0_12; };

  nodePackages_0_10 = callPackage ./node-packages.nix { self = nodePackages_0_10; nodejs = nodejs-0_10; };

  nodePackages = if stdenv.system == "armv5tel-linux" then
    nodePackages_0_10
  else
    nodePackages_0_12;

  iojs = callPackage ../development/web/iojs { libuv = libuvVersions.v1_6_1; };

  iojsPackages = callPackage ./node-packages.nix { self = iojsPackages; nodejs = iojs; };

  npm2nix = nodePackages_0_10.npm2nix;

  ldapvi = callPackage ../tools/misc/ldapvi { };

  ldns = callPackage ../development/libraries/ldns { };

  leafpad = callPackage ../applications/editors/leafpad { };

  lftp = callPackage ../tools/networking/lftp { };

  libconfig = callPackage ../development/libraries/libconfig { };

  libee = callPackage ../development/libraries/libee { };

  libestr = callPackage ../development/libraries/libestr { };

  libevdev = callPackage ../development/libraries/libevdev { };

  libevhtp = callPackage ../development/libraries/libevhtp { };

  liboauth = callPackage ../development/libraries/liboauth { };

  libtermkey = callPackage ../development/libraries/libtermkey { };

  libtirpc = callPackage ../development/libraries/ti-rpc { };

  libshout = callPackage ../development/libraries/libshout { };

  libqb = callPackage ../development/libraries/libqb { };

  libqmi = callPackage ../development/libraries/libqmi { };

  libmbim = callPackage ../development/libraries/libmbim { };

  libmongo-client = callPackage ../development/libraries/libmongo-client { };

  libtorrent = callPackage ../tools/networking/p2p/libtorrent { };

  libtorrent-git = callPackage ../tools/networking/p2p/libtorrent/git.nix { };

  libiberty = callPackage ../development/libraries/libiberty { };

  libibverbs = callPackage ../development/libraries/libibverbs { };

  libxcomp = callPackage ../development/libraries/libxcomp { };

  libx86emu = callPackage ../development/libraries/libx86emu { };

  librdmacm = callPackage ../development/libraries/librdmacm { };

  limesurvey = callPackage ../servers/limesurvey { };

  logcheck = callPackage ../tools/system/logcheck {
    inherit (perlPackages) mimeConstruct;
  };

  logkeys = callPackage ../tools/security/logkeys { };

  logrotate = callPackage ../tools/system/logrotate { };

  logstalgia = callPackage ../tools/graphics/logstalgia {};

  lout = callPackage ../tools/typesetting/lout { };

  lrzip = callPackage ../tools/compression/lrzip { };

  # lsh installs `bin/nettle-lfib-stream' and so does Nettle.  Give the
  # former a lower priority than Nettle.
  lsh = lowPrio (callPackage ../tools/networking/lsh { });

  lshw = callPackage ../tools/system/lshw { };

  lxc = callPackage ../os-specific/linux/lxc {
    wrapPython = python3Packages.wrapPython;
  };

  lzip = callPackage ../tools/compression/lzip { };

  lzma = xz;

  xz = callPackage ../tools/compression/xz { };

  lz4 = callPackage ../tools/compression/lz4 { };

  lzop = callPackage ../tools/compression/lzop { };

  macchanger = callPackage ../os-specific/linux/macchanger { };

  mailcheck = callPackage ../applications/networking/mailreaders/mailcheck { };

  maildrop = callPackage ../tools/networking/maildrop { };

  mailnag = callPackage ../applications/networking/mailreaders/mailnag { };

  mailsend = callPackage ../tools/networking/mailsend { };

  mailpile = callPackage ../applications/networking/mailreaders/mailpile { };

  mailutils = callPackage ../tools/networking/mailutils {
    guile = guile_1_8;
  };

  maim = callPackage ../tools/graphics/maim {};

  mairix = callPackage ../tools/text/mairix { };

  makemkv = callPackage ../applications/video/makemkv { };

  man = callPackage ../tools/misc/man { };

  man_db = callPackage ../tools/misc/man-db { };

  mawk = callPackage ../tools/text/mawk { };

  mbox = callPackage ../tools/security/mbox { };

  memtest86 = callPackage ../tools/misc/memtest86 { };

  memtest86plus = callPackage ../tools/misc/memtest86+ { };

  meo = callPackage ../tools/security/meo {
    boost = boost155;
  };

  mc = callPackage ../tools/misc/mc { };

  mcabber = callPackage ../applications/networking/instant-messengers/mcabber { };

  mcron = callPackage ../tools/system/mcron {
    guile = guile_1_8;
  };

  mdbtools = callPackage ../tools/misc/mdbtools { };

  mdbtools_git = callPackage ../tools/misc/mdbtools/git.nix {
    inherit (gnome) scrollkeeper;
  };

  mdp = callPackage ../applications/misc/mdp { };

  mednafen = callPackage ../misc/emulators/mednafen { };

  mednafen-server = callPackage ../misc/emulators/mednafen/server.nix { };

  megacli = callPackage ../tools/misc/megacli { };

  megatools = callPackage ../tools/networking/megatools { };

  mfcuk = callPackage ../tools/security/mfcuk { };

  mfoc = callPackage ../tools/security/mfoc { };

  minecraft = callPackage ../games/minecraft {
    pulseaudioSupport = config.pulseaudio or true;
  };

  minecraft-server = callPackage ../games/minecraft-server { };

  minetest = callPackage ../games/minetest {
    libpng = libpng12;
  };

  miniupnpc = callPackage ../tools/networking/miniupnpc { };

  miniupnpd = callPackage ../tools/networking/miniupnpd { };

  minixml = callPackage ../development/libraries/minixml { };

  mjpegtools = callPackage ../tools/video/mjpegtools { };

  mkcue = callPackage ../tools/cd-dvd/mkcue { };

  mkpasswd = callPackage ../tools/security/mkpasswd { };

  mkrand = callPackage ../tools/security/mkrand { };

  mktemp = callPackage ../tools/security/mktemp { };

  mktorrent = callPackage ../tools/misc/mktorrent { };

  modemmanager = callPackage ../tools/networking/modemmanager {};

  monit = callPackage ../tools/system/monit { };

  moreutils = callPackage ../tools/misc/moreutils {
    inherit (perlPackages) IPCRun TimeDate TimeDuration;
    docbook-xsl = docbook_xsl;
  };

  mosh = callPackage ../tools/networking/mosh {
    inherit (perlPackages) IOTty;
  };

  mpage = callPackage ../tools/text/mpage { };

  mr = callPackage ../applications/version-management/mr { };

  mrtg = callPackage ../tools/misc/mrtg { };

  mscgen = callPackage ../tools/graphics/mscgen { };

  msf = builderDefsPackage (import ../tools/security/metasploit/3.1.nix) {
    inherit ruby makeWrapper;
  };

  mssys = callPackage ../tools/misc/mssys { };

  mtdutils = callPackage ../tools/filesystems/mtdutils { };

  mtools = callPackage ../tools/filesystems/mtools { };

  mtr = callPackage ../tools/networking/mtr {};

  multitran = recurseIntoAttrs (let callPackage = newScope pkgs.multitran; in rec {
    multitrandata = callPackage ../tools/text/multitran/data { };

    libbtree = callPackage ../tools/text/multitran/libbtree { };

    libmtsupport = callPackage ../tools/text/multitran/libmtsupport { };

    libfacet = callPackage ../tools/text/multitran/libfacet { };

    libmtquery = callPackage ../tools/text/multitran/libmtquery { };

    mtutils = callPackage ../tools/text/multitran/mtutils { };
  });

  munge = callPackage ../tools/security/munge { };

  muscleframework = callPackage ../tools/security/muscleframework { };

  muscletool = callPackage ../tools/security/muscletool { };

  mysql2pgsql = callPackage ../tools/misc/mysql2pgsql { };

  namazu = callPackage ../tools/text/namazu { };

  nbd = callPackage ../tools/networking/nbd { };

  ndjbdns = callPackage ../tools/networking/ndjbdns { };

  nestopia = callPackage ../misc/emulators/nestopia { };

  netatalk = callPackage ../tools/filesystems/netatalk { };

  netcdf = callPackage ../development/libraries/netcdf { };

  nc6 = callPackage ../tools/networking/nc6 { };

  ncat = callPackage ../tools/networking/ncat { };

  ncftp = callPackage ../tools/networking/ncftp { };

  ncompress = callPackage ../tools/compression/ncompress { };

  ndisc6 = callPackage ../tools/networking/ndisc6 { };

  netboot = callPackage ../tools/networking/netboot {};

  netcat = callPackage ../tools/networking/netcat { };

  netcat-openbsd = callPackage ../tools/networking/netcat-openbsd { };

  nethogs = callPackage ../tools/networking/nethogs { };

  netkittftp = callPackage ../tools/networking/netkit/tftp { };

  netpbm = callPackage ../tools/graphics/netpbm { };

  netrw = callPackage ../tools/networking/netrw { };

  netselect = callPackage ../tools/networking/netselect { };

  networkmanager = callPackage ../tools/networking/network-manager { };

  networkmanager_openvpn = callPackage ../tools/networking/network-manager/openvpn.nix { };

  networkmanager_pptp = callPackage ../tools/networking/network-manager/pptp.nix { };

  networkmanager_l2tp = callPackage ../tools/networking/network-manager/l2tp.nix { };

  networkmanager_vpnc = callPackage ../tools/networking/network-manager/vpnc.nix { };

  networkmanager_openconnect = callPackage ../tools/networking/network-manager/openconnect.nix { };

  networkmanagerapplet = newScope gnome ../tools/networking/network-manager-applet { };

  newsbeuter = callPackage ../applications/networking/feedreaders/newsbeuter { };

  newsbeuter-dev = callPackage ../applications/networking/feedreaders/newsbeuter/dev.nix { };

  ngrep = callPackage ../tools/networking/ngrep {
    inherit gnumake3;
  };

  ngrok = callPackage ../tools/misc/ngrok { };

  noip = callPackage ../tools/networking/noip { };

  mpack = callPackage ../tools/networking/mpack { };

  pa_applet = callPackage ../tools/audio/pa-applet { };

  pasystray = callPackage ../tools/audio/pasystray { };

  pnmixer = callPackage ../tools/audio/pnmixer { };

  pwsafe = callPackage ../applications/misc/pwsafe {
    inherit (xlibs) libXt libXtst libXi xextproto;
    wxGTK = wxGTK30;
  };

  nifskope = callPackage ../tools/graphics/nifskope { };

  nilfs-utils = callPackage ../tools/filesystems/nilfs-utils {};
  nilfs_utils = nilfs-utils;

  nitrogen = callPackage ../tools/X11/nitrogen {};

  nkf = callPackage ../tools/text/nkf {};

  nlopt = callPackage ../development/libraries/nlopt {};

  npapi_sdk = callPackage ../development/libraries/npapi-sdk {};

  npth = callPackage ../development/libraries/npth {};

  nmap = callPackage ../tools/security/nmap { };

  nmap_graphical = callPackage ../tools/security/nmap {
    inherit (pythonPackages) pysqlite;
    graphicalSupport = true;
  };

  notbit = callPackage ../applications/networking/notbit { };

  notify-osd = callPackage ../applications/misc/notify-osd { };

  nox = callPackage ../tools/package-management/nox {
    pythonPackages = python3Packages;
  };

  nss_pam_ldapd = callPackage ../tools/networking/nss-pam-ldapd {};

  ntfs3g = callPackage ../tools/filesystems/ntfs-3g { };

  # ntfsprogs are merged into ntfs-3g
  ntfsprogs = pkgs.ntfs3g;

  ntop = callPackage ../tools/networking/ntop { };

  ntopng = callPackage ../tools/networking/ntopng { };

  ntp = callPackage ../tools/networking/ntp {
    libcap = if stdenv.isLinux then libcap else null;
  };

  numdiff = callPackage ../tools/text/numdiff { };

  nssmdns = callPackage ../tools/networking/nss-mdns { };

  nwdiag = pythonPackages.nwdiag;

  nylon = callPackage ../tools/networking/nylon { };

  nxproxy = callPackage ../tools/admin/nxproxy { };

  nzbget = callPackage ../tools/networking/nzbget { };

  oathToolkit = callPackage ../tools/security/oath-toolkit { };

  obex_data_server = callPackage ../tools/bluetooth/obex-data-server { };

  obexd = callPackage ../tools/bluetooth/obexd { };

  openfortivpn = callPackage ../tools/networking/openfortivpn { };

  obexfs = callPackage ../tools/bluetooth/obexfs { };

  obexftp = callPackage ../tools/bluetooth/obexftp { };

  objconv = callPackage ../development/tools/misc/objconv {};

  obnam = callPackage ../tools/backup/obnam { };

  odt2txt = callPackage ../tools/text/odt2txt { };

  odamex = callPackage ../games/odamex { };

  offlineimap = callPackage ../tools/networking/offlineimap {
    inherit (pythonPackages) sqlite3;
  };

  openarena = callPackage ../games/openarena { };

  opencryptoki = callPackage ../tools/security/opencryptoki { };

  onscripter-en = callPackage ../games/onscripter-en { };

  opendbx = callPackage ../development/libraries/opendbx { };

  opendkim = callPackage ../development/libraries/opendkim { };

  opendylan = callPackage ../development/compilers/opendylan {
    opendylan-bootstrap = opendylan_bin;
  };

  opendylan_bin = callPackage ../development/compilers/opendylan/bin.nix { };

  openjade = callPackage ../tools/text/sgml/openjade { };

  openntpd = callPackage ../tools/networking/openntpd { };

  openntpd_nixos = openntpd.override {
    privsepUser = "ntp";
    privsepPath = "/var/empty";
  };

  openobex = callPackage ../tools/bluetooth/openobex { };

  openopc = callPackage ../tools/misc/openopc {
    pythonFull = python27.buildEnv.override {
      extraLibs = [ python27Packages.pyro3 ];
    };
  };

  openresolv = callPackage ../tools/networking/openresolv { };

  opensc = callPackage ../tools/security/opensc { };

  opensc_dnie_wrapper = callPackage ../tools/security/opensc-dnie-wrapper { };

  openssh =
    callPackage ../tools/networking/openssh {
      hpnSupport = false;
      withKerberos = false;
      etcDir = "/etc/ssh";
      pam = if stdenv.isLinux then pam else null;
    };

  openssh_hpn = pkgs.appendToName "with-hpn" (openssh.override { hpnSupport = true; });

  openssh_with_kerberos = pkgs.appendToName "with-kerberos" (openssh.override { withKerberos = true; });

  opensp = callPackage ../tools/text/sgml/opensp { };

  spCompat = callPackage ../tools/text/sgml/opensp/compat.nix { };

  opentracker = callPackage ../applications/networking/p2p/opentracker { };

  openvpn = callPackage ../tools/networking/openvpn { };

  openvpn_learnaddress = callPackage ../tools/networking/openvpn/openvpn_learnaddress.nix { };

  update-resolv-conf = callPackage ../tools/networking/openvpn/update-resolv-conf.nix { };

  open-pdf-presenter = callPackage ../applications/misc/open-pdf-presenter { };

  openvswitch = callPackage ../os-specific/linux/openvswitch { };

  optipng = callPackage ../tools/graphics/optipng {
    libpng = libpng12;
  };

  oslrd = callPackage ../tools/networking/oslrd { };

  ossec = callPackage ../tools/security/ossec {};

  ostree = callPackage ../tools/misc/ostree { };

  otpw = callPackage ../os-specific/linux/otpw { };

  owncloud = callPackage ../servers/owncloud { };

  owncloudclient = callPackage ../applications/networking/owncloud-client { };

  p2pvc = callPackage ../applications/video/p2pvc {};

  p7zip = callPackage ../tools/archivers/p7zip { };

  pal = callPackage ../tools/misc/pal { };

  pandoc = haskell.lib.overrideCabal haskellPackages.pandoc (drv: {
    configureFlags = drv.configureFlags or [] ++ ["-fembed_data_files"];
    buildTools = drv.buildTools or [] ++ [haskellPackages.hsb2hs];
    enableSharedExecutables = false;
    enableSharedLibraries = false;
    isLibrary = false;
    doHaddock = false;
    postFixup = "rm -rf $out/lib $out/nix-support $out/share";
  });

  panomatic = callPackage ../tools/graphics/panomatic { };

  par2cmdline = callPackage ../tools/networking/par2cmdline {
    automake = automake112x; # fails with 14
  };

  parallel = callPackage ../tools/misc/parallel { };

  parcellite = callPackage ../tools/misc/parcellite { };

  patchutils = callPackage ../tools/text/patchutils { };

  parted = callPackage ../tools/misc/parted { hurd = null; };

  pitivi = callPackage ../applications/video/pitivi {
    gst = gst_all_1;
    clutter-gtk = clutter_gtk;
  };

  p0f = callPackage ../tools/security/p0f { };

  pngout = callPackage ../tools/graphics/pngout { };

  hurdPartedCross =
    if crossSystem != null && crossSystem.config == "i586-pc-gnu"
    then (makeOverridable
            ({ hurd }:
              (parted.override {
                # Needs the Hurd's libstore.
                inherit hurd;

                # The Hurd wants a libparted.a.
                enableStatic = true;

                gettext = null;
                readline = null;
                devicemapper = null;
              }).crossDrv)
           { hurd = gnu.hurdCrossIntermediate; })
    else null;

  ipsecTools = callPackage ../os-specific/linux/ipsec-tools { flex = flex_2_5_35; };

  patch = gnupatch;

  pbzip2 = callPackage ../tools/compression/pbzip2 { };

  pciutils = callPackage ../tools/system/pciutils { };

  pcsclite = callPackage ../tools/security/pcsclite { };

  pcsctools = callPackage ../tools/security/pcsctools { };

  pdf2djvu = callPackage ../tools/typesetting/pdf2djvu { };

  pdf2svg = callPackage ../tools/graphics/pdf2svg { };

  pdfjam = callPackage ../tools/typesetting/pdfjam { };

  jbig2enc = callPackage ../tools/graphics/jbig2enc { };

  pdfread = callPackage ../tools/graphics/pdfread { };

  briss = callPackage ../tools/graphics/briss { };

  brickd = callPackage ../servers/brickd {
    libusb = libusb1;
  };

  bully = callPackage ../tools/networking/bully { };

  pdnsd = callPackage ../tools/networking/pdnsd { };

  peco = callPackage ../tools/text/peco { };

  pg_top = callPackage ../tools/misc/pg_top { };

  pdsh = callPackage ../tools/networking/pdsh {
    rsh = true;          # enable internal rsh implementation
    ssh = openssh;
  };

  pfstools = callPackage ../tools/graphics/pfstools { };

  philter = callPackage ../tools/networking/philter { };

  pinentry = callPackage ../tools/security/pinentry {
    libcap = if stdenv.isDarwin then null else libcap;
    qt4 = null;
  };

  pius = callPackage ../tools/security/pius { };

  pk2cmd = callPackage ../tools/misc/pk2cmd { };

  plantuml = callPackage ../tools/misc/plantuml { };

  plan9port = callPackage ../tools/system/plan9port { };

  plex = callPackage ../servers/plex { };

  ploticus = callPackage ../tools/graphics/ploticus {
    libpng = libpng12;
  };

  plotutils = callPackage ../tools/graphics/plotutils { };

  plowshare = callPackage ../tools/misc/plowshare { };

  pngcheck = callPackage ../tools/graphics/pngcheck { };

  pngcrush = callPackage ../tools/graphics/pngcrush { };

  pngnq = callPackage ../tools/graphics/pngnq { };

  pngtoico = callPackage ../tools/graphics/pngtoico {
    libpng = libpng12;
  };

  pngquant = callPackage ../tools/graphics/pngquant { };

  podiff = callPackage ../tools/text/podiff { };

  poedit = callPackage ../tools/text/poedit { };

  polipo = callPackage ../servers/polipo { };

  polkit_gnome = callPackage ../tools/security/polkit-gnome { };

  popcorntime = callPackage ../applications/video/popcorntime { };

  ponysay = callPackage ../tools/misc/ponysay { };

  povray = callPackage ../tools/graphics/povray {
    automake = automake113x; # fails with 14
  };

  ppl = callPackage ../development/libraries/ppl { };

  ppp = callPackage ../tools/networking/ppp { };

  pptp = callPackage ../tools/networking/pptp {};

  prey-bash-client = callPackage ../tools/security/prey { };

  profile-cleaner = callPackage ../tools/misc/profile-cleaner { };

  profile-sync-daemon = callPackage ../tools/misc/profile-sync-daemon { };

  projectm = callPackage ../applications/audio/projectm { };

  proot = callPackage ../tools/system/proot { };

  proxychains = callPackage ../tools/networking/proxychains { };

  proxytunnel = callPackage ../tools/misc/proxytunnel { };

  cntlm = callPackage ../tools/networking/cntlm { };

  pastebinit = callPackage ../tools/misc/pastebinit { };

  polygraph = callPackage ../tools/networking/polygraph { };

  psmisc = callPackage ../os-specific/linux/psmisc { };

  pstoedit = callPackage ../tools/graphics/pstoedit { };

  pv = callPackage ../tools/misc/pv { };

  pwgen = callPackage ../tools/security/pwgen { };

  pwnat = callPackage ../tools/networking/pwnat { };

  pycangjie = callPackage ../development/python-modules/pycangjie { };

  pydb = callPackage ../development/tools/pydb { };

  pystringtemplate = callPackage ../development/python-modules/stringtemplate { };

  pythonDBus = dbus_python;

  pythonIRClib = builderDefsPackage (import ../development/python-modules/irclib) {
    inherit python;
  };

  pythonSexy = builderDefsPackage (import ../development/python-modules/libsexy) {
    inherit python libsexy pkgconfig libxml2 pygtk pango gtk glib;
  };

  pytrainer = callPackage ../applications/misc/pytrainer { };

  openmpi = callPackage ../development/libraries/openmpi { };

  qarte = callPackage ../applications/video/qarte {
    sip = pythonPackages.sip_4_16;
  };

  ocz-ssd-guru = callPackage ../tools/misc/ocz-ssd-guru { };

  qastools = callPackage ../tools/audio/qastools {
    qt = qt4;
  };

  qhull = callPackage ../development/libraries/qhull { };

  qjoypad = callPackage ../tools/misc/qjoypad { };

  qpdf = callPackage ../development/libraries/qpdf { };

  qprint = callPackage ../tools/text/qprint { };

  qscintilla = callPackage ../development/libraries/qscintilla {
    qt = qt4;
  };

  qshowdiff = callPackage ../tools/text/qshowdiff { };

  quilt = callPackage ../development/tools/quilt { };

  radvd = callPackage ../tools/networking/radvd { };

  ranger = callPackage ../applications/misc/ranger { };

  rawdog = callPackage ../applications/networking/feedreaders/rawdog { };

  privateer = callPackage ../games/privateer { };

  read-edid = callPackage ../os-specific/linux/read-edid { };

  redmine = callPackage ../applications/version-management/redmine { };

  rtmpdump = callPackage ../tools/video/rtmpdump { };
  rtmpdump_gnutls = rtmpdump.override { gnutlsSupport = true; opensslSupport = false; };

  reaverwps = callPackage ../tools/networking/reaver-wps {};

  recutils = callPackage ../tools/misc/recutils { };

  recoll = callPackage ../applications/search/recoll { };

  reiser4progs = callPackage ../tools/filesystems/reiser4progs { };

  reiserfsprogs = callPackage ../tools/filesystems/reiserfsprogs { };

  relfs = callPackage ../tools/filesystems/relfs {
    inherit (gnome) gnome_vfs GConf;
  };

  remarkjs = callPackage ../development/web/remarkjs { };

  remind = callPackage ../tools/misc/remind { };

  remmina = callPackage ../applications/networking/remote/remmina {};

  renameutils = callPackage ../tools/misc/renameutils { };

  replace = callPackage ../tools/text/replace { };

  reptyr = callPackage ../os-specific/linux/reptyr {};

  rescuetime = callPackage ../applications/misc/rescuetime { };

  rdiff-backup = callPackage ../tools/backup/rdiff-backup { };

  rdfind = callPackage ../tools/filesystems/rdfind { };

  rdmd = callPackage ../development/compilers/rdmd { };

  rhash = callPackage ../tools/security/rhash { };

  riemann_c_client = callPackage ../tools/misc/riemann-c-client { };
  riemann-tools = callPackage ../tools/misc/riemann-tools { };

  ripmime = callPackage ../tools/networking/ripmime {};

  rkflashtool = callPackage ../tools/misc/rkflashtool { };

  rmlint = callPackage ../tools/misc/rmlint {
    inherit (pythonPackages) sphinx;
  };

  rng_tools = callPackage ../tools/security/rng-tools { };

  rsnapshot = callPackage ../tools/backup/rsnapshot {
    perl = perl516; # fails to create docs: POD document had syntax errors
    # For the `logger' command, we can use either `utillinux' or
    # GNU Inetutils.  The latter is more portable.
    logger = inetutils;
  };
  rsnapshotGit = lowPrio (callPackage ../tools/backup/rsnapshot/git.nix {
    # For the `logger' command, we can use either `utillinux' or
    # GNU Inetutils.  The latter is more portable.
    logger = inetutils;
  });

  rlwrap = callPackage ../tools/misc/rlwrap { };

  rockbox_utility = callPackage ../tools/misc/rockbox-utility { };

  rpPPPoE = builderDefsPackage (import ../tools/networking/rp-pppoe) {
    inherit ppp;
  };

  rpm = callPackage ../tools/package-management/rpm { };

  rpmextract = callPackage ../tools/archivers/rpmextract { };

  rrdtool = callPackage ../tools/misc/rrdtool { };

  rsstail = callPackage ../applications/networking/feedreaders/rsstail { };

  rtorrent = callPackage ../tools/networking/p2p/rtorrent { };

  rtorrent-git = callPackage ../tools/networking/p2p/rtorrent/git.nix { };

  rubber = callPackage ../tools/typesetting/rubber { };

  rxp = callPackage ../tools/text/xml/rxp { };

  rzip = callPackage ../tools/compression/rzip { };

  s3backer = callPackage ../tools/filesystems/s3backer { };

  s3fs = callPackage ../tools/filesystems/s3fs { };

  s3cmd = callPackage ../tools/networking/s3cmd { };

  s3sync = callPackage ../tools/networking/s3sync {
    ruby = ruby_1_8;
  };

  s6Dns = callPackage ../tools/networking/s6-dns { };

  s6LinuxUtils = callPackage ../os-specific/linux/s6-linux-utils { };

  s6Networking = callPackage ../tools/networking/s6-networking { };

  s6PortableUtils = callPackage ../tools/misc/s6-portable-utils { };

  sablotron = callPackage ../tools/text/xml/sablotron { };

  safecopy = callPackage ../tools/system/safecopy { };

  safe-rm = callPackage ../tools/system/safe-rm { };

  salut_a_toi = callPackage ../applications/networking/instant-messengers/salut-a-toi {};

  samplicator = callPackage ../tools/networking/samplicator { };

  screen = callPackage ../tools/misc/screen { };

  screen-message = callPackage ../tools/X11/screen-message { };

  screencloud = callPackage ../applications/graphics/screencloud {
    quazip = quazip.override { qt = qt4; };
  };

  scrot = callPackage ../tools/graphics/scrot { };

  scrolls = callPackage ../games/scrolls { };

  scrypt = callPackage ../tools/security/scrypt { };

  sdcv = callPackage ../applications/misc/sdcv { };

  sdl-jstest = callPackage ../tools/misc/sdl-jstest { };

  sec = callPackage ../tools/admin/sec { };

  seccure = callPackage ../tools/security/seccure { };

  setserial = builderDefsPackage (import ../tools/system/setserial) {
    inherit groff;
  };

  seqdiag = pythonPackages.seqdiag;

  screenfetch = callPackage ../tools/misc/screenfetch { };

  sg3_utils = callPackage ../tools/system/sg3_utils { };

  sharutils = callPackage ../tools/archivers/sharutils { };

  shotwell = callPackage ../applications/graphics/shotwell { };

  shellinabox = callPackage ../servers/shellinabox { };

  siege = callPackage ../tools/networking/siege {};

  sigil = callPackage ../applications/editors/sigil { };

  # aka., gpg-tools
  signing-party = callPackage ../tools/security/signing-party { };

  silc_client = callPackage ../applications/networking/instant-messengers/silc-client { };

  silc_server = callPackage ../servers/silc-server { };

  silver-searcher = callPackage ../tools/text/silver-searcher { };

  simplescreenrecorder = callPackage ../applications/video/simplescreenrecorder { };

  skippy-xd = callPackage ../tools/X11/skippy-xd {};

  skydns = callPackage ../servers/dns/skydns { };

  sipcalc = callPackage ../tools/networking/sipcalc { };

  sleuthkit = callPackage ../tools/system/sleuthkit {};

  slimrat = callPackage ../tools/networking/slimrat {
    inherit (perlPackages) WWWMechanize LWP;
  };

  slsnif = callPackage ../tools/misc/slsnif { };

  smartmontools = callPackage ../tools/system/smartmontools { };

  smbldaptools = callPackage ../tools/networking/smbldaptools {
    inherit (perlPackages) NetLDAP CryptSmbHash DigestSHA1;
  };

  smbnetfs = callPackage ../tools/filesystems/smbnetfs {};

  snort = callPackage ../applications/networking/ids/snort { };

  solr = callPackage ../servers/search/solr { };

  solvespace = callPackage ../applications/graphics/solvespace { };

  sparsehash = callPackage ../development/libraries/sparsehash { };

  spiped = callPackage ../tools/networking/spiped { };

  sqliteman = callPackage ../applications/misc/sqliteman { };

  stardict = callPackage ../applications/misc/stardict/stardict.nix {
    inherit (gnome) libgnomeui scrollkeeper;
  };

  stdman = callPackage ../data/documentation/stdman { };

  storebrowse = callPackage ../tools/system/storebrowse { };

  fusesmb = callPackage ../tools/filesystems/fusesmb { samba = samba3; };

  sl = callPackage ../tools/misc/sl { };

  socat = callPackage ../tools/networking/socat { };

  socat2pre = lowPrio (callPackage ../tools/networking/socat/2.x.nix { });

  sourceHighlight = callPackage ../tools/text/source-highlight { };

  spaceFM = callPackage ../applications/misc/spacefm { };

  squashfsTools = callPackage ../tools/filesystems/squashfs { };

  sshfsFuse = callPackage ../tools/filesystems/sshfs-fuse { };

  sshuttle = callPackage ../tools/security/sshuttle { };

  sstp = callPackage ../tools/networking/sstp {};

  sudo = callPackage ../tools/security/sudo { };

  suidChroot = callPackage ../tools/system/suid-chroot { };

  sundtek = callPackage ../misc/drivers/sundtek { };

  super = callPackage ../tools/security/super { };

  ssdeep = callPackage ../tools/security/ssdeep { };

  sshpass = callPackage ../tools/networking/sshpass { };

  ssmtp = callPackage ../tools/networking/ssmtp {
    tlsSupport = true;
  };

  ssss = callPackage ../tools/security/ssss { };

  stress = callPackage ../tools/system/stress { };

  stress-ng = callPackage ../tools/system/stress-ng { };

  storeBackup = callPackage ../tools/backup/store-backup { };

  stow = callPackage ../tools/misc/stow { };

  stun = callPackage ../tools/networking/stun { };

  stunnel = callPackage ../tools/networking/stunnel { };

  strongswan = callPackage ../tools/networking/strongswan { };

  su = shadow.su;

  subsonic = callPackage ../servers/misc/subsonic { };

  surfraw = callPackage ../tools/networking/surfraw { };

  swec = callPackage ../tools/networking/swec {
    inherit (perlPackages) LWP URI HTMLParser HTTPServerSimple Parent;
  };

  svnfs = callPackage ../tools/filesystems/svnfs { };

  svtplay-dl = callPackage ../tools/misc/svtplay-dl {
    inherit (pythonPackages) nose mock;
  };

  sysbench = callPackage ../development/tools/misc/sysbench {};

  system_config_printer = callPackage ../tools/misc/system-config-printer {
    libxml2 = libxml2Python;
   };

  sitecopy = callPackage ../tools/networking/sitecopy { };

  stricat = callPackage ../tools/security/stricat { };

  privoxy = callPackage ../tools/networking/privoxy { };

  swaks = callPackage ../tools/networking/swaks { };

  t = callPackage ../tools/misc/t { };

  t1utils = callPackage ../tools/misc/t1utils { };

  talkfilters = callPackage ../misc/talkfilters {};

  tarsnap = callPackage ../tools/backup/tarsnap { };

  tcpcrypt = callPackage ../tools/security/tcpcrypt { };

  tboot = callPackage ../tools/security/tboot { };

  tcl2048 = callPackage ../games/tcl2048 { };

  tcpdump = callPackage ../tools/networking/tcpdump { };

  tcpflow = callPackage ../tools/networking/tcpflow { };

  teamviewer = callPackage_i686 ../applications/networking/remote/teamviewer/10.nix { };

  teamviewer8 = lowPrio (callPackage_i686 ../applications/networking/remote/teamviewer/8.nix { });

  teamviewer9 = lowPrio (callPackage_i686 ../applications/networking/remote/teamviewer/9.nix { });

  telnet = callPackage ../tools/networking/telnet { };

  tessel = callPackage ../applications/misc/tessel { };

  texmacs = callPackage ../applications/editors/texmacs {
    tex = texLive; /* tetex is also an option */
    extraFonts = true;
    guile = guile_1_8;
  };

  texmaker = callPackage ../applications/editors/texmaker { };

  texstudio = callPackage ../applications/editors/texstudio { };

  textadept = callPackage ../applications/editors/textadept { };

  thc-hydra = callPackage ../tools/security/thc-hydra { };

  tiled = callPackage ../applications/editors/tiled { };

  tinc = callPackage ../tools/networking/tinc { };

  tinc_pre = callPackage ../tools/networking/tinc/pre.nix { };

  tiny8086 = callPackage ../applications/virtualization/8086tiny { };

  tlsdate = callPackage ../tools/networking/tlsdate { };

  tmpwatch = callPackage ../tools/misc/tmpwatch  { };

  tmux = callPackage ../tools/misc/tmux { };

  tmuxinator = callPackage ../tools/misc/tmuxinator { };

  tmin = callPackage ../tools/security/tmin { };

  tmsu = callPackage ../tools/filesystems/tmsu { };

  tor = callPackage ../tools/security/tor { };

  tor-arm = callPackage ../tools/security/tor/tor-arm.nix { };

  torbutton = callPackage ../tools/security/torbutton { };

  torbrowser = callPackage ../tools/security/tor/torbrowser.nix {
    stdenv = overrideCC stdenv gcc49;
  };

  touchegg = callPackage ../tools/inputmethods/touchegg { };

  torsocks = callPackage ../tools/security/tor/torsocks.nix { };

  tpm-quote-tools = callPackage ../tools/security/tpm-quote-tools { };

  tpm-tools = callPackage ../tools/security/tpm-tools { };

  tpm-luks = callPackage ../tools/security/tpm-luks { };

  chaps = callPackage ../tools/security/chaps { };

  trace-cmd = callPackage ../os-specific/linux/trace-cmd { };

  traceroute = callPackage ../tools/networking/traceroute { };

  tracebox = callPackage ../tools/networking/tracebox { };

  trash-cli = callPackage ../tools/misc/trash-cli { };

  trickle = callPackage ../tools/networking/trickle {};

  trousers = callPackage ../tools/security/trousers { };

  ttf2pt1 = callPackage ../tools/misc/ttf2pt1 { };

  ttfautohint = callPackage ../tools/misc/ttfautohint { };

  tty-clock = callPackage ../tools/misc/tty-clock { };

  ttysnoop = callPackage ../os-specific/linux/ttysnoop {};

  ttylog = callPackage ../tools/misc/ttylog { };

  twitterBootstrap = callPackage ../development/web/twitter-bootstrap {};

  txt2man = callPackage ../tools/misc/txt2man { };

  u9fs = callPackage ../servers/u9fs { };

  ucl = callPackage ../development/libraries/ucl { };

  ucspi-tcp = callPackage ../tools/networking/ucspi-tcp { };

  udftools = callPackage ../tools/filesystems/udftools {};

  udptunnel = callPackage ../tools/networking/udptunnel { };

  ufraw = callPackage ../applications/graphics/ufraw { };

  umlet = callPackage ../tools/misc/umlet { };

  unetbootin = callPackage ../tools/cd-dvd/unetbootin { };

  unfs3 = callPackage ../servers/unfs3 { };

  unoconv = callPackage ../tools/text/unoconv { };

  upx = callPackage ../tools/compression/upx { };

  urlview = callPackage ../applications/misc/urlview {};

  usbmuxd = callPackage ../tools/misc/usbmuxd {};

  uwsgi = callPackage ../servers/uwsgi {
    plugins = [];
  };

  vacuum = callPackage ../applications/networking/instant-messengers/vacuum {};

  volatility = callPackage ../tools/security/volatility { };

  vidalia = callPackage ../tools/security/vidalia { };

  vbetool = builderDefsPackage ../tools/system/vbetool {
    inherit pciutils libx86 zlib;
  };

  vde2 = callPackage ../tools/networking/vde2 { };

  vboot_reference = callPackage ../tools/system/vboot_reference { };

  vcsh = callPackage ../applications/version-management/vcsh { };

  verilator = callPackage ../applications/science/electronics/verilator {};

  verilog = callPackage ../applications/science/electronics/verilog {};

  vfdecrypt = callPackage ../tools/misc/vfdecrypt { };

  vifm = callPackage ../applications/misc/vifm { };

  viking = callPackage ../applications/misc/viking {
    inherit (gnome) scrollkeeper;
  };

  vnc2flv = callPackage ../tools/video/vnc2flv {};

  vncrec = builderDefsPackage ../tools/video/vncrec {
    inherit (xlibs) imake libX11 xproto gccmakedep libXt
      libXmu libXaw libXext xextproto libSM libICE libXpm
      libXp;
  };

  vobcopy = callPackage ../tools/cd-dvd/vobcopy { };

  vobsub2srt = callPackage ../tools/cd-dvd/vobsub2srt { };

  vorbisgain = callPackage ../tools/misc/vorbisgain { };

  vpnc = callPackage ../tools/networking/vpnc { };

  openconnect = openconnect_openssl;

  openconnect_openssl = callPackage ../tools/networking/openconnect.nix {
    gnutls = null;
  };

  openconnect_gnutls = lowPrio (openconnect.override {
    openssl = null;
    gnutls = gnutls;
  });

  vtun = callPackage ../tools/networking/vtun { };

  wal_e = callPackage ../tools/backup/wal-e { };

  watchman = callPackage ../development/tools/watchman { };

  wbox = callPackage ../tools/networking/wbox {};

  welkin = callPackage ../tools/graphics/welkin {};

  wolfebin = callPackage ../tools/networking/wolfebin {
    python = python2;
  };

  xl2tpd = callPackage ../tools/networking/xl2tpd { };

  testdisk = callPackage ../tools/misc/testdisk { };

  html2text = callPackage ../tools/text/html2text { };

  html-tidy = callPackage ../tools/text/html-tidy { };

  html-xml-utils = callPackage ../tools/text/xml/html-xml-utils { };

  rcm = callPackage ../tools/misc/rcm {};

  tftp_hpa = callPackage ../tools/networking/tftp-hpa {};

  tidy-html5 = callPackage ../tools/text/tidy-html5 { };

  tigervnc = callPackage ../tools/admin/tigervnc {
    fontDirectories = [ xorg.fontadobe75dpi xorg.fontmiscmisc xorg.fontcursormisc
      xorg.fontbhlucidatypewriter75dpi ];
    inherit (xorg) xorgserver;
    fltk = fltk13;
  };

  tightvnc = callPackage ../tools/admin/tightvnc {
    fontDirectories = [ xorg.fontadobe75dpi xorg.fontmiscmisc xorg.fontcursormisc
      xorg.fontbhlucidatypewriter75dpi ];
  };

  time = callPackage ../tools/misc/time { };

  tkabber = callPackage ../applications/networking/instant-messengers/tkabber { };

  qfsm = callPackage ../applications/science/electronics/qfsm { };

  tkgate = callPackage ../applications/science/electronics/tkgate/1.x.nix {
    inherit (xlibs) libX11 imake xproto gccmakedep;
  };

  # The newer package is low-priority because it segfaults at startup.
  tkgate2 = lowPrio (callPackage ../applications/science/electronics/tkgate/2.x.nix {
    inherit (xlibs) libX11;
  });

  tm = callPackage ../tools/system/tm { };

  tradcpp = callPackage ../development/tools/tradcpp { };

  trang = callPackage ../tools/text/xml/trang { };

  tre = callPackage ../development/libraries/tre { };

  ts = callPackage ../tools/system/ts { };

  transfig = callPackage ../tools/graphics/transfig {
    libpng = libpng12;
  };

  truecrypt = callPackage ../applications/misc/truecrypt {
    wxGUI = config.truecrypt.wxGUI or true;
  };

  ttmkfdir = callPackage ../tools/misc/ttmkfdir { };

  udunits = callPackage ../development/libraries/udunits { };

  uim = callPackage ../tools/inputmethods/uim {
    inherit (pkgs.kde4) kdelibs;
  };

  uhub = callPackage ../servers/uhub { };

  unclutter = callPackage ../tools/misc/unclutter { };

  unbound = callPackage ../tools/networking/unbound { };

  units = callPackage ../tools/misc/units { };

  unrar = callPackage ../tools/archivers/unrar { };

  xar = callPackage ../tools/compression/xar { };

  xarchive = callPackage ../tools/archivers/xarchive { };

  xarchiver = callPackage ../tools/archivers/xarchiver { };

  xbrightness = callPackage ../tools/X11/xbrightness { };

  xsettingsd = callPackage ../tools/X11/xsettingsd { };

  xsensors = callPackage ../os-specific/linux/xsensors { };

  xcruiser = callPackage ../applications/misc/xcruiser { };

  unarj = callPackage ../tools/archivers/unarj { };

  unshield = callPackage ../tools/archivers/unshield { };

  unzip = callPackage ../tools/archivers/unzip { };

  unzipNLS = lowPrio (unzip.override { enableNLS = true; });

  uptimed = callPackage ../tools/system/uptimed { };

  urlwatch = callPackage ../tools/networking/urlwatch { };

  varnish = callPackage ../servers/varnish { };

  venus = callPackage ../tools/misc/venus {
    python = python27;
  };

  vlan = callPackage ../tools/networking/vlan { };

  vmtouch = callPackage ../tools/misc/vmtouch { };

  volumeicon = callPackage ../tools/audio/volumeicon { };

  wakelan = callPackage ../tools/networking/wakelan { };

  wavemon = callPackage ../tools/networking/wavemon { };

  wdfs = callPackage ../tools/filesystems/wdfs { };

  wdiff = callPackage ../tools/text/wdiff { };

  webalizer = callPackage ../tools/networking/webalizer { };

  webdruid = builderDefsPackage ../tools/admin/webdruid {
    inherit zlib libpng freetype gd which
      libxml2 geoip;
  };

  weighttp = callPackage ../tools/networking/weighttp { };

  wget = callPackage ../tools/networking/wget {
    inherit (perlPackages) LWP;
  };

  which = callPackage ../tools/system/which { };

  wicd = callPackage ../tools/networking/wicd { };

  wipe = callPackage ../tools/security/wipe { };

  wkhtmltopdf = callPackage ../tools/graphics/wkhtmltopdf {
    overrideDerivation = lib.overrideDerivation;
    inherit (xlibs) libX11 libXext libXrender;
  };

  wml = callPackage ../development/web/wml { };

  wrk = callPackage ../tools/networking/wrk { };

  wv = callPackage ../tools/misc/wv { };

  wv2 = callPackage ../tools/misc/wv2 { };

  wyrd = callPackage ../tools/misc/wyrd { };

  x86info = callPackage ../os-specific/linux/x86info { };

  x11_ssh_askpass = callPackage ../tools/networking/x11-ssh-askpass { };

  xbursttools = assert stdenv ? glibc; import ../tools/misc/xburst-tools {
    inherit stdenv fetchgit autoconf automake confuse pkgconfig libusb libusb1;
    # It needs a cross compiler for mipsel to build the firmware it will
    # load into the Ben Nanonote
    gccCross =
      let
        pkgsCross = (import ./all-packages.nix) {
          inherit system;
          inherit bootStdenv noSysDirs gccWithCC gccWithProfiling config;
          # Ben Nanonote system
          crossSystem = {
            config = "mipsel-unknown-linux";
            bigEndian = true;
            arch = "mips";
            float = "soft";
            withTLS = true;
            libc = "uclibc";
            platform = {
              name = "ben_nanonote";
              kernelMajor = "2.6";
              # It's not a bcm47xx processor, but for the headers this should work
              kernelHeadersBaseConfig = "bcm47xx_defconfig";
              kernelArch = "mips";
            };
            gcc = {
              arch = "mips32";
            };
          };
        };
      in
        pkgsCross.gccCrossStageStatic;
  };

  xclip = callPackage ../tools/misc/xclip { };

  xtitle = callPackage ../tools/misc/xtitle { };

  xdelta = callPackage ../tools/compression/xdelta { };

  xdummy = callPackage ../tools/misc/xdummy { };

  xflux = callPackage ../tools/misc/xflux { };

  xfsprogs = callPackage ../tools/filesystems/xfsprogs { };
  libxfs = xfsprogs.lib;

  xml2 = callPackage ../tools/text/xml/xml2 { };

  xmlroff = callPackage ../tools/typesetting/xmlroff { };

  xmlstarlet = callPackage ../tools/text/xml/xmlstarlet { };

  xmlto = callPackage ../tools/typesetting/xmlto {
    w3m = w3m.override { graphicsSupport = false; };
  };

  xmltv = callPackage ../tools/misc/xmltv { };

  xmpppy = builderDefsPackage (import ../development/python-modules/xmpppy) {
    inherit python setuptools;
  };

  xorriso = callPackage ../tools/cd-dvd/xorriso { };

  xpf = callPackage ../tools/text/xml/xpf {
    libxml2 = libxml2Python;
  };

  xsel = callPackage ../tools/misc/xsel { };

  xtreemfs = callPackage ../tools/filesystems/xtreemfs {};

  xvfb_run = callPackage ../tools/misc/xvfb-run { inherit (texFunctions) fontsConf; };

  xvkbd = callPackage ../tools/X11/xvkbd {
    inherit (xlibs) libXt libXaw libXtst xextproto libXi libXpm gccmakedep;
  };

  xwinmosaic = callPackage ../tools/X11/xwinmosaic {};

  # To expose more packages for Yi, override the extraPackages arg.
  yi = callPackage ../applications/editors/yi/wrapper.nix { };

  zbar = callPackage ../tools/graphics/zbar {
    pygtk = lib.overrideDerivation pygtk (x: {
      gtk = gtk2;
    });
  };

  zdelta = callPackage ../tools/compression/zdelta { };

  zerotierone = callPackage ../tools/networking/zerotierone { };

  zerofree = callPackage ../tools/filesystems/zerofree { };

  zfstools = callPackage ../tools/filesystems/zfstools { };

  zile = callPackage ../applications/editors/zile { };

  zinnia = callPackage ../tools/inputmethods/zinnia { };
  tegaki-zinnia-japanese = callPackage ../tools/inputmethods/tegaki-zinnia-japanese { };

  zip = callPackage ../tools/archivers/zip { };

  zpaq = callPackage ../tools/archivers/zpaq { };
  zpaqd = callPackage ../tools/archivers/zpaq/zpaqd.nix { };

  zsync = callPackage ../tools/compression/zsync { };

  zxing = callPackage ../tools/graphics/zxing {};


  ### SHELLS

  bash = lowPrio (callPackage ../shells/bash {
    texinfo = null;
    interactive = stdenv.isCygwin; # patch for cygwin requires readline support
  });

  bashInteractive = appendToName "interactive" (callPackage ../shells/bash {
    interactive = true;
  });

  bashCompletion = callPackage ../shells/bash-completion { };

  dash = callPackage ../shells/dash { };

  es = callPackage ../shells/es { };

  fish = callPackage ../shells/fish {
    python = python27Full;
  };

  mksh = callPackage ../shells/mksh { };

  tcsh = callPackage ../shells/tcsh { };

  rush = callPackage ../shells/rush { };

  xonsh = callPackage ../shells/xonsh { };

  zsh = callPackage ../shells/zsh { };


  ### DEVELOPMENT / COMPILERS

  abc =
    abcPatchable [];

  abcPatchable = patches :
    import ../development/compilers/abc/default.nix {
      inherit stdenv fetchurl patches jre apacheAnt;
      javaCup = callPackage ../development/libraries/java/cup { };
    };

  aldor = callPackage ../development/compilers/aldor { };

  aliceml = callPackage ../development/compilers/aliceml { };

  aspectj = callPackage ../development/compilers/aspectj { };

  ats = callPackage ../development/compilers/ats { };
  ats2 = callPackage ../development/compilers/ats2 { };

  avra = callPackage ../development/compilers/avra { };

  bigloo = callPackage ../development/compilers/bigloo { };

  colm = callPackage ../development/compilers/colm { };

  fetchegg = callPackage ../build-support/fetchegg { };

  eggDerivation = callPackage ../development/compilers/chicken/eggDerivation.nix { };

  chicken = callPackage ../development/compilers/chicken {
    bootstrap-chicken = chicken.override { bootstrap-chicken = null; };
  };

  egg2nix = callPackage ../development/tools/egg2nix {
    chickenEggs = callPackage ../development/tools/egg2nix/chicken-eggs.nix { };
  };

  ccl = callPackage ../development/compilers/ccl { };

  clang = llvmPackages.clang;

  clang_36 = llvmPackages.clang;
  clang_35 = wrapCC llvmPackages_35.clang;
  clang_34 = wrapCC llvmPackages_34.clang;
  clang_33 = wrapCC (clangUnwrapped llvm_33 ../development/compilers/llvm/3.3/clang.nix);

  clang-analyzer = callPackage ../development/tools/analysis/clang-analyzer {
    clang = clang_34;
    llvmPackages = llvmPackages_34;
  };

  clangUnwrapped = llvm: pkg: callPackage pkg {
    inherit stdenv llvm;
  };

  clangSelf = clangWrapSelf llvmPackagesSelf.clang;

  clangWrapSelf = build: (import ../build-support/cc-wrapper) {
    cc = build;
    isClang = true;
    stdenv = clangStdenv;
    libc = glibc;
    binutils = binutils;
    inherit coreutils zlib;
    extraPackages = [ libcxx ];
    nativeTools = false;
    nativeLibc = false;
  };

  #Use this instead of stdenv to build with clang
  clangStdenv = if stdenv.isDarwin then stdenv else lowPrio llvmPackages.stdenv;
  libcxxStdenv = stdenvAdapters.overrideCC stdenv (clangWrapSelf llvmPackages.clang-unwrapped);

  clean = callPackage ../development/compilers/clean { };

  closurecompiler = callPackage ../development/compilers/closure { };

  cmucl_binary = callPackage ../development/compilers/cmucl/binary.nix { };

  compcert = callPackage ../development/compilers/compcert {};

  cryptol = haskellPackages.cryptol;

  cython = pythonPackages.cython;
  cython3 = python3Packages.cython;

  ecl = callPackage ../development/compilers/ecl { };

  eql = callPackage ../development/compilers/eql {};

  adobe_flex_sdk = callPackage ../development/compilers/adobe-flex-sdk { };

  fpc = callPackage ../development/compilers/fpc { };

  gambit = callPackage ../development/compilers/gambit { };

  gcc = gcc49;

  gcc_multi =
    if system == "x86_64-linux" then lowPrio (
      wrapCCWith (import ../build-support/cc-wrapper) glibc_multi (gcc.cc.override {
        stdenv = overrideCC stdenv (wrapCCWith (import ../build-support/cc-wrapper) glibc_multi gcc.cc);
        profiledCompiler = false;
        enableMultilib = true;
      }))
    else throw "Multilib gcc not supported on ‘${system}’";

  gcc_debug = lowPrio (wrapCC (gcc.cc.override {
    stripped = false;
  }));

  gccApple = throw "gccApple is no longer supported";

  gccCrossStageStatic = let
    libcCross1 =
      if stdenv.cross.libc == "msvcrt" then windows.mingw_w64_headers
      else if stdenv.cross.libc == "libSystem" then darwin.xcode
      else null;
    in wrapGCCCross {
      gcc = forceNativeDrv (gcc.cc.override {
        cross = crossSystem;
        crossStageStatic = true;
        langCC = false;
        libcCross = libcCross1;
        enableShared = false;
      });
      libc = libcCross1;
      binutils = binutilsCross;
      cross = crossSystem;
  };

  # Only needed for mingw builds
  gccCrossMingw2 = wrapGCCCross {
    gcc = gccCrossStageStatic.gcc;
    libc = windows.mingw_headers2;
    binutils = binutilsCross;
    cross = assert crossSystem != null; crossSystem;
  };

  gccCrossStageFinal = wrapGCCCross {
    gcc = forceNativeDrv (gcc.cc.override {
      cross = crossSystem;
      crossStageStatic = false;

      # XXX: We have troubles cross-compiling libstdc++ on MinGW (see
      # <http://hydra.nixos.org/build/4268232>), so don't even try.
      langCC = crossSystem.config != "i686-pc-mingw32";
    });
    libc = libcCross;
    binutils = binutilsCross;
    cross = crossSystem;
  };

  gcc44 = lowPrio (wrapCC (makeOverridable (import ../development/compilers/gcc/4.4) {
    inherit fetchurl stdenv gmp mpfr /* ppl cloogppl */
      gettext which noSysDirs;
    texinfo = texinfo4;
    profiledCompiler = true;
  }));

  gcc45 = lowPrio (wrapCC (callPackage ../development/compilers/gcc/4.5 {
    inherit fetchurl stdenv gmp mpfr libmpc libelf zlib perl
      gettext which noSysDirs;
    texinfo = texinfo4;

    ppl = null;
    cloogppl = null;

    # bootstrapping a profiled compiler does not work in the sheevaplug:
    # http://gcc.gnu.org/bugzilla/show_bug.cgi?id=43944
    profiledCompiler = !stdenv.isArm;

    # When building `gcc.crossDrv' (a "Canadian cross", with host == target
    # and host != build), `cross' must be null but the cross-libc must still
    # be passed.
    cross = null;
    libcCross = if crossSystem != null then libcCross else null;
  }));

  gcc46 = lowPrio (wrapCC (callPackage ../development/compilers/gcc/4.6 {
    inherit noSysDirs;

    ppl = null;
    cloog = null;

    # bootstrapping a profiled compiler does not work in the sheevaplug:
    # http://gcc.gnu.org/bugzilla/show_bug.cgi?id=43944
    profiledCompiler = false;

    # When building `gcc.crossDrv' (a "Canadian cross", with host == target
    # and host != build), `cross' must be null but the cross-libc must still
    # be passed.
    cross = null;
    libcCross = if crossSystem != null then libcCross else null;
    texinfo = texinfo413;
  }));

  gcc48 = lowPrio (wrapCC (callPackage ../development/compilers/gcc/4.8 {
    inherit noSysDirs;

    # PGO seems to speed up compilation by gcc by ~10%, see #445 discussion
    profiledCompiler = with stdenv; (!isDarwin && (isi686 || isx86_64));

    # When building `gcc.crossDrv' (a "Canadian cross", with host == target
    # and host != build), `cross' must be null but the cross-libc must still
    # be passed.
    cross = null;
    libcCross = if crossSystem != null then libcCross else null;

    isl = isl_0_14;
  }));

  gcc49 = lowPrio (wrapCC (callPackage ../development/compilers/gcc/4.9 {
    inherit noSysDirs;

    # PGO seems to speed up compilation by gcc by ~10%, see #445 discussion
    profiledCompiler = with stdenv; (!isDarwin && (isi686 || isx86_64));

    # When building `gcc.crossDrv' (a "Canadian cross", with host == target
    # and host != build), `cross' must be null but the cross-libc must still
    # be passed.
    cross = null;
    libcCross = if crossSystem != null then libcCross else null;

    isl = isl_0_11;

    cloog = cloog_0_18_0;
  }));

  gcc5 = lowPrio (wrapCC (callPackage ../development/compilers/gcc/5 {
    inherit noSysDirs;

    # PGO seems to speed up compilation by gcc by ~10%, see #445 discussion
    profiledCompiler = with stdenv; (!isDarwin && (isi686 || isx86_64));

    # When building `gcc.crossDrv' (a "Canadian cross", with host == target
    # and host != build), `cross' must be null but the cross-libc must still
    # be passed.
    cross = null;
    libcCross = if crossSystem != null then libcCross else null;

    isl = isl_0_14;
  }));

  gfortran = if !stdenv.isDarwin then gfortran48
             else callPackage ../development/compilers/gcc/gfortran-darwin.nix {};

  gfortran48 = wrapCC (gcc48.cc.override {
    name = "gfortran";
    langFortran = true;
    langCC = false;
    langC = false;
    profiledCompiler = false;
  });

  gcj = gcj48;

  gcj48 = wrapCC (gcc48.cc.override {
    name = "gcj";
    langJava = true;
    langFortran = false;
    langCC = false;
    langC = false;
    profiledCompiler = false;
    inherit zip unzip zlib boehmgc gettext pkgconfig perl;
    inherit gtk;
    inherit (gnome) libart_lgpl;
    inherit (xlibs) libX11 libXt libSM libICE libXtst libXi libXrender
      libXrandr xproto renderproto xextproto inputproto randrproto;
  });

  gnat = gnat45; # failed to make 4.6 or 4.8 build

  gnat45 = wrapCC (gcc45.cc.override {
    name = "gnat";
    langCC = false;
    langC = true;
    langAda = true;
    profiledCompiler = false;
    inherit gnatboot;
    # We can't use the ppl stuff, because we would have
    # libstdc++ problems.
    cloogppl = null;
    ppl = null;
  });

  gnatboot = wrapGCC-old (import ../development/compilers/gnatboot {
    inherit fetchurl stdenv;
  });

  gnu-smalltalk = callPackage ../development/compilers/gnu-smalltalk {
    emacsSupport = config.emacsSupport or false;
  };

  gccgo = gccgo48;

  gccgo48 = wrapCC (gcc48.cc.override {
    name = "gccgo";
    langCC = true; #required for go.
    langC = true;
    langGo = true;
  });

  gccgo49 = wrapCC (gcc49.cc.override {
    name = "gccgo49";
    langCC = true; #required for go.
    langC = true;
    langGo = true;
    profiledCompiler = false;
  });

  ghdl = wrapCC (import ../development/compilers/gcc/4.3 {
    inherit stdenv fetchurl gmp mpfr noSysDirs gnat;
    texinfo = texinfo4;
    name = "ghdl";
    langVhdl = true;
    langCC = false;
    langC = false;
    profiledCompiler = false;
    enableMultilib = false;
  });

  ghdl_mcode = callPackage ../development/compilers/ghdl { };

  gcl = builderDefsPackage ../development/compilers/gcl {
    inherit mpfr m4 binutils fetchcvs emacs zlib which
      texinfo;
    gmp = gmp4;
    inherit (xlibs) libX11 xproto inputproto libXi
      libXext xextproto libXt libXaw libXmu;
    inherit stdenv;
    texLive = texLiveAggregationFun {
      paths = [
        texLive texLiveExtra
      ];
    };
  };

  gcc-arm-embedded-4_7 = callPackage_i686 ../development/compilers/gcc-arm-embedded {
    version = "4.7-2013q3-20130916";
    releaseType = "update";
    sha256 = "1bd9bi9q80xn2rpy0rn1vvj70rh15kb7dmah0qs4q2rv78fqj40d";
  };
  gcc-arm-embedded-4_8 = callPackage_i686 ../development/compilers/gcc-arm-embedded {
    version = "4.8-2014q1-20140314";
    releaseType = "update";
    sha256 = "ce92859550819d4a3d1a6e2672ea64882b30afa2c08cf67fa8e1d93788c2c577";
  };
  gcc-arm-embedded-4_9 = callPackage_i686 ../development/compilers/gcc-arm-embedded {
    version = "4.9-2015q1-20150306";
    releaseType = "update";
    sha256 = "c5e0025b065750bbd76b5357b4fc8606d88afbac9ff55b8a82927b4b96178154";
  };
  gcc-arm-embedded = gcc-arm-embedded-4_9;

  gforth = callPackage ../development/compilers/gforth {};

  # Haskell and GHC

  haskell = callPackage ./haskell-packages.nix { };

  haskellPackages = haskell.packages.ghc7101.override {
    overrides = config.haskellPackageOverrides or (self: super: {});
  };

  haxe = callPackage ../development/compilers/haxe { };
  hxcpp = callPackage ../development/compilers/haxe/hxcpp.nix { };

  hhvm = callPackage ../development/compilers/hhvm { };
  hiphopvm = hhvm; /* Compatibility alias */

  hop = callPackage ../development/compilers/hop { };

  falcon = callPackage ../development/interpreters/falcon { };

  fsharp = callPackage ../development/compilers/fsharp {};

  dotnetPackages = recurseIntoAttrs (callPackage ./dotnet-packages.nix { inherit stdenv fetchNuGet; });

  go_1_0 = callPackage ../development/compilers/go { };

  go_1_1 =
    if stdenv.isDarwin then
      callPackage ../development/compilers/go/1.1-darwin.nix { }
    else
      callPackage ../development/compilers/go/1.1.nix { };

  go_1_2 = callPackage ../development/compilers/go/1.2.nix { };

  go_1_3 = callPackage ../development/compilers/go/1.3.nix { };

  go_1_4 = callPackage ../development/compilers/go/1.4.nix {
    inherit (darwin.apple_sdk.frameworks) Security;
  };

  go = go_1_4;

  go-repo-root = callPackage ../development/tools/misc/go-repo-root { };

  gox = callPackage ../development/compilers/go/gox.nix { };

  gprolog = callPackage ../development/compilers/gprolog { };

  gwt240 = callPackage ../development/compilers/gwt/2.4.0.nix { };

  icedtea7_web = callPackage ../development/compilers/icedtea-web {
    jdk = jdk7;
    xulrunner = firefox;
  };

  icedtea8_web = callPackage ../development/compilers/icedtea-web {
    jdk = jdk8;
    xulrunner = firefox;
  };

  icedtea_web = icedtea8_web;

  ikarus = callPackage ../development/compilers/ikarus { };

  hugs = callPackage ../development/interpreters/hugs { };

  path64 = callPackage ../development/compilers/path64 { };

  openjdk7-bootstrap = callPackage ../development/compilers/openjdk/bootstrap.nix { version = "7"; };
  openjdk8-bootstrap = callPackage ../development/compilers/openjdk/bootstrap.nix { version = "8"; };

  openjdk7-make-bootstrap = callPackage ../development/compilers/openjdk/make-bootstrap.nix {
    openjdk = openjdk7.override { minimal = true; };
  };
  openjdk8-make-bootstrap = callPackage ../development/compilers/openjdk/make-bootstrap.nix {
    openjdk = openjdk8.override { minimal = true; };
  };

  openjdk-darwin = callPackage ../development/compilers/openjdk-darwin { };

  openjdk7 = callPackage ../development/compilers/openjdk {
    bootjdk = openjdk7-bootstrap;
  };
  openjdk7_jdk = openjdk7 // { outputs = [ "out" ]; };
  openjdk7_jre = openjdk7.jre // { outputs = [ "jre" ]; };

  openjdk8 = callPackage ../development/compilers/openjdk/openjdk8.nix {
    bootjdk = openjdk8-bootstrap;
  };
  openjdk8_jdk = openjdk8 // { outputs = [ "out" ]; };
  openjdk8_jre = openjdk8.jre // { outputs = [ "jre" ]; };

  openjdk = if stdenv.isDarwin then openjdk-darwin else openjdk8;

  java7 = openjdk7;
  jdk7 = java7 // { outputs = [ "out" ]; };
  jre7 = java7.jre // { outputs = [ "jre" ]; };

  java8 = openjdk8;
  jdk8 = java8 // { outputs = [ "out" ]; };
  jre8 = java8.jre // { outputs = [ "jre" ]; };

  java = if stdenv.isDarwin then openjdk-darwin else jdk8;
  jdk = java // { outputs = [ "out" ]; };
  jre = java.jre // { outputs = [ "jre" ]; };

  oraclejdk = pkgs.jdkdistro true false;

  oraclejdk7 = pkgs.oraclejdk7distro true false;

  oraclejdk7psu = pkgs.oraclejdk7psu_distro true false;

  oraclejdk8 = pkgs.oraclejdk8distro true false;

  oraclejre = lowPrio (pkgs.jdkdistro false false);

  oraclejre7 = lowPrio (pkgs.oraclejdk7distro false false);

  oraclejre7psu = lowPrio (pkgs.oraclejdk7psu_distro false false);

  oraclejre8 = lowPrio (pkgs.oraclejdk8distro false false);

  jrePlugin = lowPrio (pkgs.jdkdistro false true);

  supportsJDK =
    system == "i686-linux" ||
    system == "x86_64-linux";

  jdkdistro = installjdk: pluginSupport:
    assert supportsJDK;
    (if pluginSupport then appendToName "with-plugin" else x: x)
      (callPackage ../development/compilers/oraclejdk/jdk6-linux.nix { });

  oraclejdk7distro = installjdk: pluginSupport:
    assert supportsJDK;
    (if pluginSupport then appendToName "with-plugin" else x: x)
      (callPackage ../development/compilers/oraclejdk/jdk7-linux.nix { inherit installjdk; });

  oraclejdk7psu_distro = installjdk: pluginSupport:
    assert supportsJDK;
    (if pluginSupport then appendToName "with-plugin" else x: x)
      (callPackage ../development/compilers/oraclejdk/jdk7psu-linux.nix { inherit installjdk; });

  oraclejdk8distro = installjdk: pluginSupport:
    assert supportsJDK;
    (if pluginSupport then appendToName "with-plugin" else x: x)
      (callPackage ../development/compilers/oraclejdk/jdk8-linux.nix { inherit installjdk; });

  jikes = callPackage ../development/compilers/jikes { };

  julia02 = callPackage ../development/compilers/julia/0.2.nix {
    llvm = llvm_33;
    suitesparse = suitesparse_4_2;
  };

  julia03 = callPackage ../development/compilers/julia/0.3.nix {
    llvm = llvm_33;
  };
  julia = julia03;

  lazarus = callPackage ../development/compilers/fpc/lazarus.nix {
    fpc = fpc;
  };

  lessc = callPackage ../development/compilers/lessc { };

  llvm = llvmPackages.llvm;

  llvm_36 = llvmPackages_36.llvm;
  llvm_35 = llvmPackages_35.llvm;
  llvm_34 = llvmPackages_34.llvm;
  llvm_33 = llvm_v ../development/compilers/llvm/3.3/llvm.nix;

  llvm_v = path: callPackage path { };

  llvmPackages = llvmPackages_36;

  llvmPackages_34 = recurseIntoAttrs (import ../development/compilers/llvm/3.4 {
    inherit stdenv newScope fetchurl;
    isl = isl_0_12;
  });
  llvmPackagesSelf = import ../development/compilers/llvm/3.4 { inherit newScope fetchurl; isl = isl_0_12; stdenv = libcxxStdenv; };

  llvmPackages_35 = import ../development/compilers/llvm/3.5 {
    inherit pkgs stdenv newScope fetchurl isl;
  };

  llvmPackages_36 = import ../development/compilers/llvm/3.6 {
    inherit pkgs stdenv newScope fetchurl isl wrapCC;
    inherit (stdenvAdapters) overrideCC;
  };

  manticore = callPackage ../development/compilers/manticore { };

  mentorToolchains = recurseIntoAttrs (
    callPackage_i686 ../development/compilers/mentor {}
  );

  mercury = callPackage ../development/compilers/mercury { };

  microscheme = callPackage ../development/compilers/microscheme { };

  mitscheme = callPackage ../development/compilers/mit-scheme { };

  mkcl = callPackage ../development/compilers/mkcl {};

  mlton = callPackage ../development/compilers/mlton { };

  mono = callPackage ../development/compilers/mono {
    inherit (xlibs) libX11;
  };

  monoDLLFixer = callPackage ../build-support/mono-dll-fixer { };

  mozart-binary = callPackage ../development/compilers/mozart/binary.nix { };
  mozart = mozart-binary;

  nim = callPackage ../development/compilers/nim { };

  neko = callPackage ../development/compilers/neko { };

  nasm = callPackage ../development/compilers/nasm { };

  nvidia_cg_toolkit = callPackage ../development/compilers/nvidia-cg-toolkit { };

  ocaml = ocamlPackages.ocaml;

  ocaml_3_08_0 = callPackage ../development/compilers/ocaml/3.08.0.nix { };

  ocaml_3_10_0 = callPackage ../development/compilers/ocaml/3.10.0.nix { };

  ocaml_3_11_2 = callPackage ../development/compilers/ocaml/3.11.2.nix { };

  ocaml_3_12_1 = callPackage ../development/compilers/ocaml/3.12.1.nix { };

  ocaml_4_00_1 = callPackage ../development/compilers/ocaml/4.00.1.nix { };

  ocaml_4_01_0 = callPackage ../development/compilers/ocaml/4.01.0.nix { };

  ocaml_4_02_1 = callPackage ../development/compilers/ocaml/4.02.1.nix { };

  orc = callPackage ../development/compilers/orc { };

  metaocaml_3_09 = callPackage ../development/compilers/ocaml/metaocaml-3.09.nix { };

  ber_metaocaml_003 = callPackage ../development/compilers/ocaml/ber-metaocaml-003.nix { };

  mkOcamlPackages = ocaml: self:
    let
      callPackage = newScope self;
      ocaml_version = (builtins.parseDrvName ocaml.name).version;
    in rec {
    inherit ocaml;
    buildOcaml = callPackage ../build-support/ocaml { };

    acgtk = callPackage ../applications/science/logic/acgtk { };

    alcotest = callPackage ../development/ocaml-modules/alcotest {};

    ansiterminal = callPackage ../development/ocaml-modules/ansiterminal { };

    asn1-combinators = callPackage ../development/ocaml-modules/asn1-combinators { };

    async_extra = callPackage ../development/ocaml-modules/async_extra { };

    async_find = callPackage ../development/ocaml-modules/async_find { };

    async_kernel = callPackage ../development/ocaml-modules/async_kernel { };

    async_shell = callPackage ../development/ocaml-modules/async_shell { };

    async_ssl = callPackage ../development/ocaml-modules/async_ssl { };

    async_unix = callPackage ../development/ocaml-modules/async_unix { };

    async =
      if lib.versionOlder "4.02" ocaml_version
      then callPackage ../development/ocaml-modules/async { }
      else null;

    atd = callPackage ../development/ocaml-modules/atd { };

    atdgen = callPackage ../development/ocaml-modules/atdgen { };

    base64 = callPackage ../development/ocaml-modules/base64 { };

    bolt = callPackage ../development/ocaml-modules/bolt { };

    bitstring_2_0_4 = callPackage ../development/ocaml-modules/bitstring/2.0.4.nix { };
    bitstring_git   = callPackage ../development/ocaml-modules/bitstring { };

    bitstring =
      if lib.versionOlder "4.02" ocaml_version
      then bitstring_git
      else bitstring_2_0_4;

    camlidl = callPackage ../development/tools/ocaml/camlidl { };

    camlp4 =
      if lib.versionOlder "4.02" ocaml_version
      then callPackage ../development/tools/ocaml/camlp4 { }
      else null;

    camlp5_old_strict =
      if lib.versionOlder "4.00" ocaml_version
      then camlp5_6_strict
      else callPackage ../development/tools/ocaml/camlp5/5.15.nix { };

    camlp5_old_transitional =
      if lib.versionOlder "4.00" ocaml_version
      then camlp5_6_transitional
      else callPackage ../development/tools/ocaml/camlp5/5.15.nix {
        transitional = true;
      };

    camlp5_6_strict = callPackage ../development/tools/ocaml/camlp5 { };

    camlp5_6_transitional = callPackage ../development/tools/ocaml/camlp5 {
      transitional = true;
    };

    camlp5_strict = camlp5_6_strict;

    camlp5_transitional = camlp5_6_transitional;

    camlpdf = callPackage ../development/ocaml-modules/camlpdf { };

    calendar = callPackage ../development/ocaml-modules/calendar { };

    camlzip = callPackage ../development/ocaml-modules/camlzip { };

    camomile_0_8_2 = callPackage ../development/ocaml-modules/camomile/0.8.2.nix { };
    camomile = callPackage ../development/ocaml-modules/camomile { };

    camlimages_4_0 = callPackage ../development/ocaml-modules/camlimages/4.0.nix {
      libpng = libpng12;
      giflib = giflib_4_1;
    };
    camlimages_4_1 = callPackage ../development/ocaml-modules/camlimages/4.1.nix {
      giflib = giflib_4_1;
    };
    camlimages = camlimages_4_1;

    conduit = callPackage ../development/ocaml-modules/conduit {
       lwt = ocaml_lwt;
    };

    biniou = callPackage ../development/ocaml-modules/biniou { };

    bin_prot = callPackage ../development/ocaml-modules/bin_prot { };

    ocaml_cairo = callPackage ../development/ocaml-modules/ocaml-cairo { };

    ocaml_cairo2 = callPackage ../development/ocaml-modules/ocaml-cairo2 { };

    cil = callPackage ../development/ocaml-modules/cil { };

    cmdliner = callPackage ../development/ocaml-modules/cmdliner { };

    cohttp = callPackage ../development/ocaml-modules/cohttp {
      lwt = ocaml_lwt;
    };

    config-file = callPackage ../development/ocaml-modules/config-file { };

    cpdf = callPackage ../development/ocaml-modules/cpdf { };

    cppo = callPackage ../development/tools/ocaml/cppo { };

    cryptokit = callPackage ../development/ocaml-modules/cryptokit { };

    cstruct = callPackage ../development/ocaml-modules/cstruct {
      lwt = ocaml_lwt;
    };

    csv = callPackage ../development/ocaml-modules/csv { };

    custom_printf = callPackage ../development/ocaml-modules/custom_printf { };

    ctypes = callPackage ../development/ocaml-modules/ctypes { };

    deriving = callPackage ../development/tools/ocaml/deriving { };

    dolog = callPackage ../development/ocaml-modules/dolog { };

    easy-format = callPackage ../development/ocaml-modules/easy-format { };

    eff = callPackage ../development/interpreters/eff { };

    eliom = callPackage ../development/ocaml-modules/eliom { };

    enumerate = callPackage ../development/ocaml-modules/enumerate { };

    erm_xml = callPackage ../development/ocaml-modules/erm_xml { };

    erm_xmpp = callPackage ../development/ocaml-modules/erm_xmpp { };

    ezjsonm = callPackage ../development/ocaml-modules/ezjsonm {
      lwt = ocaml_lwt;
    };

    faillib = callPackage ../development/ocaml-modules/faillib { };

    fieldslib = callPackage ../development/ocaml-modules/fieldslib { };

    fileutils = callPackage ../development/ocaml-modules/fileutils { };

    findlib = callPackage ../development/tools/ocaml/findlib { };

    fix = callPackage ../development/ocaml-modules/fix { };

    functory = callPackage ../development/ocaml-modules/functory { };

    herelib = callPackage ../development/ocaml-modules/herelib { };

    io-page = callPackage ../development/ocaml-modules/io-page { };

    ipaddr = callPackage ../development/ocaml-modules/ipaddr { };

    javalib = callPackage ../development/ocaml-modules/javalib {
      extlib = ocaml_extlib_maximal;
    };

    dypgen = callPackage ../development/ocaml-modules/dypgen { };

    patoline = callPackage ../tools/typesetting/patoline { };

    gapi_ocaml = callPackage ../development/ocaml-modules/gapi-ocaml { };

    gg = callPackage ../development/ocaml-modules/gg { };

    gmetadom = callPackage ../development/ocaml-modules/gmetadom { };

    gtktop = callPackage ../development/ocaml-modules/gtktop { };

    hex = callPackage ../development/ocaml-modules/hex { };

    jingoo = callPackage ../development/ocaml-modules/jingoo {
      batteries = ocaml_batteries;
      pcre = ocaml_pcre;
    };

    js_of_ocaml = callPackage ../development/tools/ocaml/js_of_ocaml { };

    jsonm = callPackage ../development/ocaml-modules/jsonm { };

    lablgl = callPackage ../development/ocaml-modules/lablgl { };

    lablgtk_2_14 = callPackage ../development/ocaml-modules/lablgtk/2.14.0.nix {
      inherit (gnome) libgnomecanvas libglade gtksourceview;
    };
    lablgtk = callPackage ../development/ocaml-modules/lablgtk {
      inherit (gnome) libgnomecanvas libglade gtksourceview;
    };

    lablgtk-extras =
      if lib.versionOlder "4.02" ocaml_version
      then callPackage ../development/ocaml-modules/lablgtk-extras { }
      else callPackage ../development/ocaml-modules/lablgtk-extras/1.4.nix { };

    lablgtkmathview = callPackage ../development/ocaml-modules/lablgtkmathview {
      gtkmathview = callPackage ../development/libraries/gtkmathview { };
    };

    lambdaTerm-1_6 = callPackage ../development/ocaml-modules/lambda-term/1.6.nix { };
    lambdaTerm =
      if lib.versionOlder "4.01" ocaml_version
      then callPackage ../development/ocaml-modules/lambda-term { }
      else lambdaTerm-1_6;

    macaque = callPackage ../development/ocaml-modules/macaque { };

    magic-mime = callPackage ../development/ocaml-modules/magic-mime { };

    magick = callPackage ../development/ocaml-modules/magick { };

    menhir = callPackage ../development/ocaml-modules/menhir { };

    merlin = callPackage ../development/tools/ocaml/merlin { };

    mezzo = callPackage ../development/compilers/mezzo { };

    mlgmp =  callPackage ../development/ocaml-modules/mlgmp { };

    ocaml_batteries = callPackage ../development/ocaml-modules/batteries { };

    comparelib = callPackage ../development/ocaml-modules/comparelib { };

    core_extended = callPackage ../development/ocaml-modules/core_extended { };

    core_kernel = callPackage ../development/ocaml-modules/core_kernel { };

    core = callPackage ../development/ocaml-modules/core { };

    ocaml_cryptgps = callPackage ../development/ocaml-modules/cryptgps { };

    ocaml_data_notation = callPackage ../development/ocaml-modules/odn { };

    ocaml_expat = callPackage ../development/ocaml-modules/expat { };

    ocamlfuse = callPackage ../development/ocaml-modules/ocamlfuse { };

    ocamlgraph = callPackage ../development/ocaml-modules/ocamlgraph { };

    ocaml_http = callPackage ../development/ocaml-modules/http { };

    ocamlify = callPackage ../development/tools/ocaml/ocamlify { };

    ocaml_lwt = callPackage ../development/ocaml-modules/lwt { };

    ocamlmod = callPackage ../development/tools/ocaml/ocamlmod { };

    ocaml_mysql = callPackage ../development/ocaml-modules/mysql { };

    ocamlnet = callPackage ../development/ocaml-modules/ocamlnet { };

    ocaml_oasis = callPackage ../development/tools/ocaml/oasis { };

    ocaml_optcomp = callPackage ../development/ocaml-modules/optcomp { };

    ocaml_pcre = callPackage ../development/ocaml-modules/pcre {
      inherit pcre;
    };

    pgocaml = callPackage ../development/ocaml-modules/pgocaml {};

    ocaml_react = callPackage ../development/ocaml-modules/react { };
    reactivedata = callPackage ../development/ocaml-modules/reactivedata {};

    ocamlscript = callPackage ../development/tools/ocaml/ocamlscript { };

    ocamlsdl= callPackage ../development/ocaml-modules/ocamlsdl { };

    ocaml_sqlite3 = callPackage ../development/ocaml-modules/sqlite3 { };

    ocaml_ssl = callPackage ../development/ocaml-modules/ssl { };

    ocaml_text = callPackage ../development/ocaml-modules/ocaml-text { };

    ocpBuild = callPackage ../development/tools/ocaml/ocp-build { };

    ocpIndent = callPackage ../development/tools/ocaml/ocp-indent { };

    ocp-index = callPackage ../development/tools/ocaml/ocp-index { };

    ocplib-endian = callPackage ../development/ocaml-modules/ocplib-endian { };

    ocsigen_server = callPackage ../development/ocaml-modules/ocsigen-server { };

    ojquery = callPackage ../development/ocaml-modules/ojquery { };

    otfm = callPackage ../development/ocaml-modules/otfm { };

    ounit = callPackage ../development/ocaml-modules/ounit { };

    piqi = callPackage ../development/ocaml-modules/piqi { };
    piqi-ocaml = callPackage ../development/ocaml-modules/piqi-ocaml { };

    re2 = callPackage ../development/ocaml-modules/re2 { };

    tyxml = callPackage ../development/ocaml-modules/tyxml { };

    ulex = callPackage ../development/ocaml-modules/ulex { };

    ulex08 = callPackage ../development/ocaml-modules/ulex/0.8 {
      camlp5 = camlp5_transitional;
    };

    textutils = callPackage ../development/ocaml-modules/textutils { };

    type_conv_108_08_00 = callPackage ../development/ocaml-modules/type_conv/108.08.00.nix { };
    type_conv_109_60_01 = callPackage ../development/ocaml-modules/type_conv/109.60.01.nix { };
    type_conv_112_01_01 = callPackage ../development/ocaml-modules/type_conv/112.01.01.nix { };
    type_conv =
      if lib.versionOlder "4.02" ocaml_version
      then type_conv_112_01_01
      else if lib.versionOlder "4.00" ocaml_version
      then type_conv_109_60_01
      else if lib.versionOlder "3.12" ocaml_version
      then type_conv_108_08_00
      else null;

    sexplib_108_08_00 = callPackage ../development/ocaml-modules/sexplib/108.08.00.nix { };
    sexplib_111_25_00 = callPackage ../development/ocaml-modules/sexplib/111.25.00.nix { };
    sexplib_112_24_01 = callPackage ../development/ocaml-modules/sexplib/112.24.01.nix { };

    sexplib =
      if lib.versionOlder "4.02" ocaml_version
      then sexplib_112_24_01
      else if lib.versionOlder "4.00" ocaml_version
      then sexplib_111_25_00
      else if lib.versionOlder "3.12" ocaml_version
      then sexplib_108_08_00
      else null;

    ocaml_extlib = callPackage ../development/ocaml-modules/extlib { };
    ocaml_extlib_maximal = callPackage ../development/ocaml-modules/extlib {
      minimal = false;
    };

    ocurl = callPackage ../development/ocaml-modules/ocurl { };

    pa_ounit = callPackage ../development/ocaml-modules/pa_ounit { };

    pa_bench = callPackage ../development/ocaml-modules/pa_bench { };

    pa_test = callPackage ../development/ocaml-modules/pa_test { };

    pipebang = callPackage ../development/ocaml-modules/pipebang { };

    pprint = callPackage ../development/ocaml-modules/pprint { };

    pycaml = callPackage ../development/ocaml-modules/pycaml { };

    qcheck = callPackage ../development/ocaml-modules/qcheck {
      oasis = ocaml_oasis;
    };

    qtest = callPackage ../development/ocaml-modules/qtest {
      oasis = ocaml_oasis;
    };

    re = callPackage ../development/ocaml-modules/re { };

    safepass = callPackage ../development/ocaml-modules/safepass { };

    sqlite3EZ = callPackage ../development/ocaml-modules/sqlite3EZ { };

    stringext = callPackage ../development/ocaml-modules/stringext { };

    twt = callPackage ../development/ocaml-modules/twt { };

    typerep = callPackage ../development/ocaml-modules/typerep { };

    utop = callPackage ../development/tools/ocaml/utop { };

    uuidm = callPackage ../development/ocaml-modules/uuidm { };

    sawja = callPackage ../development/ocaml-modules/sawja { };

    uucd = callPackage ../development/ocaml-modules/uucd { };
    uucp = callPackage ../development/ocaml-modules/uucp { };
    uunf = callPackage ../development/ocaml-modules/uunf { };

    uri = callPackage ../development/ocaml-modules/uri { };

    uuseg = callPackage ../development/ocaml-modules/uuseg { };
    uutf = callPackage ../development/ocaml-modules/uutf { };

    variantslib = callPackage ../development/ocaml-modules/variantslib { };

    vg = callPackage ../development/ocaml-modules/vg { };

    xmlm = callPackage ../development/ocaml-modules/xmlm { };

    xml-light = callPackage ../development/ocaml-modules/xml-light { };

    yojson = callPackage ../development/ocaml-modules/yojson { };

    zarith = callPackage ../development/ocaml-modules/zarith { };

    zed = callPackage ../development/ocaml-modules/zed { };

    ocsigen_deriving = callPackage ../development/ocaml-modules/ocsigen-deriving {
      oasis = ocaml_oasis;
    };

  };

  ocamlPackages = recurseIntoAttrs ocamlPackages_4_01_0;
  ocamlPackages_3_10_0 = (mkOcamlPackages ocaml_3_10_0 pkgs.ocamlPackages_3_10_0)
  // { lablgtk = ocamlPackages_3_10_0.lablgtk_2_14; };
  ocamlPackages_3_11_2 = (mkOcamlPackages ocaml_3_11_2 pkgs.ocamlPackages_3_11_2)
  // { lablgtk = ocamlPackages_3_11_2.lablgtk_2_14; };
  ocamlPackages_3_12_1 = (mkOcamlPackages ocaml_3_12_1 pkgs.ocamlPackages_3_12_1)
  // { camlimages = ocamlPackages_3_12_1.camlimages_4_0; };
  ocamlPackages_4_00_1 = mkOcamlPackages ocaml_4_00_1 pkgs.ocamlPackages_4_00_1;
  ocamlPackages_4_01_0 = mkOcamlPackages ocaml_4_01_0 pkgs.ocamlPackages_4_01_0;
  ocamlPackages_4_02_1 = mkOcamlPackages ocaml_4_02_1 pkgs.ocamlPackages_4_02_1;
  ocamlPackages_latest = ocamlPackages_4_02_1;

  ocaml_make = callPackage ../development/ocaml-modules/ocamlmake { };

  ocaml-top = callPackage ../development/tools/ocaml/ocaml-top { };

  opa = callPackage ../development/compilers/opa {
    ocamlPackages = ocamlPackages_4_00_1;
  };

  opam_1_0_0 = callPackage ../development/tools/ocaml/opam/1.0.0.nix { };
  opam_1_1 = callPackage ../development/tools/ocaml/opam/1.1.nix {
    inherit (ocamlPackages_4_01_0) ocaml;
  };
  opam = callPackage ../development/tools/ocaml/opam { };

  ocamlnat = newScope pkgs.ocamlPackages_3_12_1 ../development/ocaml-modules/ocamlnat { };

  qcmm = callPackage ../development/compilers/qcmm {
    lua   = lua4;
    ocaml = ocaml_3_08_0;
  };

  rustcMaster = callPackage ../development/compilers/rustc/head.nix {};
  rustc = callPackage ../development/compilers/rustc {};

  rustPlatform = rustStable;

  rustStable = recurseIntoAttrs (makeRustPlatform rustc cargo rustStable);
  rustUnstable = recurseIntoAttrs (makeRustPlatform rustcMaster cargo rustUnstable);

  # rust platform to build cargo itself (with cargoSnapshot)
  rustCargoPlatform = makeRustPlatform rustc cargoSnapshot.cargo rustCargoPlatform;

  makeRustPlatform = rustc: cargo: self:
    let
      callPackage = newScope self;
    in {
      inherit rustc cargo;

      rustRegistry = callPackage ./rust-packages.nix { };

      buildRustPackage = callPackage ../build-support/rust { };
    };

  sbclBootstrap = callPackage ../development/compilers/sbcl/bootstrap.nix {};
  sbcl = callPackage ../development/compilers/sbcl {
    clisp = clisp;
  };
  # For StumpWM
  sbcl_1_2_5 = callPackage ../development/compilers/sbcl/1.2.5.nix {
    clisp = clisp;
  };
  # For ACL2
  sbcl_1_2_0 = callPackage ../development/compilers/sbcl/1.2.0.nix {
    clisp = clisp;
  };

  scala_2_9 = callPackage ../development/compilers/scala/2.9.nix { };
  scala_2_10 = callPackage ../development/compilers/scala/2.10.nix { };
  scala_2_11 = callPackage ../development/compilers/scala { };
  scala = scala_2_11;

  sdcc = callPackage ../development/compilers/sdcc { };

  smlnjBootstrap = callPackage ../development/compilers/smlnj/bootstrap.nix { };
  smlnj = callPackage_i686 ../development/compilers/smlnj { };

  sqldeveloper = callPackage ../development/tools/database/sqldeveloper { };

  squeak = callPackage ../development/compilers/squeak { };

  stalin = callPackage ../development/compilers/stalin { };

  strategoPackages = recurseIntoAttrs strategoPackages018;

  strategoPackages016 = callPackage ../development/compilers/strategoxt/0.16.nix {
    stdenv = overrideInStdenv stdenv [gnumake380];
  };

  strategoPackages017 = callPackage ../development/compilers/strategoxt/0.17.nix {
    readline = readline5;
  };

  strategoPackages018 = callPackage ../development/compilers/strategoxt/0.18.nix {
    readline = readline5;
  };

  metaBuildEnv = callPackage ../development/compilers/meta-environment/meta-build-env { };

  swiProlog = callPackage ../development/compilers/swi-prolog { };

  tbb = callPackage ../development/libraries/tbb { };

  teyjus = callPackage ../development/compilers/teyjus {
    omake = omake_rc1;
  };

  thrust = callPackage ../development/tools/thrust {
    gconf = pkgs.gnome.GConf;
  };

  tinycc = callPackage ../development/compilers/tinycc { };

  urweb = callPackage ../development/compilers/urweb { };

  vala = callPackage ../development/compilers/vala/default.nix { };

  vala_0_26 = callPackage ../development/compilers/vala/0.26.nix { };

  vala_0_28 = callPackage ../development/compilers/vala/0.28.nix { };

  visualcpp = callPackage ../development/compilers/visual-c++ { };

  vs90wrapper = callPackage ../development/compilers/vs90wrapper { };

  webdsl = callPackage ../development/compilers/webdsl { };

  win32hello = callPackage ../development/compilers/visual-c++/test { };

  wrapCCWith = ccWrapper: libc: baseCC: ccWrapper {
    nativeTools = stdenv.cc.nativeTools or false;
    nativeLibc = stdenv.cc.nativeLibc or false;
    nativePrefix = stdenv.cc.nativePrefix or "";
    cc = baseCC;
    libc = libc;
    dyld = if stdenv.isDarwin then darwin.dyld else null;
    isGNU = baseCC.isGNU or false;
    isClang = baseCC.isClang or false;
    inherit stdenv binutils coreutils zlib;
  };

  wrapCC = wrapCCWith (makeOverridable (import ../build-support/cc-wrapper)) stdenv.cc.libc;
  # legacy version, used for gnat bootstrapping
  wrapGCC-old = baseGCC: (makeOverridable (import ../build-support/gcc-wrapper-old)) {
    nativeTools = stdenv.cc.nativeTools or false;
    nativeLibc = stdenv.cc.nativeLibc or false;
    nativePrefix = stdenv.cc.nativePrefix or "";
    gcc = baseGCC;
    libc = glibc;
    inherit stdenv binutils coreutils zlib;
  };

  wrapGCCCross =
    {gcc, libc, binutils, cross, shell ? "", name ? "gcc-cross-wrapper"}:

    forceNativeDrv (import ../build-support/gcc-cross-wrapper {
      nativeTools = false;
      nativeLibc = false;
      noLibc = (libc == null);
      inherit stdenv gcc binutils libc shell name cross;
    });

  # prolog
  yap = callPackage ../development/compilers/yap { };

  yasm = callPackage ../development/compilers/yasm { };


  ### DEVELOPMENT / INTERPRETERS

  acl2 = builderDefsPackage ../development/interpreters/acl2 {
    sbcl = sbcl_1_2_0;
  };

  angelscript = callPackage ../development/interpreters/angelscript {};

  chibi = callPackage ../development/interpreters/chibi { };

  clisp = callPackage ../development/interpreters/clisp { };

  # compatibility issues in 2.47 - at list 2.44.1 is known good
  # for sbcl bootstrap.
  # SBCL page recommends 2.33.2, though. Not sure when was it last tested
  clisp_2_44_1 = callPackage ../development/interpreters/clisp/2.44.1.nix {
    libsigsegv = libsigsegv_25;
  };

  clojure = callPackage ../development/interpreters/clojure { };

  clooj = callPackage ../development/interpreters/clojure/clooj.nix { };

  erlangR14 = callPackage ../development/interpreters/erlang/R14.nix { };
  erlangR15 = callPackage ../development/interpreters/erlang/R15.nix { };
  erlangR16 = callPackage ../development/interpreters/erlang/R16.nix { };
  erlangR16_odbc = callPackage ../development/interpreters/erlang/R16.nix { odbcSupport = true; };
  erlangR17 = callPackage ../development/interpreters/erlang/R17.nix { };
  erlangR17_odbc = callPackage ../development/interpreters/erlang/R17.nix { odbcSupport = true; };
  erlangR17_javac = callPackage ../development/interpreters/erlang/R17.nix { javacSupport = true; };
  erlangR17_odbc_javac = callPackage ../development/interpreters/erlang/R17.nix { javacSupport = true; odbcSupport = true; };
  erlangR18 = callPackage ../development/interpreters/erlang/R18.nix { };
  erlangR18_odbc = callPackage ../development/interpreters/erlang/R18.nix { odbcSupport = true; };
  erlangR18_javac = callPackage ../development/interpreters/erlang/R18.nix { javacSupport = true; };
  erlangR18_odbc_javac = callPackage ../development/interpreters/erlang/R18.nix { javacSupport = true; odbcSupport = true; };
  erlang = erlangR18;
  erlang_odbc = erlangR18_odbc;
  erlang_javac = erlangR18_javac;
  erlang_odbc_javac = erlangR18_odbc_javac;

  rebar = callPackage ../development/tools/build-managers/rebar { };

  elixir = callPackage ../development/interpreters/elixir { };

  groovy = callPackage ../development/interpreters/groovy { };

  guile_1_8 = callPackage ../development/interpreters/guile/1.8.nix { };

  guile_2_0 = callPackage ../development/interpreters/guile { };

  guile = guile_2_0;

  hadoop = callPackage ../applications/networking/cluster/hadoop { };

  io = callPackage ../development/interpreters/io { };

  j = callPackage ../development/interpreters/j {};

  jimtcl = callPackage ../development/interpreters/jimtcl {};

  jmeter = callPackage ../applications/networking/jmeter {};

  davmail = callPackage ../applications/networking/davmail {};

  lxappearance = callPackage ../applications/misc/lxappearance {};

  kona = callPackage ../development/interpreters/kona {};

  lolcode = callPackage ../development/interpreters/lolcode { };

  love = callPackage ../development/interpreters/love {lua=lua5_1;};
  love_luajit = callPackage ../development/interpreters/love {lua=luajit;};
  love_0_9 = callPackage ../development/interpreters/love/0.9.nix { };

  ### LUA MODULES

  lua4 = callPackage ../development/interpreters/lua-4 { };
  lua5_0 = callPackage ../development/interpreters/lua-5/5.0.3.nix { };
  lua5_1 = callPackage ../development/interpreters/lua-5/5.1.nix { };
  lua5_2 = callPackage ../development/interpreters/lua-5/5.2.nix { };
  lua5_2_compat = callPackage ../development/interpreters/lua-5/5.2.nix {
    compat = true;
  };
  lua5_3 = callPackage ../development/interpreters/lua-5/5.3.nix { };
  lua5_3_compat = callPackage ../development/interpreters/lua-5/5.3.nix {
    compat = true;
  };
  lua5 = lua5_2_compat;
  lua = lua5;

  lua51Packages = recurseIntoAttrs (callPackage ./lua-packages.nix { lua = lua5_1; });
  lua52Packages = recurseIntoAttrs (callPackage ./lua-packages.nix { lua = lua5_2; });

  luaPackages = lua52Packages;

  lua5_1_sockets = lua51Packages.luasocket;

  lua5_expat = callPackage ../development/interpreters/lua-5/expat.nix {};
  lua5_sec = callPackage ../development/interpreters/lua-5/sec.nix { };

  luajit = callPackage ../development/interpreters/luajit {};

  luarocks = luaPackages.luarocks;

  toluapp = callPackage ../development/tools/toluapp {
    lua = lua5_1; # doesn't work with any other :(
  };

  ### END OF LUA

  lush2 = callPackage ../development/interpreters/lush {};

  maude = callPackage ../development/interpreters/maude {
    bison = bison2;
    flex = flex_2_5_35;
  };

  mesos = callPackage ../applications/networking/cluster/mesos {
    sasl = cyrus_sasl;
    inherit (pythonPackages) python boto setuptools distutils-cfg wrapPython;
    pythonProtobuf = pythonPackages.protobuf2_5;
    perf = linuxPackages.perf;
  };

  mesos-dns = callPackage ../servers/dns/mesos-dns { };

  mujs = callPackage ../development/interpreters/mujs { };

  nix-exec = callPackage ../development/interpreters/nix-exec {
    git = gitMinimal;

    nix = nixUnstable;
  };

  octave = callPackage ../development/interpreters/octave {
    fltk = fltk13.override { cfg.xftSupport = true; };
    qt = null;
    ghostscript = null;
    llvm = null;
    hdf5 = null;
    glpk = null;
    suitesparse = null;
    jdk = null;
    openblas = openblasCompat;
  };
  octaveFull = (lowPrio (callPackage ../development/interpreters/octave {
    fltk = fltk13.override { cfg.xftSupport = true; };
    qt = qt4;
  }));

  # mercurial (hg) bleeding edge version
  octaveHG = callPackage ../development/interpreters/octave/hg.nix { };

  ocropus = callPackage ../applications/misc/ocropus { };

  perl516 = callPackage ../development/interpreters/perl/5.16 { };

  perl520 = callPackage ../development/interpreters/perl/5.20 {
    fetchurl = fetchurlBoot;
  };

  perl522 = callPackage ../development/interpreters/perl/5.22 {
    fetchurl = fetchurlBoot;
  };

  # Make perl522 the default once gnulib is updated to support it.
  perl = perl520;

  php = php56;

  phpPackages = recurseIntoAttrs (import ./php-packages.nix {
    inherit php pkgs;
  });

  php55Packages = recurseIntoAttrs (import ./php-packages.nix {
    inherit pkgs;
    php = php55;
  });

  php54 = callPackage ../development/interpreters/php/5.4.nix { };

  php55 = callPackage ../development/interpreters/php/5.5.nix { };

  php56 = callPackage ../development/interpreters/php/5.6.nix { };

  picoc = callPackage ../development/interpreters/picoc {};

  picolisp = callPackage ../development/interpreters/picolisp {};

  pltScheme = racket; # just to be sure

  polyml = callPackage ../development/compilers/polyml { };

  pure = callPackage ../development/interpreters/pure {
    llvm = llvm_35;
  };
  purePackages = recurseIntoAttrs (import ./pure-packages.nix {
    inherit callPackage;
  });

  python = python2;
  python2 = python27;
  python3 = python34;

  # pythonPackages further below, but assigned here because they need to be in sync
  pythonPackages = python2Packages;
  python2Packages = python27Packages;
  python3Packages = python34Packages;

  python26 = callPackage ../development/interpreters/python/2.6 {
    db = db47;
    self = python26;
  };
  python27 = callPackage ../development/interpreters/python/2.7 {
    self = python27;
    inherit (darwin) CF configd;
  };
  python32 = callPackage ../development/interpreters/python/3.2 {
    self = python32;
  };
  python33 = callPackage ../development/interpreters/python/3.3 {
    self = python33;
  };
  python34 = hiPrio (callPackage ../development/interpreters/python/3.4 {
    self = python34;
  });
  pypy = callPackage ../development/interpreters/pypy {
    self = pypy;
  };

  pythonFull = python2Full;
  python2Full = python27Full;
  python26Full = python26.override {
    includeModules = true;
    self = python26Full;
  };
  python27Full = python27.override {
    includeModules = true;
    self = python27Full;
  };

  python2nix = callPackage ../tools/package-management/python2nix { };

  pythonDocs = recurseIntoAttrs (import ../development/interpreters/python/docs {
    inherit stdenv fetchurl lib;
  });

  pypi2nix = python27Packages.pypi2nix;

  svg2tikz = python27Packages.svg2tikz;

  pyrex = pyrex095;

  pyrex095 = callPackage ../development/interpreters/pyrex/0.9.5.nix { };

  pyrex096 = callPackage ../development/interpreters/pyrex/0.9.6.nix { };

  racket = callPackage ../development/interpreters/racket { };

  rakudo = callPackage ../development/interpreters/rakudo { };

  rascal = callPackage ../development/interpreters/rascal { };

  regina = callPackage ../development/interpreters/regina { };

  renpy = callPackage ../development/interpreters/renpy {
    wrapPython = pythonPackages.wrapPython;
  };

  bundix = callPackage ../development/interpreters/ruby/bundix {
    ruby = ruby_2_1_3;
  };
  bundler = callPackage ../development/interpreters/ruby/bundler.nix { };
  bundler_HEAD = import ../development/interpreters/ruby/bundler-head.nix {
    inherit buildRubyGem coreutils fetchgit;
  };
  defaultGemConfig = callPackage ../development/interpreters/ruby/bundler-env/default-gem-config.nix { };
  buildRubyGem = callPackage ../development/interpreters/ruby/gem.nix { };
  bundlerEnv = callPackage ../development/interpreters/ruby/bundler-env { };

  ruby_1_8_7 = callPackage ../development/interpreters/ruby/ruby-1.8.7.nix { };
  ruby_1_9_3 = callPackage ../development/interpreters/ruby/ruby-1.9.3.nix {
    inherit (darwin) libobjc;
  };
  ruby_2_0_0 = callPackage ../development/interpreters/ruby/ruby-2.0.0.nix { };
  ruby_2_1_0 = callPackage ../development/interpreters/ruby/ruby-2.1.0.nix { };
  ruby_2_1_1 = callPackage ../development/interpreters/ruby/ruby-2.1.1.nix { };
  ruby_2_1_2 = callPackage ../development/interpreters/ruby/ruby-2.1.2.nix { };
  ruby_2_1_3 = callPackage ../development/interpreters/ruby/ruby-2.1.3.nix { };
  ruby_2_1_6 = callPackage ../development/interpreters/ruby/ruby-2.1.6.nix { };
  ruby_2_2_0 = callPackage ../development/interpreters/ruby/ruby-2.2.0.nix {
    inherit (darwin) libobjc libunwind;
  };
  ruby_2_2_2 = callPackage ../development/interpreters/ruby/ruby-2.2.2.nix {
    inherit (darwin) libobjc libunwind;
  };

  # Ruby aliases
  ruby = ruby_2_2;
  ruby_1_8 = ruby_1_8_7;
  ruby_1_9 = ruby_1_9_3;
  ruby_2_0 = ruby_2_0_0;
  ruby_2_1 = ruby_2_1_6;
  ruby_2_2 = ruby_2_2_2;

  rubygemsFun = ruby: builderDefsPackage (import ../development/interpreters/ruby/rubygems.nix) {
    inherit ruby makeWrapper;
  };
  rubygems = hiPrio (rubygemsFun ruby);

  rq = callPackage ../applications/networking/cluster/rq { };

  scsh = callPackage ../development/interpreters/scsh { };

  scheme48 = callPackage ../development/interpreters/scheme48 { };

  self = callPackage_i686 ../development/interpreters/self { };

  spark = callPackage ../applications/networking/cluster/spark { };

  spidermonkey = callPackage ../development/interpreters/spidermonkey { };
  spidermonkey_1_8_0rc1 = callPackage ../development/interpreters/spidermonkey/1.8.0-rc1.nix { };
  spidermonkey_185 = callPackage ../development/interpreters/spidermonkey/185-1.0.0.nix { };
  spidermonkey_17 = callPackage ../development/interpreters/spidermonkey/17.0.nix { };
  spidermonkey_24 = callPackage ../development/interpreters/spidermonkey/24.2.nix { };

  supercollider = callPackage ../development/interpreters/supercollider {
    qt = qt4;
    fftw = fftwSinglePrec;
  };

  supercollider_scel = supercollider.override { useSCEL = true; };

  tcl = tcl-8_6;
  tcl-8_5 = callPackage ../development/interpreters/tcl/8.5.nix { };
  tcl-8_6 = callPackage ../development/interpreters/tcl/8.6.nix { };

  xulrunner = callPackage ../development/interpreters/xulrunner {
    inherit (gnome) libIDL;
    inherit (pythonPackages) pysqlite;
  };


  ### DEVELOPMENT / MISC

  amdadlsdk = callPackage ../development/misc/amdadl-sdk { };

  amdappsdk26 = callPackage ../development/misc/amdapp-sdk {
    version = "2.6";
  };

  amdappsdk27 = callPackage ../development/misc/amdapp-sdk {
    version = "2.7";
  };

  amdappsdk28 = callPackage ../development/misc/amdapp-sdk {
    version = "2.8";
  };

  amdappsdk = amdappsdk28;

  amdappsdkFull = callPackage ../development/misc/amdapp-sdk {
    version = "2.8";
    samples = true;
  };

  avrgcclibc = callPackage ../development/misc/avr-gcc-with-avr-libc {};

  avr8burnomat = callPackage ../development/misc/avr8-burn-omat { };

  sourceFromHead = import ../build-support/source-from-head-fun.nix {
    inherit config;
  };

  ecj = callPackage ../development/eclipse/ecj { };

  jdtsdk = callPackage ../development/eclipse/jdt-sdk { };

  jruby = callPackage ../development/interpreters/jruby { };

  jython = callPackage ../development/interpreters/jython {};

  guileCairo = callPackage ../development/guile-modules/guile-cairo { };

  guileGnome = callPackage ../development/guile-modules/guile-gnome {
    gconf = gnome.GConf;
    inherit (gnome) gnome_vfs libglade libgnome libgnomecanvas libgnomeui;
  };

  guile_lib = callPackage ../development/guile-modules/guile-lib { };

  guile_ncurses = callPackage ../development/guile-modules/guile-ncurses { };

  guile-opengl = callPackage ../development/guile-modules/guile-opengl { };

  guile-sdl = callPackage ../development/guile-modules/guile-sdl { };

  guile-xcb = callPackage ../development/guile-modules/guile-xcb { };

  pharo-vm = callPackage_i686 ../development/pharo/vm { };
  pharo-launcher = callPackage ../development/pharo/launcher { };

  srecord = callPackage ../development/tools/misc/srecord { };

  windowssdk = (
    import ../development/misc/windows-sdk {
      inherit fetchurl stdenv cabextract;
    });

  xidel = callPackage ../tools/text/xidel { };

  ### DEVELOPMENT / TOOLS

  activator = callPackage ../development/tools/activator { };

  alloy = callPackage ../development/tools/alloy { };

  augeas = callPackage ../tools/system/augeas { };

  ansible = callPackage ../tools/system/ansible { };

  antlr = callPackage ../development/tools/parsing/antlr/2.7.7.nix { };

  antlr3 = callPackage ../development/tools/parsing/antlr { };

  ant = apacheAnt;

  apacheAnt = callPackage ../development/tools/build-managers/apache-ant { };

  apacheKafka = callPackage ../servers/apache-kafka { };

  astyle = callPackage ../development/tools/misc/astyle { };

  electron = callPackage ../development/tools/electron {
    gconf = pkgs.gnome.GConf;
  };


  autobuild = callPackage ../development/tools/misc/autobuild { };

  autoconf = callPackage ../development/tools/misc/autoconf { };

  autoconf-archive = callPackage ../development/tools/misc/autoconf-archive { };

  autoconf213 = callPackage ../development/tools/misc/autoconf/2.13.nix { };

  autocutsel = callPackage ../tools/X11/autocutsel{ };

  automake = automake115x;

  automake110x = callPackage ../development/tools/misc/automake/automake-1.10.x.nix { };

  automake111x = callPackage ../development/tools/misc/automake/automake-1.11.x.nix { };

  automake112x = callPackage ../development/tools/misc/automake/automake-1.12.x.nix { };

  automake113x = callPackage ../development/tools/misc/automake/automake-1.13.x.nix { };

  automake114x = callPackage ../development/tools/misc/automake/automake-1.14.x.nix { };

  automake115x = callPackage ../development/tools/misc/automake/automake-1.15.x.nix { };

  automoc4 = callPackage ../development/tools/misc/automoc4 { };

  avrdude = callPackage ../development/tools/misc/avrdude { };

  avarice = callPackage ../development/tools/misc/avarice { };

  babeltrace = callPackage ../development/tools/misc/babeltrace { };

  bam = callPackage ../development/tools/build-managers/bam {};

  bazel = callPackage ../development/tools/build-managers/bazel { jdk = oraclejdk8; };

  bin_replace_string = callPackage ../development/tools/misc/bin_replace_string { };

  binutils = if stdenv.isDarwin then darwin.binutils else binutils-raw;

  binutils-raw = callPackage ../development/tools/misc/binutils { inherit noSysDirs; };

  binutils_nogold = lowPrio (callPackage ../development/tools/misc/binutils {
    inherit noSysDirs;
    gold = false;
  });

  binutilsCross = assert crossSystem != null; lowPrio (forceNativeDrv (
    if crossSystem.libc == "libSystem" then darwin.cctools_cross
    else binutils.override {
      noSysDirs = true;
      cross = crossSystem;
    }));

  bison2 = callPackage ../development/tools/parsing/bison/2.x.nix { };
  bison3 = callPackage ../development/tools/parsing/bison/3.x.nix { };
  bison = bison3;

  bossa = callPackage ../development/tools/misc/bossa {
    wxGTK = wxGTK30;
  };

  buildbot = callPackage ../development/tools/build-managers/buildbot {
    inherit (pythonPackages) twisted jinja2 sqlalchemy sqlalchemy_migrate;
    dateutil = pythonPackages.dateutil_1_5;
  };

  buildbot-slave = callPackage ../development/tools/build-managers/buildbot-slave {
    inherit (pythonPackages) twisted;
  };

  byacc = callPackage ../development/tools/parsing/byacc { };

  cargo = callPackage ../development/tools/build-managers/cargo {
    # cargo needs to be built with rustCargoPlatform, which uses cargoSnapshot
    rustPlatform = rustCargoPlatform;
  };

  cargoSnapshot = {
    cargo = callPackage ../development/tools/build-managers/cargo/snapshot.nix { };
  };

  casperjs = callPackage ../development/tools/casperjs { };

  cbrowser = callPackage ../development/tools/misc/cbrowser { };

  ccache = callPackage ../development/tools/misc/ccache { };

  # Wrapper that works as gcc or g++
  # It can be used by setting in nixpkgs config like this, for example:
  #    replaceStdenv = { pkgs }: pkgs.ccacheStdenv;
  # But if you build in chroot, you should have that path in chroot
  # If instantiated directly, it will use the HOME/.ccache as cache directory.
  # You can use an override in packageOverrides to set extraConfig:
  #    packageOverrides = pkgs: {
  #     ccacheWrapper = pkgs.ccacheWrapper.override {
  #       extraConfig = ''
  #         CCACHE_COMPRESS=1
  #         CCACHE_DIR=/bin/.ccache
  #       '';
  #     };
  #
  ccacheWrapper = makeOverridable ({ extraConfig ? "" }:
     wrapCC (ccache.links extraConfig)) {};
  ccacheStdenv = lowPrio (overrideCC stdenv ccacheWrapper);

  cccc = callPackage ../development/tools/analysis/cccc { };

  cgdb = callPackage ../development/tools/misc/cgdb { };

  chefdk = callPackage ../development/tools/chefdk {
    ruby = ruby_2_0_0;
  };

  cfr = callPackage ../development/tools/java/cfr { };

  chromedriver = callPackage ../development/tools/selenium/chromedriver { gconf = gnome.GConf; };

  chrpath = callPackage ../development/tools/misc/chrpath { };

  chruby = callPackage ../development/tools/misc/chruby { rubies = null; };

  "cl-launch" = callPackage ../development/tools/misc/cl-launch {};

  coan = callPackage ../development/tools/analysis/coan { };

  complexity = callPackage ../development/tools/misc/complexity { };

  ctags = callPackage ../development/tools/misc/ctags { };

  ctagsWrapped = import ../development/tools/misc/ctags/wrapped.nix {
    inherit pkgs ctags writeScriptBin;
  };

  ctodo = callPackage ../applications/misc/ctodo { };

  cmake-2_8 = callPackage ../development/tools/build-managers/cmake/2.8.nix {
    wantPS = stdenv.isDarwin;
    ps     = if stdenv.isDarwin then darwin.adv_cmds else null;
  };

  cmake = callPackage ../development/tools/build-managers/cmake {
    wantPS = stdenv.isDarwin;
    ps     = if stdenv.isDarwin then darwin.adv_cmds else null;
  };

  cmakeCurses = cmake.override { useNcurses = true; };

  cmakeWithGui = cmakeCurses.override { useQt4 = true; };

  coccinelle = callPackage ../development/tools/misc/coccinelle { };

  framac = callPackage ../development/tools/analysis/frama-c { };

  cppi = callPackage ../development/tools/misc/cppi { };

  cproto = callPackage ../development/tools/misc/cproto { };

  cflow = callPackage ../development/tools/misc/cflow { };

  cov-build = callPackage ../development/tools/analysis/cov-build {};

  cppcheck = callPackage ../development/tools/analysis/cppcheck { };

  cscope = callPackage ../development/tools/misc/cscope { };

  csslint = callPackage ../development/web/csslint { };

  libcxx = llvmPackages.libcxx;
  libcxxabi = llvmPackages.libcxxabi;

  libsigrok = callPackage ../development/tools/libsigrok { };

  libsigrokdecode = callPackage ../development/tools/libsigrokdecode { };

  dejagnu = callPackage ../development/tools/misc/dejagnu { };

  dfeet = callPackage ../development/tools/misc/d-feet {
    inherit (pythonPackages) pep8;
  };

  dfu-programmer = callPackage ../development/tools/misc/dfu-programmer { };

  ddd = callPackage ../development/tools/misc/ddd { };

  distcc = callPackage ../development/tools/misc/distcc { };

  # distccWrapper: wrapper that works as gcc or g++
  # It can be used by setting in nixpkgs config like this, for example:
  #    replaceStdenv = { pkgs }: pkgs.distccStdenv;
  # But if you build in chroot, a default 'nix' will create
  # a new net namespace, and won't have network access.
  # You can use an override in packageOverrides to set extraConfig:
  #    packageOverrides = pkgs: {
  #     distccWrapper = pkgs.distccWrapper.override {
  #       extraConfig = ''
  #         DISTCC_HOSTS="myhost1 myhost2"
  #       '';
  #     };
  #
  distccWrapper = makeOverridable ({ extraConfig ? "" }:
     wrapCC (distcc.links extraConfig)) {};
  distccStdenv = lowPrio (overrideCC stdenv distccWrapper);

  distccMasquerade = if stdenv.isDarwin
    then null
    else callPackage ../development/tools/misc/distcc/masq.nix {
      gccRaw = gcc.cc;
      binutils = binutils;
    };

  doclifter = callPackage ../development/tools/misc/doclifter { };

  docutils = pythonPackages.docutils;

  dot2tex = pythonPackages.dot2tex;

  doxygen = callPackage ../development/tools/documentation/doxygen {
    qt4 = null;
  };

  doxygen_gui = lowPrio (doxygen.override { inherit qt4; });

  drush = callPackage ../development/tools/misc/drush { };

  eggdbus = callPackage ../development/tools/misc/eggdbus { };

  egypt = callPackage ../development/tools/analysis/egypt { };

  elfutils = callPackage ../development/tools/misc/elfutils { };

  epm = callPackage ../development/tools/misc/epm { };

  emma = callPackage ../development/tools/analysis/emma { };

  eztrace = callPackage ../development/tools/profiling/EZTrace { };

  findbugs = callPackage ../development/tools/analysis/findbugs { };

  flow = callPackage ../development/tools/analysis/flow { };

  fswatch = callPackage ../development/tools/misc/fswatch { };

  frame = callPackage ../development/libraries/frame { };

  pmd = callPackage ../development/tools/analysis/pmd { };

  jdepend = callPackage ../development/tools/analysis/jdepend { };

  checkstyle = callPackage ../development/tools/analysis/checkstyle { };

  flex_2_5_35 = callPackage ../development/tools/parsing/flex/2.5.35.nix { };
  flex_2_5_39 = callPackage ../development/tools/parsing/flex/2.5.39.nix { };
  flex = flex_2_5_39;

  flexcpp = callPackage ../development/tools/parsing/flexc++ { };

  m4 = gnum4;

  geis = callPackage ../development/libraries/geis { };

  global = callPackage ../development/tools/misc/global { };

  gnome_doc_utils = callPackage ../development/tools/documentation/gnome-doc-utils {};

  gnum4 = callPackage ../development/tools/misc/gnum4 { };

  gnumake380 = callPackage ../development/tools/build-managers/gnumake/3.80 { };
  gnumake381 = callPackage ../development/tools/build-managers/gnumake/3.81 { };
  gnumake382 = callPackage ../development/tools/build-managers/gnumake/3.82 { };
  gnumake3 = gnumake382;
  gnumake40 = callPackage ../development/tools/build-managers/gnumake/4.0 { };
  gnumake41 = callPackage ../development/tools/build-managers/gnumake/4.1 { };
  gnumake = gnumake41;

  gob2 = callPackage ../development/tools/misc/gob2 { };

  gradle = callPackage ../development/tools/build-managers/gradle { };

  gperf = callPackage ../development/tools/misc/gperf { };

  grail = callPackage ../development/libraries/grail { };

  gtk_doc = callPackage ../development/tools/documentation/gtk-doc { };

  gtkdialog = callPackage ../development/tools/misc/gtkdialog { };

  guileLint = callPackage ../development/tools/guile/guile-lint { };

  gwrap = callPackage ../development/tools/guile/g-wrap { };

  help2man = callPackage ../development/tools/misc/help2man {
    inherit (perlPackages) LocaleGettext;
  };

  heroku = callPackage ../development/tools/heroku { };

  hyenae = callPackage ../tools/networking/hyenae { };

  icmake = callPackage ../development/tools/build-managers/icmake { };

  iconnamingutils = callPackage ../development/tools/misc/icon-naming-utils {
    inherit (perlPackages) XMLSimple;
  };

  include-what-you-use = callPackage ../development/tools/analysis/include-what-you-use { };

  indent = callPackage ../development/tools/misc/indent { };

  ino = callPackage ../development/arduino/ino { };

  inotifyTools = callPackage ../development/tools/misc/inotify-tools { };

  intel-gpu-tools = callPackage ../development/tools/misc/intel-gpu-tools {
    inherit (xorg) libpciaccess dri2proto libX11 libXext libXv libXrandr;
  };

  ired = callPackage ../development/tools/analysis/radare/ired.nix { };

  itstool = callPackage ../development/tools/misc/itstool { };

  jam = callPackage ../development/tools/build-managers/jam { };

  jikespg = callPackage ../development/tools/parsing/jikespg { };

  jenkins = callPackage ../development/tools/continuous-integration/jenkins { };

  jenkins-job-builder = callPackage ../development/tools/continuous-integration/jenkins-job-builder { };

  lcov = callPackage ../development/tools/analysis/lcov { };

  leiningen = callPackage ../development/tools/build-managers/leiningen { };

  libtool = libtool_2;

  libtool_1_5 = callPackage ../development/tools/misc/libtool { };

  libtool_2 = callPackage ../development/tools/misc/libtool/libtool2.nix { };

  lsof = callPackage ../development/tools/misc/lsof { };

  ltrace = callPackage ../development/tools/misc/ltrace { };

  lttng-tools = callPackage ../development/tools/misc/lttng-tools { };

  lttng-ust = callPackage ../development/tools/misc/lttng-ust { };

  lttv = callPackage ../development/tools/misc/lttv { };

  maven = maven3;
  maven3 = callPackage ../development/tools/build-managers/apache-maven { };

  mk = callPackage ../development/tools/build-managers/mk { };

  neoload = callPackage ../development/tools/neoload {
    licenseAccepted = (config.neoload.accept_license or false);
    fontsConf = makeFontsConf {
      fontDirectories = [
        xorg.fontbhttf
      ];
    };
  };

  ninja = callPackage ../development/tools/build-managers/ninja { };

  nixbang = callPackage ../development/tools/misc/nixbang {
      pythonPackages = python3Packages;
  };

  node_webkit = node_webkit_0_9;

  node_webkit_0_11 = callPackage ../development/tools/node-webkit/nw11.nix {
    gconf = pkgs.gnome.GConf;
  };

  node_webkit_0_9 = callPackage ../development/tools/node-webkit/nw9.nix {
    gconf = pkgs.gnome.GConf;
  };

  noweb = callPackage ../development/tools/literate-programming/noweb { };

  omake = callPackage ../development/tools/ocaml/omake { };
  omake_rc1 = callPackage ../development/tools/ocaml/omake/0.9.8.6-rc1.nix { };

  opengrok = callPackage ../development/tools/misc/opengrok { };

  openocd = callPackage ../development/tools/misc/openocd { };

  oprofile = callPackage ../development/tools/profiling/oprofile { };

  patchelf = callPackage ../development/tools/misc/patchelf { };

  peg = callPackage ../development/tools/parsing/peg { };

  phantomjs = callPackage ../development/tools/phantomjs { };

  pmccabe = callPackage ../development/tools/misc/pmccabe { };

  /* Make pkgconfig always return a nativeDrv, never a proper crossDrv,
     because most usage of pkgconfig as buildInput (inheritance of
     pre-cross nixpkgs) means using it using as nativeBuildInput
     cross_renaming: we should make all programs use pkgconfig as
     nativeBuildInput after the renaming.
     */
  pkgconfig = forceNativeDrv (callPackage ../development/tools/misc/pkgconfig {
    fetchurl = fetchurlBoot;
  });
  pkgconfigUpstream = lowPrio (pkgconfig.override { vanilla = true; });

  prelink = callPackage ../development/tools/misc/prelink { };

  premake3 = callPackage ../development/tools/misc/premake/3.nix { };

  premake4 = callPackage ../development/tools/misc/premake { };

  premake = premake4;

  racerRust = callPackage ../development/tools/rust/racer { };

  radare = callPackage ../development/tools/analysis/radare {
    inherit (gnome) vte;
    lua = lua5;
    useX11 = config.radare.useX11 or false;
    pythonBindings = config.radare.pythonBindings or false;
    rubyBindings = config.radare.rubyBindings or false;
    luaBindings = config.radare.luaBindings or false;
  };
  radare2 = callPackage ../development/tools/analysis/radare2 {
    inherit (gnome) vte;
    lua = lua5;
    useX11 = config.radare.useX11 or false;
    pythonBindings = config.radare.pythonBindings or false;
    rubyBindings = config.radare.rubyBindings or false;
    luaBindings = config.radare.luaBindings or false;
  };


  ragel = callPackage ../development/tools/parsing/ragel { };

  hammer = callPackage ../development/tools/parsing/hammer { };

  re2c = callPackage ../development/tools/parsing/re2c { };

  remake = callPackage ../development/tools/build-managers/remake { };

  rman = callPackage ../development/tools/misc/rman { };

  rr = callPackage ../development/tools/analysis/rr { };

  saleae-logic = callPackage ../development/tools/misc/saleae-logic { };

  sauce-connect = callPackage ../development/tools/sauce-connect { };

  # couldn't find the source yet
  seleniumRCBin = callPackage ../development/tools/selenium/remote-control {
    jre = jdk;
  };

  selenium-server-standalone = callPackage ../development/tools/selenium/server { };

  selendroid = callPackage ../development/tools/selenium/selendroid { };

  scons = callPackage ../development/tools/build-managers/scons { };

  sbt = callPackage ../development/tools/build-managers/sbt { };
  simpleBuildTool = sbt;

  sigrok-cli = callPackage ../development/tools/sigrok-cli { };

  simpleTpmPk11 = callPackage ../tools/security/simple-tpm-pk11 { };

  slimerjs = callPackage ../development/tools/slimerjs {};

  sloccount = callPackage ../development/tools/misc/sloccount { };

  sloc = nodePackages.sloc;

  smatch = callPackage ../development/tools/analysis/smatch {
    buildllvmsparse = false;
    buildc2xml = false;
  };

  smc = callPackage ../tools/misc/smc { };

  sparse = callPackage ../development/tools/analysis/sparse { };

  speedtest-cli = callPackage ../tools/networking/speedtest-cli { };

  spin = callPackage ../development/tools/analysis/spin { };

  splint = callPackage ../development/tools/analysis/splint {
    flex = flex_2_5_35;
  };

  sqlitebrowser = callPackage ../development/tools/database/sqlitebrowser { };

  sselp = callPackage ../tools/X11/sselp{ };

  stm32flash = callPackage ../development/tools/misc/stm32flash { };

  strace = callPackage ../development/tools/misc/strace { };

  swig = callPackage ../development/tools/misc/swig { };

  swig2 = callPackage ../development/tools/misc/swig/2.x.nix { };

  swig3 = callPackage ../development/tools/misc/swig/3.x.nix { };

  swigWithJava = swig;

  swfmill = callPackage ../tools/video/swfmill { };

  swftools = callPackage ../tools/video/swftools { };

  tcptrack = callPackage ../development/tools/misc/tcptrack { };

  teensy-loader = callPackage ../development/tools/misc/teensy { };

  texinfo413 = callPackage ../development/tools/misc/texinfo/4.13a.nix { };
  texinfo5 = callPackage ../development/tools/misc/texinfo/5.2.nix { };
  texinfo4 = texinfo413;
  texinfo = texinfo5;
  texinfoInteractive = appendToName "interactive" (
    texinfo.override { interactive = true; }
  );

  texi2html = callPackage ../development/tools/misc/texi2html { };

  uhd = callPackage ../development/tools/misc/uhd { };

  uisp = callPackage ../development/tools/misc/uisp { };

  uncrustify = callPackage ../development/tools/misc/uncrustify { };

  vagrant = callPackage ../development/tools/vagrant {
    ruby = ruby_2_0_0;
  };

  gdb = callPackage ../development/tools/misc/gdb {
    guile = null;
    hurd = gnu.hurdCross;
    inherit (gnu) mig;
  };

  gdbGuile = lowPrio (gdb.override { inherit guile; });

  gdbCross = lowPrio (callPackage ../development/tools/misc/gdb {
    target = crossSystem;
  });

  valgrind = callPackage ../development/tools/analysis/valgrind { };

  valkyrie = callPackage ../development/tools/analysis/valkyrie { };

  xc3sprog = callPackage ../development/tools/misc/xc3sprog { };

  xmlindent = callPackage ../development/web/xmlindent {};

  xpwn = callPackage ../development/mobile/xpwn {};

  xxdiff = callPackage ../development/tools/misc/xxdiff {
    bison = bison2;
  };

  yacc = bison;

  yodl = callPackage ../development/tools/misc/yodl { };

  winpdb = callPackage ../development/tools/winpdb { };

  grabserial = callPackage ../development/tools/grabserial { };


  ### DEVELOPMENT / LIBRARIES

  a52dec = callPackage ../development/libraries/a52dec { };

  aacskeys = callPackage ../development/libraries/aacskeys { };

  aalib = callPackage ../development/libraries/aalib { };

  accelio = callPackage ../development/libraries/accelio { };

  accounts-qt = callPackage ../development/libraries/accounts-qt { };

  accountsservice = callPackage ../development/libraries/accountsservice { };

  acl = callPackage ../development/libraries/acl { };

  activemq = callPackage ../development/libraries/apache-activemq { };

  adns = callPackage ../development/libraries/adns { };

  afflib = callPackage ../development/libraries/afflib { };

  agg = callPackage ../development/libraries/agg { };

  allegro = callPackage ../development/libraries/allegro {};
  allegro5 = callPackage ../development/libraries/allegro/5.nix {};
  allegro5unstable = callPackage
    ../development/libraries/allegro/5-unstable.nix {};

  amrnb = callPackage ../development/libraries/amrnb { };

  amrwb = callPackage ../development/libraries/amrwb { };

  appstream = callPackage ../development/libraries/appstream { };

  appstream-glib = callPackage ../development/libraries/appstream-glib { };

  apr = callPackage ../development/libraries/apr { };

  aprutil = callPackage ../development/libraries/apr-util {
    bdbSupport = true;
  };

  assimp = callPackage ../development/libraries/assimp { };

  asio = callPackage ../development/libraries/asio { };

  aspell = callPackage ../development/libraries/aspell { };

  aspellDicts = recurseIntoAttrs (import ../development/libraries/aspell/dictionaries.nix {
    inherit fetchurl stdenv aspell which;
  });

  aterm = aterm25;

  aterm25 = callPackage ../development/libraries/aterm/2.5.nix { };

  aterm28 = lowPrio (callPackage ../development/libraries/aterm/2.8.nix { });

  attica = callPackage ../development/libraries/attica { };

  attr = callPackage ../development/libraries/attr { };

  at_spi2_core = callPackage ../development/libraries/at-spi2-core { };

  at_spi2_atk = callPackage ../development/libraries/at-spi2-atk { };

  aqbanking = callPackage ../development/libraries/aqbanking { };

  aubio = callPackage ../development/libraries/aubio { };

  audiofile = callPackage ../development/libraries/audiofile { };

  babl = callPackage ../development/libraries/babl { };

  beecrypt = callPackage ../development/libraries/beecrypt { };

  belle-sip = callPackage ../development/libraries/belle-sip { };

  bobcat = callPackage ../development/libraries/bobcat { };

  boehmgc = callPackage ../development/libraries/boehm-gc { };

  boolstuff = callPackage ../development/libraries/boolstuff { };

  boost155 = callPackage ../development/libraries/boost/1.55.nix { };
  boost156 = callPackage ../development/libraries/boost/1.56.nix { };
  boost157 = callPackage ../development/libraries/boost/1.57.nix { };
  boost = boost157;

  boost_process = callPackage ../development/libraries/boost-process { };

  botan = callPackage ../development/libraries/botan { };
  botanUnstable = callPackage ../development/libraries/botan/unstable.nix { };

  box2d = callPackage ../development/libraries/box2d { };
  box2d_2_0_1 = callPackage ../development/libraries/box2d/2.0.1.nix { };

  buddy = callPackage ../development/libraries/buddy { };

  bwidget = callPackage ../development/libraries/bwidget { };

  c-ares = callPackage ../development/libraries/c-ares {
    fetchurl = fetchurlBoot;
  };

  caelum = callPackage ../development/libraries/caelum { };

  capnproto = callPackage ../development/libraries/capnproto { };

  ccnx = callPackage ../development/libraries/ccnx { };

  ndn-cxx = callPackage ../development/libraries/ndn-cxx { };

  cdk = callPackage ../development/libraries/cdk {};

  cimg = callPackage  ../development/libraries/cimg { };

  scmccid = callPackage ../development/libraries/scmccid { };

  ccrtp = callPackage ../development/libraries/ccrtp { };

  ccrtp_1_8 = callPackage ../development/libraries/ccrtp/1.8.nix { };

  celt = callPackage ../development/libraries/celt {};
  celt_0_7 = callPackage ../development/libraries/celt/0.7.nix {};
  celt_0_5_1 = callPackage ../development/libraries/celt/0.5.1.nix {};

  cgal = callPackage ../development/libraries/CGAL {};

  cgui = callPackage ../development/libraries/cgui {};

  check = callPackage ../development/libraries/check { };

  chipmunk = callPackage ../development/libraries/chipmunk {
    inherit (xlibs) libX11 xproto inputproto libXi libXmu;
  };

  chmlib = callPackage ../development/libraries/chmlib { };

  chromaprint = callPackage ../development/libraries/chromaprint { };

  cilaterm = callPackage ../development/libraries/cil-aterm {
    stdenv = overrideInStdenv stdenv [gnumake380];
  };

  clanlib = callPackage ../development/libraries/clanlib { };

  classads = callPackage ../development/libraries/classads { };

  classpath = callPackage ../development/libraries/java/classpath {
    javac = gcj;
    jvm = gcj;
    gconf = gnome.GConf;
  };

  clearsilver = callPackage ../development/libraries/clearsilver { };

  cln = callPackage ../development/libraries/cln { };

  clucene_core_2 = callPackage ../development/libraries/clucene-core/2.x.nix { };

  clucene_core_1 = callPackage ../development/libraries/clucene-core { };

  clucene_core = clucene_core_1;

  clutter = callPackage ../development/libraries/clutter { };

  clutter_1_22 = callPackage ../development/libraries/clutter/1.22.nix {
    cogl = cogl_1_20;
  };

  clutter-gst = callPackage ../development/libraries/clutter-gst { };

  clutter-gst_3_0 = callPackage ../development/libraries/clutter-gst/3.0.nix {
    clutter = clutter_1_22;
  };

  clutter_gtk = callPackage ../development/libraries/clutter-gtk { };
  clutter_gtk_0_10 = callPackage ../development/libraries/clutter-gtk/0.10.8.nix { };
  clutter_gtk_1_6 = callPackage ../development/libraries/clutter-gtk/1.6.nix {
    clutter = clutter_1_22;
  };

  cminpack = callPackage ../development/libraries/cminpack { };

  cogl = callPackage ../development/libraries/cogl { };

  cogl_1_20 = callPackage ../development/libraries/cogl/1.20.nix { };

  coin3d = callPackage ../development/libraries/coin3d { };

  commoncpp2 = callPackage ../development/libraries/commoncpp2 { };

  confuse = callPackage ../development/libraries/confuse { };

  coredumper = callPackage ../development/libraries/coredumper { };

  ctl = callPackage ../development/libraries/ctl { };

  cpp-netlib = callPackage ../development/libraries/cpp-netlib { };

  cppunit = callPackage ../development/libraries/cppunit { };

  cracklib = callPackage ../development/libraries/cracklib { };

  cryptopp = callPackage ../development/libraries/crypto++ { };

  cyrus_sasl = callPackage ../development/libraries/cyrus-sasl { };

  # Make bdb5 the default as it is the last release under the custom
  # bsd-like license
  db = db5;
  db4 = db48;
  db44 = callPackage ../development/libraries/db/db-4.4.nix { };
  db45 = callPackage ../development/libraries/db/db-4.5.nix { };
  db47 = callPackage ../development/libraries/db/db-4.7.nix { };
  db48 = callPackage ../development/libraries/db/db-4.8.nix { };
  db5 = db53;
  db53 = callPackage ../development/libraries/db/db-5.3.nix { };
  db6 = db60;
  db60 = callPackage ../development/libraries/db/db-6.0.nix { };

  dbus = callPackage ../development/libraries/dbus { };
  dbus_cplusplus  = callPackage ../development/libraries/dbus-cplusplus { };
  dbus_glib       = callPackage ../development/libraries/dbus-glib { };
  dbus_java       = callPackage ../development/libraries/java/dbus-java { };
  dbus_python     = callPackage ../development/python-modules/dbus {
    isPyPy = python.executable == "pypy";
  };

  # Should we deprecate these? Currently there are many references.
  dbus_tools = pkgs.dbus.tools;
  dbus_libs = pkgs.dbus.libs;
  dbus_daemon = pkgs.dbus.daemon;

  dhex = callPackage ../applications/editors/dhex { };

  double_conversion = callPackage ../development/libraries/double-conversion { };

  dclib = callPackage ../development/libraries/dclib { };

  dillo = callPackage ../applications/networking/browsers/dillo {
    fltk = fltk13;
  };

  directfb = callPackage ../development/libraries/directfb { };

  dlib = callPackage ../development/libraries/dlib { };

  dotconf = callPackage ../development/libraries/dotconf { };

  dssi = callPackage ../development/libraries/dssi {};

  dragonegg = llvmPackages_35.dragonegg;

  dxflib = callPackage ../development/libraries/dxflib {};

  eigen = callPackage ../development/libraries/eigen {};

  eigen2 = callPackage ../development/libraries/eigen/2.0.nix {};

  enchant = callPackage ../development/libraries/enchant { };

  enet = callPackage ../development/libraries/enet { };

  enginepkcs11 = callPackage ../development/libraries/enginepkcs11 { };

  epoxy = callPackage ../development/libraries/epoxy {
    inherit (xorg) utilmacros libX11;
  };

  esdl = callPackage ../development/libraries/esdl { };

  exiv2 = callPackage ../development/libraries/exiv2 { };

  expat = callPackage ../development/libraries/expat { };

  extremetuxracer = callPackage ../games/extremetuxracer {
    libpng = libpng12;
  };

  eventlog = callPackage ../development/libraries/eventlog { };

  facile = callPackage ../development/libraries/facile { };

  faac = callPackage ../development/libraries/faac { };

  faad2 = callPackage ../development/libraries/faad2 { };

  farsight2 = callPackage ../development/libraries/farsight2 { };

  farstream = callPackage ../development/libraries/farstream {
    inherit (gst_all_1)
      gstreamer gst-plugins-base gst-python gst-plugins-good gst-plugins-bad
      gst-libav;
  };

  fcgi = callPackage ../development/libraries/fcgi { };

  ffmpeg_0_10 = import ../development/libraries/ffmpeg/0.10.nix { inherit callPackage; };
  ffmpeg_1_2 = import ../development/libraries/ffmpeg/1.2.nix { inherit callPackage; };
  ffmpeg_2_2 = import ../development/libraries/ffmpeg/2.2.nix { inherit callPackage; };
  ffmpeg_2_6 = import ../development/libraries/ffmpeg/2.6.nix { inherit callPackage; };
  # Aliases
  ffmpeg_0 = ffmpeg_0_10;
  ffmpeg_1 = ffmpeg_1_2;
  ffmpeg_2 = ffmpeg_2_6;
  ffmpeg = ffmpeg_2;

  ffmpeg-full = callPackage ../development/libraries/ffmpeg-full {
    # The following need to be fixed on Darwin
    frei0r = if stdenv.isDarwin then null else frei0r;
    game-music-emu = if stdenv.isDarwin then null else game-music-emu;
    gsm = if stdenv.isDarwin then null else gsm;
    libjack2 = if stdenv.isDarwin then null else libjack2;
    libmodplug = if stdenv.isDarwin then null else libmodplug;
    libssh = if stdenv.isDarwin then null else libssh;
    libvpx = if stdenv.isDarwin then null else libvpx;
    openal = if stdenv.isDarwin then null else openal;
    openjpeg_1 = if stdenv.isDarwin then null else openjpeg_1;
    libpulseaudio = if stdenv.isDarwin then null else libpulseaudio;
    samba = if stdenv.isDarwin then null else samba;
    vid-stab = if stdenv.isDarwin then null else vid-stab;
    x265 = if stdenv.isDarwin then null else x265;
    xavs = if stdenv.isDarwin then null else xavs;
  };

  ffmpegthumbnailer = callPackage ../development/libraries/ffmpegthumbnailer { };

  ffms = callPackage ../development/libraries/ffms { };

  fftw = callPackage ../development/libraries/fftw { };
  fftwSinglePrec = fftw.override { precision = "single"; };
  fftwFloat = fftwSinglePrec; # the configure option is just an alias

  filter-audio = callPackage ../development/libraries/filter-audio {};

  fish-fillets-ng = callPackage ../games/fish-fillets-ng {};

  flann = callPackage ../development/libraries/flann { };

  flite = callPackage ../development/libraries/flite { };

  fltk13 = callPackage ../development/libraries/fltk/fltk13.nix { };

  fltk20 = callPackage ../development/libraries/fltk { };

  fmod = callPackage ../development/libraries/fmod { };

  fmod42416 = callPackage ../development/libraries/fmod/4.24.16.nix { };

  freeimage = callPackage ../development/libraries/freeimage { };

  freetts = callPackage ../development/libraries/freetts { };

  cfitsio = callPackage ../development/libraries/cfitsio { };

  fontconfig_210 = callPackage ../development/libraries/fontconfig/2.10.nix { };

  fontconfig = callPackage ../development/libraries/fontconfig { };

  fontconfig-ultimate = callPackage ../development/libraries/fontconfig-ultimate {};

  folly = callPackage ../development/libraries/folly { };

  makeFontsConf = let fontconfig_ = fontconfig; in {fontconfig ? fontconfig_, fontDirectories}:
    import ../development/libraries/fontconfig/make-fonts-conf.nix {
      inherit runCommand libxslt fontconfig fontDirectories;
      inherit (xorg) fontbhttf;
    };

  freealut = callPackage ../development/libraries/freealut { };

  freeglut = callPackage ../development/libraries/freeglut { };

  freetype = callPackage ../development/libraries/freetype { };

  frei0r = callPackage ../development/libraries/frei0r { };

  fribidi = callPackage ../development/libraries/fribidi { };

  funambol = callPackage ../development/libraries/funambol { };

  fam = gamin;

  gamin = callPackage ../development/libraries/gamin { };

  ganv = callPackage ../development/libraries/ganv { };

  gav = callPackage ../games/gav { };

  gcab = callPackage ../development/libraries/gcab { };

  gsb = callPackage ../games/gsb { };

  gdome2 = callPackage ../development/libraries/gdome2 {
    inherit (gnome) gtkdoc;
  };

  gdbm = callPackage ../development/libraries/gdbm { };

  gecode = callPackage ../development/libraries/gecode { };

  gegl = callPackage ../development/libraries/gegl { };

  gegl_0_3 = callPackage ../development/libraries/gegl/3.0.nix { };

  geoclue = callPackage ../development/libraries/geoclue {};

  geoclue2 = callPackage ../development/libraries/geoclue/2.0.nix {};

  geoipWithDatabase = makeOverridable (callPackage ../development/libraries/geoip) {
    drvName = "geoip-tools";
    geoipDatabase = geolite-legacy;
  };

  geoip = callPackage ../development/libraries/geoip { };

  geoipjava = callPackage ../development/libraries/java/geoipjava { };

  geos = callPackage ../development/libraries/geos { };

  getdata = callPackage ../development/libraries/getdata { };

  gettext = gettext_0_19;

  gettext_0_17 = callPackage ../development/libraries/gettext/0.17.nix { };
  gettext_0_18 = callPackage ../development/libraries/gettext/0.18.nix { };
  gettext_0_19 = callPackage ../development/libraries/gettext { };

  gettextWithExpat = gettext: callPackage ../development/libraries/gettext/expat.nix {
    inherit gettext;
  };

  gd = callPackage ../development/libraries/gd { };

  gdal = callPackage ../development/libraries/gdal { };

  gdal_1_11_2 = callPackage ../development/libraries/gdal/gdal-1_11_2.nix { };

  gdcm = callPackage ../development/libraries/gdcm { };

  ggz_base_libs = callPackage ../development/libraries/ggz_base_libs {};

  giblib = callPackage ../development/libraries/giblib { };

  libgit2 = callPackage ../development/libraries/git2 { };

  glew = callPackage ../development/libraries/glew { };

  glfw = glfw3;
  glfw2 = callPackage ../development/libraries/glfw/2.x.nix { };
  glfw3 = callPackage ../development/libraries/glfw/3.x.nix { };

  glibc = callPackage ../development/libraries/glibc {
    kernelHeaders = linuxHeaders;
    installLocales = config.glibc.locales or false;
    machHeaders = null;
    hurdHeaders = null;
    gccCross = null;
  };

  glibc_memusage = callPackage ../development/libraries/glibc {
    kernelHeaders = linuxHeaders;
    installLocales = false;
    withGd = true;
  };

  glibcCross = forceNativeDrv (glibc.override {
    gccCross = gccCrossStageStatic;
    kernelHeaders = linuxHeadersCross;
  });

  # We can choose:
  libcCrossChooser = name: if name == "glibc" then glibcCross
    else if name == "uclibc" then uclibcCross
    else if name == "msvcrt" then windows.mingw_w64
    else if name == "libSystem" then darwin.xcode
    else throw "Unknown libc";

  libcCross = assert crossSystem != null; libcCrossChooser crossSystem.libc;

  # Only supported on Linux
  glibcLocales = if stdenv.isLinux then callPackage ../development/libraries/glibc/locales.nix { } else null;

  glibcInfo = callPackage ../development/libraries/glibc/info.nix { };

  glibc_multi = callPackage ../development/libraries/glibc/multi.nix {
    inherit glibc;
    glibc32 = (import ./all-packages.nix {system = "i686-linux";}).glibc;
  };

  glm = callPackage ../development/libraries/glm { };
  glm_0954 = callPackage ../development/libraries/glm/0954.nix { };

  glog = callPackage ../development/libraries/glog { };

  gloox = callPackage ../development/libraries/gloox { };

  glpk = callPackage ../development/libraries/glpk { };

  glsurf = callPackage ../applications/science/math/glsurf {
    inherit (ocamlPackages) lablgl findlib ocaml_mysql mlgmp;
    libpng = libpng12;
    giflib = giflib_4_1;
    camlimages = ocamlPackages.camlimages_4_0;
  };

  gmime = callPackage ../development/libraries/gmime { };

  gmm = callPackage ../development/libraries/gmm { };

  gmp4 = callPackage ../development/libraries/gmp/4.3.2.nix { }; # required by older GHC versions
  gmp5 = callPackage ../development/libraries/gmp/5.1.x.nix { };
  gmp = gmp5;
  gmpxx = appendToName "with-cxx" (gmp.override { cxx = true; });

  #GMP ex-satellite, so better keep it near gmp
  mpfr = callPackage ../development/libraries/mpfr/default.nix { };

  gobjectIntrospection = callPackage ../development/libraries/gobject-introspection { };

  goocanvas = callPackage ../development/libraries/goocanvas { };

  google-gflags = callPackage ../development/libraries/google-gflags { };

  gperftools = callPackage ../development/libraries/gperftools { };

  gst_all_1 = recurseIntoAttrs(callPackage ../development/libraries/gstreamer {
    callPackage = pkgs.newScope (pkgs // { inherit (pkgs) libav; });
  });

  gst_all = {
    inherit (pkgs) gstreamer gnonlin gst_python qt_gstreamer;
    gstPluginsBase = pkgs.gst_plugins_base;
    gstPluginsBad = pkgs.gst_plugins_bad;
    gstPluginsGood = pkgs.gst_plugins_good;
    gstPluginsUgly = pkgs.gst_plugins_ugly;
    gstFfmpeg = pkgs.gst_ffmpeg;
  };

  gstreamer = callPackage ../development/libraries/gstreamer/legacy/gstreamer {
    bison = bison2;
  };

  gst_plugins_base = callPackage ../development/libraries/gstreamer/legacy/gst-plugins-base {};

  gst_plugins_good = callPackage ../development/libraries/gstreamer/legacy/gst-plugins-good {};

  gst_plugins_bad = callPackage ../development/libraries/gstreamer/legacy/gst-plugins-bad {};

  gst_plugins_ugly = callPackage ../development/libraries/gstreamer/legacy/gst-plugins-ugly {};

  gst_ffmpeg = callPackage ../development/libraries/gstreamer/legacy/gst-ffmpeg {
    ffmpeg = ffmpeg_0;
  };

  gst_python = callPackage ../development/libraries/gstreamer/legacy/gst-python {};

  gstreamermm = callPackage ../development/libraries/gstreamer/legacy/gstreamermm { };

  gnonlin = callPackage ../development/libraries/gstreamer/legacy/gnonlin {};

  gusb = callPackage ../development/libraries/gusb {
    inherit (gnome) gtkdoc;
  };

  qt-mobility = callPackage ../development/libraries/qt-mobility {};

  qt_gstreamer = callPackage ../development/libraries/gstreamer/legacy/qt-gstreamer {};

  qt_gstreamer1 = callPackage ../development/libraries/gstreamer/qt-gstreamer { boost = boost156;};

  gnet = callPackage ../development/libraries/gnet { };

  gnu-efi = callPackage ../development/libraries/gnu-efi { };

  gnutls = gnutls34;

  gnutls33 = callPackage ../development/libraries/gnutls/3.3.nix {
    guileBindings = config.gnutls.guile or false;
    nettle = nettle27;
  };

  gnutls34 = callPackage ../development/libraries/gnutls/3.4.nix {
    guileBindings = config.gnutls.guile or false;
  };

  gnutls33_with_guile = lowPrio (gnutls33.override { guileBindings = true; });

  gnutls34_with_guile = lowPrio (gnutls34.override { guileBindings = true; });

  gpac = callPackage ../applications/video/gpac { };

  gpgme = callPackage ../development/libraries/gpgme {
    gnupg1 = gnupg1orig;
  };

  grantlee = callPackage ../development/libraries/grantlee { };

  grantlee5 = callPackage ../development/libraries/grantlee/5.x.nix { };

  gsasl = callPackage ../development/libraries/gsasl { };

  gsl = callPackage ../development/libraries/gsl { };

  gsm = callPackage ../development/libraries/gsm {};

  gsoap = callPackage ../development/libraries/gsoap { };

  gss = callPackage ../development/libraries/gss { };

  gtkimageview = callPackage ../development/libraries/gtkimageview { };

  gtkmathview = callPackage ../development/libraries/gtkmathview { };

  gtkLibs = {
    inherit (pkgs) glib glibmm atk atkmm cairo pango pangomm gdk_pixbuf gtk
      gtkmm;
  };

  glib = callPackage ../development/libraries/glib { };
  glib-tested = glib.override { doCheck = true; }; # checked version separate to break cycles
  glibmm = callPackage ../development/libraries/glibmm { };

  glib_networking = callPackage ../development/libraries/glib-networking {};

  atk = callPackage ../development/libraries/atk { };
  atkmm = callPackage ../development/libraries/atkmm { };

  pixman = callPackage ../development/libraries/pixman { };

  cairo = callPackage ../development/libraries/cairo {
    glSupport = config.cairo.gl or (stdenv.isLinux &&
      !stdenv.isArm && !stdenv.isMips);
  };
  cairomm = callPackage ../development/libraries/cairomm { };

  pango = callPackage ../development/libraries/pango { };
  pangomm = callPackage ../development/libraries/pangomm { };

  pangox_compat = callPackage ../development/libraries/pangox-compat { };

  gdk_pixbuf = callPackage ../development/libraries/gdk-pixbuf { };

  gnome-sharp = callPackage ../development/libraries/gnome-sharp {};

  granite = callPackage ../development/libraries/granite { };

  gtk2 = callPackage ../development/libraries/gtk+/2.x.nix {
    cupsSupport = config.gtk2.cups or stdenv.isLinux;
  };

  gtk3 = callPackage ../development/libraries/gtk+/3.x.nix {
    gettext = gettextWithExpat gettext_0_19;
  };

  gtk = pkgs.gtk2;

  gtkmm = callPackage ../development/libraries/gtkmm/2.x.nix { };
  gtkmm3 = callPackage ../development/libraries/gtkmm/3.x.nix { };

  gtkmozembedsharp = callPackage ../development/libraries/gtkmozembed-sharp {
    gtksharp = gtk-sharp;
  };

  gtk-sharp = callPackage ../development/libraries/gtk-sharp-2 {
    inherit (gnome) libglade libgtkhtml gtkhtml
              libgnomecanvas libgnomeui libgnomeprint
              libgnomeprintui GConf gnomepanel;
  };

  gtkspell = callPackage ../development/libraries/gtkspell { };

  gtkspell3 = callPackage ../development/libraries/gtkspell/3.nix { };

  gtkspellmm = callPackage ../development/libraries/gtkspellmm { };

  gts = callPackage ../development/libraries/gts { };

  gvfs = callPackage ../development/libraries/gvfs { gconf = gnome.GConf; };

  gwenhywfar = callPackage ../development/libraries/gwenhywfar { gnutls = gnutls33; };

  hamlib = callPackage ../development/libraries/hamlib { };

  # TODO : Let admin choose.
  # We are using mit-krb5 because it is better maintained
  kerberos = libkrb5;

  heimdalFull = callPackage ../development/libraries/kerberos/heimdal.nix { };
  libheimdal = heimdalFull.override { type = "lib"; };

  harfbuzz = callPackage ../development/libraries/harfbuzz { };
  harfbuzz-icu = callPackage ../development/libraries/harfbuzz {
    withIcu = true;
    withGraphite2 = true;
  };

  hawknl = callPackage ../development/libraries/hawknl { };

  herqq = callPackage ../development/libraries/herqq { };

  hidapi = callPackage ../development/libraries/hidapi {
    libusb = libusb1;
  };

  hiredis = callPackage ../development/libraries/hiredis { };

  hivex = callPackage ../development/libraries/hivex {
    inherit (perlPackages) IOStringy;
  };

  hspell = callPackage ../development/libraries/hspell { };

  hspellDicts = callPackage ../development/libraries/hspell/dicts.nix { };

  hsqldb = callPackage ../development/libraries/java/hsqldb { };

  hstr = callPackage ../applications/misc/hstr { };

  http-parser = callPackage ../development/libraries/http-parser { inherit (pythonPackages) gyp; };

  hunspell = callPackage ../development/libraries/hunspell { };

  hunspellDicts = recurseIntoAttrs (import ../development/libraries/hunspell/dictionaries.nix {
    inherit stdenv fetchurl unzip;
  });

  hwloc = callPackage ../development/libraries/hwloc {
    inherit (xlibs) libX11;
  };

  hydraAntLogger = callPackage ../development/libraries/java/hydra-ant-logger { };

  icu = callPackage ../development/libraries/icu { };

  id3lib = callPackage ../development/libraries/id3lib { };

  iksemel = callPackage ../development/libraries/iksemel { };

  ilbc = callPackage ../development/libraries/ilbc { };

  ilixi = callPackage ../development/libraries/ilixi { };

  ilmbase = callPackage ../development/libraries/ilmbase { };

  imlib = callPackage ../development/libraries/imlib {
    libpng = libpng12;
  };

  imlib2 = callPackage ../development/libraries/imlib2 { };

  ijs = callPackage ../development/libraries/ijs { };

  incrtcl = callPackage ../development/libraries/incrtcl { };

  indilib = callPackage ../development/libraries/indilib { };

  iniparser = callPackage ../development/libraries/iniparser { };

  intltool = callPackage ../development/tools/misc/intltool { };

  irrlicht = callPackage ../development/libraries/irrlicht { };
  irrlicht3843 = callPackage ../development/libraries/irrlicht/irrlicht3843.nix { };

  isocodes = callPackage ../development/libraries/iso-codes { };

  itk = callPackage ../development/libraries/itk { };

  jamp = builderDefsPackage ../games/jamp {
    inherit mesa SDL SDL_image SDL_mixer;
  };

  jasper = callPackage ../development/libraries/jasper { };

  jama = callPackage ../development/libraries/jama { };

  jansson = callPackage ../development/libraries/jansson { };

  jbig2dec = callPackage ../development/libraries/jbig2dec { };

  jbigkit = callPackage ../development/libraries/jbigkit { };

  jemalloc = callPackage ../development/libraries/jemalloc { };

  jetty_gwt = callPackage ../development/libraries/java/jetty-gwt { };

  jetty_util = callPackage ../development/libraries/java/jetty-util { };

  jshon = callPackage ../development/tools/parsing/jshon { };

  json_glib = callPackage ../development/libraries/json-glib { };

  json-c-0-11 = callPackage ../development/libraries/json-c/0.11.nix { }; # vulnerable
  json_c = callPackage ../development/libraries/json-c { };

  jsoncpp = callPackage ../development/libraries/jsoncpp { };

  libjson = callPackage ../development/libraries/libjson { };

  judy = callPackage ../development/libraries/judy { };

  keybinder = callPackage ../development/libraries/keybinder {
    automake = automake111x;
    lua = lua5_1;
  };

  k9copy = callPackage ../applications/video/k9copy {
    kf5 = kf510;
  };

  keybinder3 = callPackage ../development/libraries/keybinder3 {
    automake = automake111x;
  };

  kf510 = recurseIntoAttrs (callPackage ../development/libraries/kde-frameworks-5.10 { });
  kf5_latest = kf510;
  kf5_stable = kf510;

  kinetic-cpp-client = callPackage ../development/libraries/kinetic-cpp-client { };

  krb5Full = callPackage ../development/libraries/kerberos/krb5.nix {
    inherit (darwin) bootstrap_cmds;
  };
  libkrb5 = krb5Full.override { type = "lib"; };

  LASzip = callPackage ../development/libraries/LASzip { };

  lcms = lcms1;

  lcms1 = callPackage ../development/libraries/lcms { };

  lcms2 = callPackage ../development/libraries/lcms2 { };

  ldb = callPackage ../development/libraries/ldb {
    python = python2;
  };

  lensfun = callPackage ../development/libraries/lensfun {
    inherit gnumake3;
  };

  lesstif = callPackage ../development/libraries/lesstif { };

  leveldb = callPackage ../development/libraries/leveldb { };

  lmdb = callPackage ../development/libraries/lmdb { };

  levmar = callPackage ../development/libraries/levmar { };

  leptonica = callPackage ../development/libraries/leptonica {
    libpng = libpng12;
  };

  lib3ds = callPackage ../development/libraries/lib3ds { };

  libaacs = callPackage ../development/libraries/libaacs { };

  libaal = callPackage ../development/libraries/libaal { };

  libaccounts-glib = callPackage ../development/libraries/libaccounts-glib { };

  libao = callPackage ../development/libraries/libao {
    usePulseAudio = config.pulseaudio or true;
  };

  libantlr3c = callPackage ../development/libraries/libantlr3c {};

  libarchive = callPackage ../development/libraries/libarchive { };

  libasr = callPackage ../development/libraries/libasr { };

  libass = callPackage ../development/libraries/libass { };

  libassuan = callPackage ../development/libraries/libassuan { };

  libassuan2_1 = callPackage ../development/libraries/libassuan/git.nix {
    automake = automake112x; # fails with 13 and 14
  };

  libasyncns = callPackage ../development/libraries/libasyncns { };

  libatomic_ops = callPackage ../development/libraries/libatomic_ops {};

  libav = libav_11; # branch 11 is API-compatible with branch 10
  libav_all = callPackage ../development/libraries/libav { };
  inherit (libav_all) libav_0_8 libav_9 libav_11;

  libavc1394 = callPackage ../development/libraries/libavc1394 { };

  libbluedevil = callPackage ../development/libraries/libbluedevil { };

  libbdplus = callPackage ../development/libraries/libbdplus { };

  libbluray = callPackage ../development/libraries/libbluray { };

  libbs2b = callPackage ../development/libraries/audio/libbs2b { };

  libcaca = callPackage ../development/libraries/libcaca { };

  libcanberra = callPackage ../development/libraries/libcanberra { };
  libcanberra_gtk3 = libcanberra.override { gtk = gtk3; };
  libcanberra_kde = if (config.kde_runtime.libcanberraWithoutGTK or true)
    then libcanberra.override { gtk = null; }
    else libcanberra;

  libcec = callPackage ../development/libraries/libcec { };

  libcello = callPackage ../development/libraries/libcello {};

  libcdaudio = callPackage ../development/libraries/libcdaudio { };

  libcddb = callPackage ../development/libraries/libcddb { };

  libcdio = callPackage ../development/libraries/libcdio { };
  libcdio082 = callPackage ../development/libraries/libcdio/0.82.nix { };

  libcdr = callPackage ../development/libraries/libcdr { lcms = lcms2; };

  libchamplain = callPackage ../development/libraries/libchamplain {
    inherit (gnome) libsoup;
  };

  libchardet = callPackage ../development/libraries/libchardet { };

  libcrafter = callPackage ../development/libraries/libcrafter { };

  libuchardet = callPackage ../development/libraries/libuchardet { };

  libchop = callPackage ../development/libraries/libchop { };

  libclc = callPackage ../development/libraries/libclc { };

  libcli = callPackage ../development/libraries/libcli { };

  libclthreads = callPackage ../development/libraries/libclthreads  { };

  libclxclient = callPackage ../development/libraries/libclxclient  { };

  libcm = callPackage ../development/libraries/libcm { };

  inherit (gnome3) libcroco;

  libcangjie = callPackage ../development/libraries/libcangjie { };

  libcredis = callPackage ../development/libraries/libcredis { };

  libctemplate = callPackage ../development/libraries/libctemplate { };

  libctemplate_2_2 = callPackage ../development/libraries/libctemplate/2.2.nix { };

  libcouchbase = callPackage ../development/libraries/libcouchbase { };

  libcue = callPackage ../development/libraries/libcue { };

  libdaemon = callPackage ../development/libraries/libdaemon { };

  libdbi = callPackage ../development/libraries/libdbi { };

  libdbiDriversBase = callPackage ../development/libraries/libdbi-drivers {
    libmysql = null;
    sqlite = null;
  };

  libdbiDrivers = libdbiDriversBase.override {
    inherit sqlite libmysql;
  };

  libdbusmenu_qt = callPackage ../development/libraries/libdbusmenu-qt { };
  libdbusmenu_qt5 = callPackage ../development/libraries/libdbusmenu-qt/qt5.nix { };

  libdc1394 = callPackage ../development/libraries/libdc1394 { };

  libdc1394avt = callPackage ../development/libraries/libdc1394avt { };

  libdevil = callPackage ../development/libraries/libdevil { };

  libdevil-nox = libdevil.override {
    libX11 = null;
    mesa = null;
  };

  libdiscid = callPackage ../development/libraries/libdiscid { };

  libdivsufsort = callPackage ../development/libraries/libdivsufsort { };

  libdmtx = callPackage ../development/libraries/libdmtx { };

  libdnet = callPackage ../development/libraries/libdnet { };

  libdrm = callPackage ../development/libraries/libdrm {
    inherit fetchurl stdenv pkgconfig;
    inherit (xorg) libpthreadstubs;
  };

  libdv = callPackage ../development/libraries/libdv { };

  libdvbpsi = callPackage ../development/libraries/libdvbpsi { };

  libdwg = callPackage ../development/libraries/libdwg { };

  libdvdcss = callPackage ../development/libraries/libdvdcss { };

  libdvdnav = callPackage ../development/libraries/libdvdnav { };
  libdvdnav_4_2_1 = callPackage ../development/libraries/libdvdnav/4.2.1.nix {
    libdvdread = libdvdread_4_9_9;
  };

  libdvdread = callPackage ../development/libraries/libdvdread { };
  libdvdread_4_9_9 = callPackage ../development/libraries/libdvdread/4.9.9.nix { };

  libdwarf = callPackage ../development/libraries/libdwarf { };

  libeatmydata = callPackage ../development/libraries/libeatmydata { };

  libebml = callPackage ../development/libraries/libebml { };

  libebur128 = callPackage ../development/libraries/libebur128 { };

  libedit = callPackage ../development/libraries/libedit { };

  libelf = callPackage ../development/libraries/libelf { };

  libetpan = callPackage ../development/libraries/libetpan { };

  libfaketime = callPackage ../development/libraries/libfaketime { };

  libfakekey = callPackage ../development/libraries/libfakekey {
    inherit (xlibs) libX11 libXi xextproto;
  };

  libfm = callPackage ../development/libraries/libfm { };
  libfm-extra = callPackage ../development/libraries/libfm {
    extraOnly = true;
  };

  libfprint = callPackage ../development/libraries/libfprint { };

  libfpx = callPackage ../development/libraries/libfpx { };

  libgadu = callPackage ../development/libraries/libgadu { };

  libgdata = gnome3.libgdata;

  libgig = callPackage ../development/libraries/libgig { };

  libgnome_keyring = callPackage ../development/libraries/libgnome-keyring { };
  libgnome_keyring3 = gnome3.libgnome_keyring;

  libgnurl = callPackage ../development/libraries/libgnurl { };

  libgringotts = callPackage ../development/libraries/libgringotts { };

  libgroove = callPackage ../development/libraries/libgroove { };

  libseccomp = callPackage ../development/libraries/libseccomp { };

  libsecret = callPackage ../development/libraries/libsecret { };

  libserialport = callPackage ../development/libraries/libserialport { };

  libgtop = callPackage ../development/libraries/libgtop {};

  libLAS = callPackage ../development/libraries/libLAS { };

  liblaxjson = callPackage ../development/libraries/liblaxjson { };

  liblo = callPackage ../development/libraries/liblo { };

  liblrdf = librdf;

  liblscp = callPackage ../development/libraries/liblscp { };

  libe-book = callPackage ../development/libraries/libe-book {};

  libechonest = callPackage ../development/libraries/libechonest { };

  libev = callPackage ../development/libraries/libev { };

  libevent14 = callPackage ../development/libraries/libevent/1.4.nix { };
  libevent = callPackage ../development/libraries/libevent { };

  libewf = callPackage ../development/libraries/libewf { };

  libexif = callPackage ../development/libraries/libexif { };

  libexosip = callPackage ../development/libraries/exosip {};

  libexosip_3 = callPackage ../development/libraries/exosip/3.x.nix {
    libosip = libosip_3;
  };

  libextractor = callPackage ../development/libraries/libextractor {
    libmpeg2 = mpeg2dec;
  };

  libexttextcat = callPackage ../development/libraries/libexttextcat {};

  libf2c = callPackage ../development/libraries/libf2c {};

  libfixposix = callPackage ../development/libraries/libfixposix {};

  libffcall = callPackage ../development/libraries/libffcall { };

  libffi = callPackage ../development/libraries/libffi { };

  libfreefare = callPackage ../development/libraries/libfreefare { };

  libftdi = callPackage ../development/libraries/libftdi { };

  libftdi1 = callPackage ../development/libraries/libftdi/1.x.nix { };

  libgcrypt = callPackage ../development/libraries/libgcrypt { };

  libgcrypt_1_5 = callPackage ../development/libraries/libgcrypt/1.5.nix { };

  libgdiplus = callPackage ../development/libraries/libgdiplus { };

  libgksu = callPackage ../development/libraries/libgksu { };

  libgpgerror = callPackage ../development/libraries/libgpg-error { };

  libgphoto2 = callPackage ../development/libraries/libgphoto2 { };

  libgpod = callPackage ../development/libraries/libgpod {
    inherit (pkgs.pythonPackages) mutagen;
  };

  libgsystem = callPackage ../development/libraries/libgsystem { };

  libguestfs = callPackage ../development/libraries/libguestfs {
    inherit (perlPackages) libintlperl GetoptLong SysVirt;
  };

  libharu = callPackage ../development/libraries/libharu { };

  libHX = callPackage ../development/libraries/libHX { };

  libibmad = callPackage ../development/libraries/libibmad { };

  libibumad = callPackage ../development/libraries/libibumad { };

  libical = callPackage ../development/libraries/libical { };

  libicns = callPackage ../development/libraries/libicns { };

  libimobiledevice = callPackage ../development/libraries/libimobiledevice { };

  libiodbc = callPackage ../development/libraries/libiodbc {
    useGTK = config.libiodbc.gtk or false;
  };

  libivykis = callPackage ../development/libraries/libivykis { };

  liblastfmSF = callPackage ../development/libraries/liblastfmSF { };

  liblastfm = callPackage ../development/libraries/liblastfm { };

  liblqr1 = callPackage ../development/libraries/liblqr-1 { };

  liblockfile = callPackage ../development/libraries/liblockfile { };

  liblogging = callPackage ../development/libraries/liblogging { };

  liblognorm = callPackage ../development/libraries/liblognorm { };

  libltc = callPackage ../development/libraries/libltc { };

  libmcrypt = callPackage ../development/libraries/libmcrypt {};

  libmediainfo = callPackage ../development/libraries/libmediainfo { };

  libmhash = callPackage ../development/libraries/libmhash {};

  libmodbus = callPackage ../development/libraries/libmodbus {};

  libmtp = callPackage ../development/libraries/libmtp { };

  libmsgpack = callPackage ../development/libraries/libmsgpack { };
  libmsgpack_0_5 = callPackage ../development/libraries/libmsgpack/0.5.nix { };

  libnatspec = callPackage ../development/libraries/libnatspec (
    stdenv.lib.optionalAttrs stdenv.isDarwin {
      inherit (darwin) libiconv;
    }
  );

  libndp = callPackage ../development/libraries/libndp { };

  libnfc = callPackage ../development/libraries/libnfc { };

  libnfsidmap = callPackage ../development/libraries/libnfsidmap { };

  libnice = callPackage ../development/libraries/libnice { };

  liboping = callPackage ../development/libraries/liboping { };

  libplist = callPackage ../development/libraries/libplist { };

  libQGLViewer = callPackage ../development/libraries/libqglviewer { };

  libre = callPackage ../development/libraries/libre {};
  librem = callPackage ../development/libraries/librem {};

  librelp = callPackage ../development/libraries/librelp { };

  libresample = callPackage ../development/libraries/libresample {};

  librevenge = callPackage ../development/libraries/librevenge {};

  librevisa = callPackage ../development/libraries/librevisa { };

  libsamplerate = callPackage ../development/libraries/libsamplerate { };

  libsieve = callPackage ../development/libraries/libsieve { };

  libspectre = callPackage ../development/libraries/libspectre { };

  libgsf = callPackage ../development/libraries/libgsf { };

  # glibc provides libiconv so systems with glibc don't need to build libiconv
  # separately, but we also provide libiconvReal, which will always be a
  # standalone libiconv, just in case you want it
  libiconv = if crossSystem != null then
    (if crossSystem.libc == "glibc" then libcCross
      else if crossSystem.libc == "libSystem" then darwin.libiconv
      else libiconvReal)
    else if stdenv.isGlibc then stdenv.cc.libc
    else if stdenv.isDarwin then darwin.libiconv
    else libiconvReal;

  libiconvReal = callPackage ../development/libraries/libiconv {
    fetchurl = fetchurlBoot;
  };

  # On non-GNU systems we need GNU Gettext for libintl.
  libintlOrEmpty = stdenv.lib.optional (!stdenv.isLinux) gettext;

  libid3tag = callPackage ../development/libraries/libid3tag { };

  libidn = callPackage ../development/libraries/libidn { };

  idnkit = callPackage ../development/libraries/idnkit { };

  libiec61883 = callPackage ../development/libraries/libiec61883 { };

  libinfinity = callPackage ../development/libraries/libinfinity {
    inherit (gnome) gtkdoc;
  };

  libinput = callPackage ../development/libraries/libinput {
    graphviz = graphviz-nox;
  };

  libiptcdata = callPackage ../development/libraries/libiptcdata { };

  libjpeg_original = callPackage ../development/libraries/libjpeg { };
  libjpeg_turbo = callPackage ../development/libraries/libjpeg-turbo { };
  libjpeg = if (stdenv.isLinux) then libjpeg_turbo else libjpeg_original; # some problems, both on FreeBSD and Darwin

  libjpeg62 = callPackage ../development/libraries/libjpeg/62.nix {
    libtool = libtool_1_5;
  };

  libjreen = callPackage ../development/libraries/libjreen { };

  libjson_rpc_cpp = callPackage ../development/libraries/libjson-rpc-cpp { };

  libkate = callPackage ../development/libraries/libkate { };

  libkeyfinder = callPackage ../development/libraries/libkeyfinder { };

  libksba = callPackage ../development/libraries/libksba { };

  libmad = callPackage ../development/libraries/libmad { };

  libmatchbox = callPackage ../development/libraries/libmatchbox { };

  libmatthew_java = callPackage ../development/libraries/java/libmatthew-java { };

  libmatroska = callPackage ../development/libraries/libmatroska { };

  libmcs = callPackage ../development/libraries/libmcs { };

  libmemcached = callPackage ../development/libraries/libmemcached { };

  libmicrohttpd = callPackage ../development/libraries/libmicrohttpd { };

  libmikmod = callPackage ../development/libraries/libmikmod { };

  libmilter = callPackage ../development/libraries/libmilter { };

  libmkv = callPackage ../development/libraries/libmkv { };

  libmms = callPackage ../development/libraries/libmms { };

  libmowgli = callPackage ../development/libraries/libmowgli { };

  libmng = callPackage ../development/libraries/libmng { };

  libmnl = callPackage ../development/libraries/libmnl { };

  libmodplug = callPackage ../development/libraries/libmodplug {};

  libmpcdec = callPackage ../development/libraries/libmpcdec { };

  libmp3splt = callPackage ../development/libraries/libmp3splt { };

  libmrss = callPackage ../development/libraries/libmrss { };

  libmsn = callPackage ../development/libraries/libmsn { };

  libmspack = callPackage ../development/libraries/libmspack { };

  libmusclecard = callPackage ../development/libraries/libmusclecard { };

  libmusicbrainz2 = callPackage ../development/libraries/libmusicbrainz/2.x.nix { };

  libmusicbrainz3 = callPackage ../development/libraries/libmusicbrainz { };

  libmusicbrainz5 = callPackage ../development/libraries/libmusicbrainz/5.x.nix { };

  libmusicbrainz = libmusicbrainz3;

  libmwaw = callPackage ../development/libraries/libmwaw { };

  libmx = callPackage ../development/libraries/libmx { };

  libnet = callPackage ../development/libraries/libnet { };

  libnetfilter_conntrack = callPackage ../development/libraries/libnetfilter_conntrack { };

  libnetfilter_cthelper = callPackage ../development/libraries/libnetfilter_cthelper { };

  libnetfilter_cttimeout = callPackage ../development/libraries/libnetfilter_cttimeout { };

  libnetfilter_queue = callPackage ../development/libraries/libnetfilter_queue { };

  libnfnetlink = callPackage ../development/libraries/libnfnetlink { };

  libnftnl = callPackage ../development/libraries/libnftnl { };

  libnih = callPackage ../development/libraries/libnih { };

  libnova = callPackage ../development/libraries/libnova { };

  libnxml = callPackage ../development/libraries/libnxml { };

  libodfgen = callPackage ../development/libraries/libodfgen { };

  libofa = callPackage ../development/libraries/libofa { };

  libofx = callPackage ../development/libraries/libofx { };

  libogg = callPackage ../development/libraries/libogg { };

  liboggz = callPackage ../development/libraries/liboggz { };

  liboil = callPackage ../development/libraries/liboil { };

  libomxil-bellagio = callPackage ../development/libraries/libomxil-bellagio { };

  liboop = callPackage ../development/libraries/liboop { };

  libopus = callPackage ../development/libraries/libopus { };

  libosinfo = callPackage ../development/libraries/libosinfo {};

  libosip = callPackage ../development/libraries/osip {};

  libosip_3 = callPackage ../development/libraries/osip/3.nix {};

  libosmpbf = callPackage ../development/libraries/libosmpbf {};

  libotr = callPackage ../development/libraries/libotr { };

  libotr_3_2 = callPackage ../development/libraries/libotr/3.2.nix { };

  libp11 = callPackage ../development/libraries/libp11 { };

  libpar2 = callPackage ../development/libraries/libpar2 { };

  libpcap = callPackage ../development/libraries/libpcap { };

  libpipeline = callPackage ../development/libraries/libpipeline { };

  libpgf = callPackage ../development/libraries/libpgf { };

  libpng = callPackage ../development/libraries/libpng { };
  libpng_apng = libpng.override { apngSupport = true; };
  libpng12 = callPackage ../development/libraries/libpng/12.nix { };
  libpng15 = callPackage ../development/libraries/libpng/15.nix { };

  libpaper = callPackage ../development/libraries/libpaper { };

  libpfm = callPackage ../development/libraries/libpfm { };

  libpqxx = callPackage ../development/libraries/libpqxx { };

  libproxy = callPackage ../development/libraries/libproxy {
    stdenv = if stdenv.isDarwin
      then overrideCC stdenv gcc
      else stdenv;
  };

  libpseudo = callPackage ../development/libraries/libpseudo { };

  libpsl = callPackage ../development/libraries/libpsl { };

  libpst = callPackage ../development/libraries/libpst { };

  libpwquality = callPackage ../development/libraries/libpwquality { };

  libqalculate = callPackage ../development/libraries/libqalculate { };

  librsvg = callPackage ../development/libraries/librsvg { };

  librsync = callPackage ../development/libraries/librsync { };

  librsync_0_9 = callPackage ../development/libraries/librsync/0.9.nix { };

  libs3 = callPackage ../development/libraries/libs3 { };

  libsearpc = callPackage ../development/libraries/libsearpc { };

  libsigcxx = callPackage ../development/libraries/libsigcxx { };

  libsigcxx12 = callPackage ../development/libraries/libsigcxx/1.2.nix { };

  libsigsegv = callPackage ../development/libraries/libsigsegv { };

  # To bootstrap SBCL, I need CLisp 2.44.1; it needs libsigsegv 2.5
  libsigsegv_25 = callPackage ../development/libraries/libsigsegv/2.5.nix { };

  libsndfile = callPackage ../development/libraries/libsndfile { };

  libsodium = callPackage ../development/libraries/libsodium { };

  libsoup = callPackage ../development/libraries/libsoup { };

  libssh = callPackage ../development/libraries/libssh { };

  libssh2 = callPackage ../development/libraries/libssh2 { };

  libstartup_notification = callPackage ../development/libraries/startup-notification { };

  libstrophe = callPackage ../development/libraries/libstrophe { };

  libspatialindex = callPackage ../development/libraries/libspatialindex { };

  libspatialite = callPackage ../development/libraries/libspatialite { };

  libstatgrab = callPackage ../development/libraries/libstatgrab { };

  libsvm = callPackage ../development/libraries/libsvm { };

  libtar = callPackage ../development/libraries/libtar { };

  libtasn1 = callPackage ../development/libraries/libtasn1 { };

  libtheora = callPackage ../development/libraries/libtheora { };

  libtiff = callPackage ../development/libraries/libtiff { };

  libtiger = callPackage ../development/libraries/libtiger { };

  libtommath = callPackage ../development/libraries/libtommath { };

  libtomcrypt = callPackage ../development/libraries/libtomcrypt { };

  libtorrentRasterbar = callPackage ../development/libraries/libtorrent-rasterbar { };

  libtorrentRasterbar_0_16 = callPackage ../development/libraries/libtorrent-rasterbar/0.16.nix {
    # fix "unrecognized option -arch" error
    stdenv = if stdenv.isDarwin
      then clangStdenv
      else stdenv;
  };

  libtoxcore = callPackage ../development/libraries/libtoxcore/old-api { };

  libtoxcore-dev = callPackage ../development/libraries/libtoxcore/new-api { };

  libtsm = callPackage ../development/libraries/libtsm {
    automake = automake114x;
  };

  libtunepimp = callPackage ../development/libraries/libtunepimp { };

  libtxc_dxtn = callPackage ../development/libraries/libtxc_dxtn { };

  libtxc_dxtn_s2tc = callPackage ../development/libraries/libtxc_dxtn_s2tc { };

  libgeotiff = callPackage ../development/libraries/libgeotiff { };

  libu2f-host = callPackage ../development/libraries/libu2f-host { };

  libu2f-server = callPackage ../development/libraries/libu2f-server { };

  libunistring = callPackage ../development/libraries/libunistring { };

  libupnp = callPackage ../development/libraries/pupnp { };

  giflib = giflib_5_1;
  giflib_4_1 = callPackage ../development/libraries/giflib/4.1.nix { };
  giflib_5_0 = callPackage ../development/libraries/giflib/5.0.nix { };
  giflib_5_1 = callPackage ../development/libraries/giflib/5.1.nix { };

  libungif = callPackage ../development/libraries/giflib/libungif.nix { };

  libunibreak = callPackage ../development/libraries/libunibreak { };

  libunique = callPackage ../development/libraries/libunique/default.nix { };
  libunique3 = callPackage ../development/libraries/libunique/3.x.nix { inherit (gnome) gtkdoc; };

  liburcu = callPackage ../development/libraries/liburcu { };

  libusb = callPackage ../development/libraries/libusb {};

  libusb1 = callPackage ../development/libraries/libusb1 {
    inherit (darwin) libobjc IOKit;
  };

  libusbmuxd = callPackage ../development/libraries/libusbmuxd { };

  libunwind = if stdenv.isDarwin
    then callPackage ../development/libraries/libunwind/native.nix {}
    else callPackage ../development/libraries/libunwind { };

  libunwindNative = callPackage ../development/libraries/libunwind/native.nix {};

  libuvVersions = recurseIntoAttrs (callPackage ../development/libraries/libuv {
    automake = automake113x; # fails with 14
    inherit (darwin.apple_sdk.frameworks) ApplicationServices CoreServices;
  });

  libuv = libuvVersions.v1_6_1;

  libv4l = lowPrio (v4l_utils.override {
    alsaLib = null;
    libX11 = null;
    qt4 = null;
    qt5 = null;
  });

  libva = callPackage ../development/libraries/libva { };

  libvdpau = callPackage ../development/libraries/libvdpau { };

  libvirt = callPackage ../development/libraries/libvirt { };

  libvirt-glib = callPackage ../development/libraries/libvirt-glib { };

  libvisio = callPackage ../development/libraries/libvisio { };

  libvisual = callPackage ../development/libraries/libvisual { };

  libvncserver = callPackage ../development/libraries/libvncserver {};

  libviper = callPackage ../development/libraries/libviper { };

  libvpx = callPackage ../development/libraries/libvpx { };
  libvpx-git = callPackage ../development/libraries/libvpx/git.nix { };

  libvterm = callPackage ../development/libraries/libvterm { };

  libvorbis = callPackage ../development/libraries/libvorbis { };

  libwebp = callPackage ../development/libraries/libwebp { };

  libwmf = callPackage ../development/libraries/libwmf { };

  libwnck = libwnck2;
  libwnck2 = callPackage ../development/libraries/libwnck { };
  libwnck3 = callPackage ../development/libraries/libwnck/3.x.nix { };

  libwpd = callPackage ../development/libraries/libwpd { };

  libwpd_08 = callPackage ../development/libraries/libwpd/0.8.nix { };

  libwpg = callPackage ../development/libraries/libwpg { };

  libx86 = builderDefsPackage ../development/libraries/libx86 {};

  libxdg_basedir = callPackage ../development/libraries/libxdg-basedir { };

  libxkbcommon = callPackage ../development/libraries/libxkbcommon { };

  libxklavier = callPackage ../development/libraries/libxklavier { };

  libxls = callPackage ../development/libraries/libxls { };

  libxmi = callPackage ../development/libraries/libxmi { };

  libxml2 = callPackage ../development/libraries/libxml2 {
    pythonSupport = false;
  };

  libxml2Python = lowPrio (libxml2.override {
    pythonSupport = true;
  });

  libxmlxx = callPackage ../development/libraries/libxmlxx { };

  libxmp = callPackage ../development/libraries/libxmp { };

  libxslt = callPackage ../development/libraries/libxslt { };

  libixp_for_wmii = lowPrio (import ../development/libraries/libixp_for_wmii {
    inherit fetchurl stdenv;
  });

  libyaml = callPackage ../development/libraries/libyaml { };

  libyamlcpp = callPackage ../development/libraries/libyaml-cpp { };

  libykneomgr = callPackage ../development/libraries/libykneomgr { };

  libyubikey = callPackage ../development/libraries/libyubikey { };

  libzen = callPackage ../development/libraries/libzen { };

  libzip = callPackage ../development/libraries/libzip { };

  libzdb = callPackage ../development/libraries/libzdb { };

  libzrtpcpp = callPackage ../development/libraries/libzrtpcpp { };

  libwacom = callPackage ../development/libraries/libwacom { };

  lightning = callPackage ../development/libraries/lightning { };

  lirc = callPackage ../development/libraries/lirc { };

  liquidfun = callPackage ../development/libraries/liquidfun { };

  liquidwar = builderDefsPackage ../games/liquidwar {
    inherit (xlibs) xproto libX11 libXrender;
    inherit gmp mesa libjpeg
      expat gettext perl
      SDL SDL_image SDL_mixer SDL_ttf
      curl sqlite
      libogg libvorbis libcaca csound cunit
      ;
    guile = guile_1_8;
    libpng = libpng15; # 0.0.13 needs libpng 1.2--1.5
  };

  log4cpp = callPackage ../development/libraries/log4cpp { };

  log4cxx = callPackage ../development/libraries/log4cxx { };

  log4cplus = callPackage ../development/libraries/log4cplus { };

  loudmouth = callPackage ../development/libraries/loudmouth { };

  luabind = callPackage ../development/libraries/luabind { lua = lua5_1; };

  luabind_luajit = callPackage ../development/libraries/luabind { lua = luajit; };

  lzo = callPackage ../development/libraries/lzo { };

  matio = callPackage ../development/libraries/matio { };

  mbedtls = callPackage ../development/libraries/mbedtls { };

  mdds_0_7_1 = callPackage ../development/libraries/mdds/0.7.1.nix { };
  mdds = callPackage ../development/libraries/mdds { };

  # failed to build
  mediastreamer = callPackage ../development/libraries/mediastreamer { };

  menu-cache = callPackage ../development/libraries/menu-cache { };

  mesaSupported = lib.elem system lib.platforms.mesaPlatforms;

  mesaDarwinOr = alternative: if stdenv.isDarwin
    then callPackage ../development/libraries/mesa-darwin { }
    else alternative;
  mesa_noglu = mesaDarwinOr (callPackage ../development/libraries/mesa {
    # makes it slower, but during runtime we link against just mesa_drivers
    # through /run/opengl-driver*, which is overriden according to config.grsecurity
    grsecEnabled = true;
    llvmPackages = llvmPackages_36;
  });
  mesa_glu =  mesaDarwinOr (callPackage ../development/libraries/mesa-glu { });
  mesa_drivers = mesaDarwinOr (
    let mo = mesa_noglu.override {
      grsecEnabled = config.grsecurity or false;
    };
    in mo.drivers
  );
  mesa = mesaDarwinOr (buildEnv {
    name = "mesa-${mesa_noglu.version}";
    paths = [ mesa_noglu mesa_glu ];
  });

  metaEnvironment = recurseIntoAttrs (let callPackage = newScope pkgs.metaEnvironment; in rec {
    sdfLibrary    = callPackage ../development/libraries/sdf-library { aterm = aterm28; };
    toolbuslib    = callPackage ../development/libraries/toolbuslib { aterm = aterm28; inherit (windows) w32api; };
    cLibrary      = callPackage ../development/libraries/c-library { aterm = aterm28; };
    errorSupport  = callPackage ../development/libraries/error-support { aterm = aterm28; };
    ptSupport     = callPackage ../development/libraries/pt-support { aterm = aterm28; };
    ptableSupport = callPackage ../development/libraries/ptable-support { aterm = aterm28; };
    configSupport = callPackage ../development/libraries/config-support { aterm = aterm28; };
    asfSupport    = callPackage ../development/libraries/asf-support { aterm = aterm28; };
    tideSupport   = callPackage ../development/libraries/tide-support { aterm = aterm28; };
    rstoreSupport = callPackage ../development/libraries/rstore-support { aterm = aterm28; };
    sdfSupport    = callPackage ../development/libraries/sdf-support { aterm = aterm28; };
    sglr          = callPackage ../development/libraries/sglr { aterm = aterm28; };
    ascSupport    = callPackage ../development/libraries/asc-support { aterm = aterm28; };
    pgen          = callPackage ../development/libraries/pgen { aterm = aterm28; };
  });

  ming = callPackage ../development/libraries/ming { };

  minizip = callPackage ../development/libraries/minizip { };

  minmay = callPackage ../development/libraries/minmay { };

  miro = callPackage ../applications/video/miro {
    inherit (pythonPackages) pywebkitgtk pycurl mutagen;
    avahi = avahi.override {
      withLibdnssdCompat = true;
    };
  };

  mkvtoolnix = callPackage ../applications/video/mkvtoolnix { };

  mkvtoolnix-cli = mkvtoolnix.override {
    withGUI = false;
    qt5 = null;
    legacyGUI = false;
    wxGTK = null;
  };

  mlt-qt4 = callPackage ../development/libraries/mlt {
    qt = qt4;
  };

  mlt-qt5 = callPackage ../development/libraries/mlt/qt5.nix { };

  movit = callPackage ../development/libraries/movit { };

  mosquitto = callPackage ../servers/mqtt/mosquitto { };

  mps = callPackage ../development/libraries/mps { };

  libmpeg2 = callPackage ../development/libraries/libmpeg2 { };

  mpeg2dec = libmpeg2;

  msilbc = callPackage ../development/libraries/msilbc { };

  mp4v2 = callPackage ../development/libraries/mp4v2 { };

  libmpc = callPackage ../development/libraries/libmpc { };

  mpich2 = callPackage ../development/libraries/mpich2 { };

  mstpd = callPackage ../os-specific/linux/mstpd { };

  mtdev = callPackage ../development/libraries/mtdev { };

  mtpfs = callPackage ../tools/filesystems/mtpfs { };

  mu = callPackage ../tools/networking/mu {
    texinfo = texinfo4;
  };

  mueval = callPackage ../development/tools/haskell/mueval { };

  muparser = callPackage ../development/libraries/muparser { };

  mygpoclient = callPackage ../development/python-modules/mygpoclient { };

  mygui = callPackage ../development/libraries/mygui {};

  myguiSvn = callPackage ../development/libraries/mygui/svn.nix {};

  mysocketw = callPackage ../development/libraries/mysocketw { };

  mythes = callPackage ../development/libraries/mythes { };

  nanomsg = callPackage ../development/libraries/nanomsg { };

  ncurses = callPackage ../development/libraries/ncurses { };

  neon = callPackage ../development/libraries/neon {
    compressionSupport = true;
    sslSupport = true;
  };

  nethack = builderDefsPackage (import ../games/nethack) {
    inherit ncurses flex bison;
  };

  nettle27 = callPackage ../development/libraries/nettle/27.nix { };
  nettle = callPackage ../development/libraries/nettle { };

  newt = callPackage ../development/libraries/newt { };

  nghttp2 = callPackage ../development/libraries/nghttp2 { };
  libnghttp2 = nghttp2.override {
    prefix = "lib";
    fetchurl = fetchurlBoot;
  };

  nix-plugins = callPackage ../development/libraries/nix-plugins {
    nix = pkgs.nixUnstable;
  };

  nspr = callPackage ../development/libraries/nspr { };

  nss = lowPrio (callPackage ../development/libraries/nss { });

  nss_wrapper = callPackage ../development/libraries/nss_wrapper { };

  nssTools = callPackage ../development/libraries/nss {
    includeTools = true;
  };

  ntk = callPackage ../development/libraries/audio/ntk { };

  ntrack = callPackage ../development/libraries/ntrack { };

  nvidia-texture-tools = callPackage ../development/libraries/nvidia-texture-tools { };

  ode = builderDefsPackage (import ../development/libraries/ode) { };

  ogre = callPackage ../development/libraries/ogre {};

  ogrepaged = callPackage ../development/libraries/ogrepaged { };

  oniguruma = callPackage ../development/libraries/oniguruma { };

  # openalSoft is 100% ABI compatible to openalLegacy and should be a default
  openal = openalSoft;
  openalLegacy = callPackage ../development/libraries/openal { };
  openalSoft = callPackage ../development/libraries/openal-soft { };

  openbabel = callPackage ../development/libraries/openbabel { };

  openbr = callPackage ../development/libraries/openbr { };

  opencascade = callPackage ../development/libraries/opencascade {
    tcl = tcl-8_5;
  };

  opencascade_6_5 = callPackage ../development/libraries/opencascade/6.5.nix {
    automake = automake111x;
    ftgl = ftgl212;
  };

  opencascade_oce = callPackage ../development/libraries/opencascade/oce.nix { };

  opencollada = callPackage ../development/libraries/opencollada { };

  opencsg = callPackage ../development/libraries/opencsg { };

  openct = callPackage ../development/libraries/openct { };

  opencv = callPackage ../development/libraries/opencv { };

  opencv_2_1 = callPackage ../development/libraries/opencv/2.1.nix {
    libpng = libpng12;
  };

  # this ctl version is needed by openexr_viewers
  openexr_ctl = ctl;

  openexr = callPackage ../development/libraries/openexr { };

  openldap = callPackage ../development/libraries/openldap { };

  openlierox = callPackage ../games/openlierox { };

  libopensc_dnie = callPackage ../development/libraries/libopensc-dnie { };

  opencolorio = callPackage ../development/libraries/opencolorio { };

  ois = callPackage ../development/libraries/ois {};

  opal = callPackage ../development/libraries/opal {};

  openjpeg_1 = callPackage ../development/libraries/openjpeg/1.x.nix { };
  openjpeg_2_0 = callPackage ../development/libraries/openjpeg/2.0.nix { };
  openjpeg_2_1 = callPackage ../development/libraries/openjpeg/2.1.nix { };
  openjpeg = openjpeg_2_1;

  openscenegraph = callPackage ../development/libraries/openscenegraph {
    giflib = giflib_4_1;
    ffmpeg = ffmpeg_0;
  };

  openspades = callPackage ../games/openspades {};

  libressl = callPackage ../development/libraries/libressl { };

  boringssl = callPackage ../development/libraries/boringssl { };

  openssl = callPackage ../development/libraries/openssl {
    fetchurl = fetchurlBoot;
    cryptodevHeaders = linuxPackages.cryptodev.override {
      fetchurl = fetchurlBoot;
      onlyHeaders = true;
    };
  };

  openssl_1_0_2 = callPackage ../development/libraries/openssl/1.0.2.x.nix {
    fetchurl = fetchurlBoot;
    cryptodevHeaders = linuxPackages.cryptodev.override {
      fetchurl = fetchurlBoot;
      onlyHeaders = true;
    };
  };

  ortp = callPackage ../development/libraries/ortp { };

  p11_kit = callPackage ../development/libraries/p11-kit { };

  paperkey = callPackage ../tools/security/paperkey { };

  pangoxsl = callPackage ../development/libraries/pangoxsl { };

  pcg_c = callPackage ../development/libraries/pcg-c { };

  pcl = callPackage ../development/libraries/pcl {
    vtk = vtkWithQt4;
  };

  pcre = callPackage ../development/libraries/pcre {
    unicodeSupport = config.pcre.unicode or true;
  };

  pdf2xml = callPackage ../development/libraries/pdf2xml {} ;

  phonon = callPackage ../development/libraries/phonon/qt4 {};

  phonon_backend_gstreamer = callPackage ../development/libraries/phonon-backend-gstreamer/qt4 {};

  phonon_backend_vlc = callPackage ../development/libraries/phonon-backend-vlc/qt4 {};

  phonon_qt5 = callPackage ../development/libraries/phonon/qt5 { };

  phonon_qt5_backend_gstreamer = callPackage ../development/libraries/phonon-backend-gstreamer/qt5 { };

  phonon_qt5_backend_vlc = callPackage ../development/libraries/phonon-backend-vlc/qt5 { };

  physfs = callPackage ../development/libraries/physfs { };

  pipelight = callPackage ../tools/misc/pipelight {
    wineStaging = pkgsi686Linux.wineStaging;
  };

  pkcs11helper = callPackage ../development/libraries/pkcs11helper { };

  plib = callPackage ../development/libraries/plib { };

  pocketsphinx = callPackage ../development/libraries/pocketsphinx { };

  podofo = callPackage ../development/libraries/podofo { lua5 = lua5_1; };

  poker-eval = callPackage ../development/libraries/poker-eval { };

  polarssl = mbedtls;

  polkit = callPackage ../development/libraries/polkit {
    spidermonkey = spidermonkey_17;
  };

  polkit_qt4 = callPackage ../development/libraries/polkit-qt-1 {
    inherit qt4;
  };

  polkit_qt5 = callPackage ../development/libraries/polkit-qt-1 {
    withQt5 = true;
    inherit qt5;
  };

  policykit = callPackage ../development/libraries/policykit { };

  poppler = callPackage ../development/libraries/poppler { lcms = lcms2; };

  poppler_qt4 = poppler.override {
    inherit qt4;
    qt4Support = true;
    suffix = "qt4";
  };

  poppler_qt5 = poppler.override {
    qt5Support = true;
    inherit qt5;
    suffix = "qt5";
  };

  poppler_utils = poppler.override { suffix = "utils"; utils = true; };

  popt = callPackage ../development/libraries/popt { };

  portaudio = callPackage ../development/libraries/portaudio { };

  portaudioSVN = callPackage ../development/libraries/portaudio/svn-head.nix { };

  portmidi = callPackage ../development/libraries/portmidi {};

  prison = callPackage ../development/libraries/prison { };

  proj = callPackage ../development/libraries/proj { };

  postgis = callPackage ../development/libraries/postgis { };

  protobuf = protobuf2_6;
  protobuf2_6 = callPackage ../development/libraries/protobuf/2.6.nix { };
  protobuf2_5 = callPackage ../development/libraries/protobuf/2.5.nix { };

  protobufc = protobufc1_1;
  protobufc1_1 = callPackage ../development/libraries/protobufc/1.1.nix { };
  protobufc1_0 = callPackage ../development/libraries/protobufc/1.0.nix { };

  pth = callPackage ../development/libraries/pth { };

  ptlib = callPackage ../development/libraries/ptlib {};

  re2 = callPackage ../development/libraries/re2 { };

  qca2 = callPackage ../development/libraries/qca2 { qt = qt4; };

  qca-qt5 = callPackage ../development/libraries/qca-qt5 { };

  qimageblitz = callPackage ../development/libraries/qimageblitz {};

  qjson = callPackage ../development/libraries/qjson { };

  qmltermwidget = callPackage ../development/libraries/qmltermwidget { };

  qoauth = callPackage ../development/libraries/qoauth { };

  quazip = callPackage ../development/libraries/quazip {
    qt = qt5;
  };

  qt3 = callPackage ../development/libraries/qt-3 {
    openglSupport = mesaSupported;
    libpng = libpng12;
  };

  qt4 = pkgs.kde4.qt4;

  qt48 = callPackage ../development/libraries/qt-4.x/4.8 {
    # GNOME dependencies are not used unless gtkStyle == true
    mesa = mesa_noglu;
    inherit (pkgs.gnome) libgnomeui GConf gnome_vfs;
    cups = if stdenv.isLinux then cups else null;
  };

  qt48Full = appendToName "full" (qt48.override {
    docs = true;
    demos = true;
    examples = true;
    developerBuild = true;
  });

  qt4SDK = qtcreator.override {
    sdkBuild = true;
    qtLib = qt48Full;
  };

  qt53 = callPackage ../development/libraries/qt-5/5.3 {
    mesa = mesa_noglu;
    cups = if stdenv.isLinux then cups else null;
    # GNOME dependencies are not used unless gtkStyle == true
    inherit (gnome) libgnomeui GConf gnome_vfs;
    bison = bison2; # error: too few arguments to function 'int yylex(...
  };

  qt54 = recurseIntoAttrs (callPackage ../development/libraries/qt-5/5.4 {});

  qt5 = qt54;

  qt5Full = appendToName "full" (qt53.override {
    buildDocs = true;
    buildExamples = true;
    buildTests = true;
    developerBuild = true;
  });

  qt5SDK = qtcreator.override {
    sdkBuild = true;
    qtLib = qt5Full;
    withDocumentation = false; # fails to setup some paths
  };

  qtcreator = callPackage ../development/qtcreator {
    qtLib = qt48.override { developerBuild = true; };
  };

  qtkeychain = callPackage ../development/libraries/qtkeychain { };

  qtscriptgenerator = callPackage ../development/libraries/qtscriptgenerator { };

  quesoglc = callPackage ../development/libraries/quesoglc { };

  qwt = callPackage ../development/libraries/qwt {};

  qwt6 = callPackage ../development/libraries/qwt/6.nix { };

  qxt = callPackage ../development/libraries/qxt {};

  rabbitmq-c = callPackage ../development/libraries/rabbitmq-c {};

  rabbitmq-c_0_4 = callPackage ../development/libraries/rabbitmq-c/0.4.nix {};

  rabbitmq-java-client = callPackage ../development/libraries/rabbitmq-java-client {};

  raul = callPackage ../development/libraries/audio/raul { };

  readline = readline6;
  readline6 = readline63;

  readline5 = callPackage ../development/libraries/readline/5.x.nix { };

  readline62 = callPackage ../development/libraries/readline/6.2.nix { };

  readline63 = callPackage ../development/libraries/readline/6.3.nix { };

  readosm = callPackage ../development/libraries/readosm { };

  lambdabot = callPackage ../development/tools/haskell/lambdabot { };

  leksah = callPackage ../development/tools/haskell/leksah {
    inherit (haskellPackages) ghcWithPackages;
  };

  librdf_raptor = callPackage ../development/libraries/librdf/raptor.nix { };

  librdf_raptor2 = callPackage ../development/libraries/librdf/raptor2.nix { };

  librdf_rasqal = callPackage ../development/libraries/librdf/rasqal.nix { };

  librdf_redland = callPackage ../development/libraries/librdf/redland.nix { };

  librdf = callPackage ../development/libraries/librdf { };

  libsmf = callPackage ../development/libraries/audio/libsmf { };

  lilv = callPackage ../development/libraries/audio/lilv { };
  lilv-svn = callPackage ../development/libraries/audio/lilv/lilv-svn.nix { };

  lv2 = callPackage ../development/libraries/audio/lv2 { };

  lvtk = callPackage ../development/libraries/audio/lvtk { };

  qrupdate = callPackage ../development/libraries/qrupdate { };

  redland = pkgs.librdf_redland;

  rhino = callPackage ../development/libraries/java/rhino {
    javac = gcj;
    jvm = gcj;
  };

  rlog = callPackage ../development/libraries/rlog { };

  rocksdb = callPackage ../development/libraries/rocksdb { };

  rubberband = callPackage ../development/libraries/rubberband {
    inherit (vamp) vampSDK;
  };

  sbc = callPackage ../development/libraries/sbc { };

  schroedinger = callPackage ../development/libraries/schroedinger { };

  SDL = callPackage ../development/libraries/SDL {
    openglSupport = mesaSupported;
    alsaSupport = stdenv.isLinux;
    x11Support = !stdenv.isCygwin;
    pulseaudioSupport = stdenv.isLinux;
  };

  SDL_gfx = callPackage ../development/libraries/SDL_gfx { };

  SDL_image = callPackage ../development/libraries/SDL_image { };

  SDL_mixer = callPackage ../development/libraries/SDL_mixer { };

  SDL_net = callPackage ../development/libraries/SDL_net { };

  SDL_sound = callPackage ../development/libraries/SDL_sound { };

  SDL_stretch= callPackage ../development/libraries/SDL_stretch { };

  SDL_ttf = callPackage ../development/libraries/SDL_ttf { };

  SDL2 = callPackage ../development/libraries/SDL2 {
    openglSupport = mesaSupported;
    alsaSupport = stdenv.isLinux;
    x11Support = !stdenv.isCygwin;
    pulseaudioSupport = false; # better go through ALSA
  };

  SDL2_image = callPackage ../development/libraries/SDL2_image { };

  SDL2_mixer = callPackage ../development/libraries/SDL2_mixer { };

  SDL2_net = callPackage ../development/libraries/SDL2_net { };

  SDL2_gfx = callPackage ../development/libraries/SDL2_gfx { };

  SDL2_ttf = callPackage ../development/libraries/SDL2_ttf { };

  serd = callPackage ../development/libraries/serd {};

  serf = callPackage ../development/libraries/serf {};

  sfsexp = callPackage ../development/libraries/sfsexp {};

  shhmsg = callPackage ../development/libraries/shhmsg { };

  shhopt = callPackage ../development/libraries/shhopt { };

  silgraphite = callPackage ../development/libraries/silgraphite {};
  graphite2 = callPackage ../development/libraries/silgraphite/graphite2.nix {};

  simgear = callPackage ../development/libraries/simgear { };

  sfml = callPackage ../development/libraries/sfml { };

  skalibs = callPackage ../development/libraries/skalibs { };

  slang = callPackage ../development/libraries/slang { };

  slibGuile = callPackage ../development/libraries/slib {
    scheme = guile_1_8;
    texinfo = texinfo4; # otherwise erros: must be after `@defun' to use `@defunx'
  };

  smpeg = callPackage ../development/libraries/smpeg { };

  snack = callPackage ../development/libraries/snack {
        # optional
  };

  snappy = callPackage ../development/libraries/snappy { };

  socket_wrapper = callPackage ../development/libraries/socket_wrapper { };

  sofia_sip = callPackage ../development/libraries/sofia-sip { };

  soprano = callPackage ../development/libraries/soprano { };

  soqt = callPackage ../development/libraries/soqt { };

  sord = callPackage ../development/libraries/sord {};
  sord-svn = callPackage ../development/libraries/sord/sord-svn.nix {};

  soundtouch = callPackage ../development/libraries/soundtouch {};

  signon = callPackage ../development/libraries/signon { };

  spandsp = callPackage ../development/libraries/spandsp {};

  spatialite_tools = callPackage ../development/libraries/spatialite-tools { };

  speechd = callPackage ../development/libraries/speechd { };

  speech_tools = callPackage ../development/libraries/speech-tools {};

  speex = callPackage ../development/libraries/speex {
    fftw = fftwFloat;
  };

  speexdsp = callPackage ../development/libraries/speexdsp {
    fftw = fftwFloat;
  };

  sphinxbase = callPackage ../development/libraries/sphinxbase { };

  sphinxsearch = callPackage ../servers/search/sphinxsearch { };

  spice = callPackage ../development/libraries/spice {
    celt = celt_0_5_1;
    inherit (xlibs) libXrandr libXfixes libXext libXrender libXinerama;
    inherit (pythonPackages) pyparsing;
  };

  spice_gtk = callPackage ../development/libraries/spice-gtk { };

  spice_protocol = callPackage ../development/libraries/spice-protocol { };

  sratom = callPackage ../development/libraries/audio/sratom { };

  srm = callPackage ../tools/security/srm { };

  srtp = callPackage ../development/libraries/srtp {
    libpcap = if stdenv.isLinux then libpcap else null;
  };

  stxxl = callPackage ../development/libraries/stxxl { parallel = true; };

  sqlite = lowPrio (callPackage ../development/libraries/sqlite { });

  sqlite3_analyzer = lowPrio (callPackage ../development/libraries/sqlite/sqlite3_analyzer.nix { });

  sqlite-amalgamation = callPackage ../development/libraries/sqlite-amalgamation { };

  sqlite-interactive = appendToName "interactive" (sqlite.override { interactive = true; });

  sqlcipher = lowPrio (callPackage ../development/libraries/sqlcipher {
    readline = null;
    ncurses = null;
  });

  stfl = callPackage ../development/libraries/stfl { };

  stlink = callPackage ../development/tools/misc/stlink { };

  steghide = callPackage ../tools/security/steghide {};

  stepmania = callPackage ../games/stepmania {};

  stlport = callPackage ../development/libraries/stlport { };

  strigi = callPackage ../development/libraries/strigi { clucene_core = clucene_core_2; };

  subtitleeditor = callPackage ../applications/video/subtitleeditor { };

  suil = callPackage ../development/libraries/audio/suil { };

  sutils = callPackage ../tools/misc/sutils { };

  svrcore = callPackage ../development/libraries/svrcore { };

  sword = callPackage ../development/libraries/sword { };

  szip = callPackage ../development/libraries/szip { };

  t1lib = callPackage ../development/libraries/t1lib { };

  taglib = callPackage ../development/libraries/taglib { };

  taglib_extras = callPackage ../development/libraries/taglib-extras { };

  talloc = callPackage ../development/libraries/talloc {
    python = python2;
  };

  tclap = callPackage ../development/libraries/tclap {};

  tclgpg = callPackage ../development/libraries/tclgpg { };

  tcllib = callPackage ../development/libraries/tcllib { };

  tcltls = callPackage ../development/libraries/tcltls { };

  ntdb = callPackage ../development/libraries/ntdb {
    python = python2;
  };

  tdb = callPackage ../development/libraries/tdb {
    python = python2;
  };

  tecla = callPackage ../development/libraries/tecla { };

  telepathy_glib = callPackage ../development/libraries/telepathy/glib { };

  telepathy_farstream = callPackage ../development/libraries/telepathy/farstream {};

  telepathy_qt = callPackage ../development/libraries/telepathy/qt { };

  telepathy_qt5 = callPackage ../development/libraries/telepathy/qt5 { };

  tevent = callPackage ../development/libraries/tevent {
    python = python2;
  };

  thrift = callPackage ../development/libraries/thrift { };

  tinyxml = tinyxml2;

  tinyxml2 = callPackage ../development/libraries/tinyxml/2.6.2.nix { };

  tk = tk-8_6;

  tk-8_6 = callPackage ../development/libraries/tk/8.6.nix { };
  tk-8_5 = callPackage ../development/libraries/tk/8.5.nix { tcl = tcl-8_5; };

  tnt = callPackage ../development/libraries/tnt { };

  kyotocabinet = callPackage ../development/libraries/kyotocabinet { };

  tokyocabinet = callPackage ../development/libraries/tokyo-cabinet { };

  tokyotyrant = callPackage ../development/libraries/tokyo-tyrant { };

  tremor = callPackage ../development/libraries/tremor { };

  uid_wrapper = callPackage ../development/libraries/uid_wrapper { };

  unibilium = callPackage ../development/libraries/unibilium { };

  unicap = callPackage ../development/libraries/unicap {};

  tsocks = callPackage ../development/libraries/tsocks { };

  unixODBC = callPackage ../development/libraries/unixODBC { };

  unixODBCDrivers = recurseIntoAttrs (import ../development/libraries/unixODBCDrivers {
    inherit fetchurl stdenv unixODBC glibc libtool openssl zlib;
    inherit postgresql mysql sqlite;
  });

  urt = callPackage ../development/libraries/urt { };

  ustr = callPackage ../development/libraries/ustr { };

  usbredir = callPackage ../development/libraries/usbredir {
    libusb = libusb1;
  };

  uthash = callPackage ../development/libraries/uthash { };

  ucommon = ucommon_openssl;

  ucommon_openssl = callPackage ../development/libraries/ucommon {
    gnutls = null;
  };

  ucommon_gnutls = lowPrio (ucommon.override {
    openssl = null;
    zlib = null;
    gnutls = gnutls;
  });

  v8_3_16_14 = callPackage ../development/libraries/v8/3.16.14.nix {
    inherit (pythonPackages) gyp;
    stdenv = overrideCC stdenv gcc48;
  };

  v8_3_24_10 = callPackage ../development/libraries/v8/3.24.10.nix {
    inherit (pythonPackages) gyp;
  };

  v8 = callPackage ../development/libraries/v8 {
    inherit (pythonPackages) gyp;
  };

  vaapiIntel = callPackage ../development/libraries/vaapi-intel { };

  vaapiVdpau = callPackage ../development/libraries/vaapi-vdpau { };

  vamp = callPackage ../development/libraries/audio/vamp { };

  vcdimager = callPackage ../development/libraries/vcdimager { };

  vid-stab = callPackage ../development/libraries/vid-stab { };

  vigra = callPackage ../development/libraries/vigra {
    inherit (pkgs.pythonPackages) numpy;
  };

  vlock = callPackage ../misc/screensavers/vlock { };

  vmime = callPackage ../development/libraries/vmime { };

  vrpn = callPackage ../development/libraries/vrpn { };

  vtk = callPackage ../development/libraries/vtk { };

  vtkWithQt4 = vtk.override { qtLib = qt4; };

  vxl = callPackage ../development/libraries/vxl {
    libpng = libpng12;
  };

  wavpack = callPackage ../development/libraries/wavpack { };

  wayland = callPackage ../development/libraries/wayland {
    graphviz = graphviz-nox;
  };

  webkit = webkitgtk;

  webkitgtk = callPackage ../development/libraries/webkitgtk {
    harfbuzz = harfbuzz-icu;
    inherit (xorg) libpthreadstubs;
    gst-plugins-base = gst_all_1.gst-plugins-base;
  };

  webkitgtk24x = callPackage ../development/libraries/webkitgtk/2.4.nix {
    harfbuzz = harfbuzz-icu;
    gst-plugins-base = gst_all_1.gst-plugins-base;
  };

  webkitgtk2 = webkitgtk24x.override {
    withGtk2 = true;
    enableIntrospection = false;
  };

  websocketpp = callPackage ../development/libraries/websocket++ { };

  webrtc-audio-processing = callPackage ../development/libraries/webrtc-audio-processing { };

  wildmidi = callPackage ../development/libraries/wildmidi { };

  wiredtiger = callPackage ../development/libraries/wiredtiger { };

  wvstreams = callPackage ../development/libraries/wvstreams { };

  wxGTK = wxGTK28;

  wxGTK28 = callPackage ../development/libraries/wxGTK-2.8 {
    inherit (gnome) GConf;
    withMesa = lib.elem system lib.platforms.mesaPlatforms;
  };

  wxGTK29 = callPackage ../development/libraries/wxGTK-2.9/default.nix {
    inherit (gnome) GConf;
    withMesa = lib.elem system lib.platforms.mesaPlatforms;
  };

  wxGTK30 = callPackage ../development/libraries/wxGTK-3.0/default.nix {
    inherit (gnome) GConf;
    withMesa = lib.elem system lib.platforms.mesaPlatforms;
  };

  wxmac = callPackage ../development/libraries/wxmac { };

  wtk = callPackage ../development/libraries/wtk { };

  x264 = callPackage ../development/libraries/x264 { };

  x265 = callPackage ../development/libraries/x265 { };

  xapian = callPackage ../development/libraries/xapian { };

  xapianBindings = callPackage ../development/libraries/xapian/bindings {  # TODO perl php Java, tcl, C#, python
  };

  xapian10 = callPackage ../development/libraries/xapian/1.0.x.nix { };

  xapianBindings10 = callPackage ../development/libraries/xapian/bindings/1.0.x.nix {  # TODO perl php Java, tcl, C#, python
  };

  xavs = callPackage ../development/libraries/xavs { };

  Xaw3d = callPackage ../development/libraries/Xaw3d { };

  xbase = callPackage ../development/libraries/xbase { };

  xcb-util-cursor = xorg.xcbutilcursor;
  xcb-util-cursor-HEAD = callPackage ../development/libraries/xcb-util-cursor/HEAD.nix { };

  xdo = callPackage ../tools/misc/xdo { };

  xineLib = callPackage ../development/libraries/xine-lib { };

  xautolock = callPackage ../misc/screensavers/xautolock { };

  xercesc = callPackage ../development/libraries/xercesc {};

  xlibsWrapper = callPackage ../development/libraries/xlibs-wrapper {
    packages = [
      freetype fontconfig xlibs.xproto xlibs.libX11 xlibs.libXt
      xlibs.libXft xlibs.libXext xlibs.libSM xlibs.libICE
      xlibs.xextproto
    ];
  };

  xmlrpc_c = callPackage ../development/libraries/xmlrpc-c { };

  xmlsec = callPackage ../development/libraries/xmlsec { };

  xlslib = callPackage ../development/libraries/xlslib { };

  xvidcore = callPackage ../development/libraries/xvidcore { };

  xylib = callPackage ../development/libraries/xylib { };

  yajl = callPackage ../development/libraries/yajl { };

  yubico-piv-tool = callPackage ../tools/misc/yubico-piv-tool { };

  yubikey-personalization = callPackage ../tools/misc/yubikey-personalization {
    libusb = libusb1;
  };

  yubikey-personalization-gui = callPackage ../tools/misc/yubikey-personalization-gui {
    qt = qt4;
  };

  zangband = builderDefsPackage (import ../games/zangband) {
    inherit ncurses flex bison autoconf automake m4 coreutils;
  };

  zeitgeist = callPackage ../development/libraries/zeitgeist { };

  zlib = callPackage ../development/libraries/zlib {
    fetchurl = fetchurlBoot;
  };

  zlibStatic = lowPrio (appendToName "static" (callPackage ../development/libraries/zlib {
    static = true;
  }));

  zeromq2 = callPackage ../development/libraries/zeromq/2.x.nix {};
  zeromq3 = callPackage ../development/libraries/zeromq/3.x.nix {};
  zeromq4 = callPackage ../development/libraries/zeromq/4.x.nix {};
  zeromq = zeromq4;

  cppzmq = callPackage ../development/libraries/cppzmq {};

  czmq = callPackage ../development/libraries/czmq { };

  zita-convolver = callPackage ../development/libraries/audio/zita-convolver { };

  zita-alsa-pcmi = callPackage ../development/libraries/audio/zita-alsa-pcmi { };

  zita-resampler = callPackage ../development/libraries/audio/zita-resampler { };

  zziplib = callPackage ../development/libraries/zziplib { };

  ### DEVELOPMENT / LIBRARIES / AGDA

  agda = callPackage ../build-support/agda {
    glibcLocales = if pkgs.stdenv.isLinux then pkgs.glibcLocales else null;
    extension = self : super : { };
    inherit (haskell.packages.ghc784) Agda;
    inherit writeScriptBin;
  };

  agdaBase = callPackage ../development/libraries/agda/agda-base { };

  agdaIowaStdlib = callPackage ../development/libraries/agda/agda-iowa-stdlib { };

  agdaPrelude = callPackage ../development/libraries/agda/agda-prelude { };

  AgdaStdlib = callPackage ../development/libraries/agda/agda-stdlib {
    inherit (haskellPackages) ghcWithPackages;
  };

  AgdaSheaves = callPackage ../development/libraries/agda/Agda-Sheaves { };

  bitvector = callPackage ../development/libraries/agda/bitvector { };

  categories = callPackage ../development/libraries/agda/categories { };

  pretty = callPackage ../development/libraries/agda/pretty { };

  TotalParserCombinators = callPackage ../development/libraries/agda/TotalParserCombinators { };

  ### DEVELOPMENT / LIBRARIES / JAVA

  atermjava = callPackage ../development/libraries/java/aterm {
    stdenv = overrideInStdenv stdenv [gnumake380];
  };

  commonsBcel = callPackage ../development/libraries/java/commons/bcel { };

  commonsBsf = callPackage ../development/libraries/java/commons/bsf { };

  commonsCompress = callPackage ../development/libraries/java/commons/compress { };

  commonsFileUpload = callPackage ../development/libraries/java/commons/fileupload { };

  commonsLang = callPackage ../development/libraries/java/commons/lang { };

  commonsLogging = callPackage ../development/libraries/java/commons/logging { };

  commonsIo = callPackage ../development/libraries/java/commons/io { };

  commonsMath = callPackage ../development/libraries/java/commons/math { };

  fastjar = callPackage ../development/tools/java/fastjar { };

  httpunit = callPackage ../development/libraries/java/httpunit { };

  gwtdragdrop = callPackage ../development/libraries/java/gwt-dragdrop { };

  gwtwidgets = callPackage ../development/libraries/java/gwt-widgets { };

  javaCup = callPackage ../development/libraries/java/cup { };

  javasvn = callPackage ../development/libraries/java/javasvn { };

  jclasslib = callPackage ../development/tools/java/jclasslib { };

  jdom = callPackage ../development/libraries/java/jdom { };

  jflex = callPackage ../development/libraries/java/jflex { };

  jjtraveler = callPackage ../development/libraries/java/jjtraveler {
    stdenv = overrideInStdenv stdenv [gnumake380];
  };

  junit = callPackage ../development/libraries/java/junit { antBuild = releaseTools.antBuild; };

  junixsocket = callPackage ../development/libraries/java/junixsocket { };

  jzmq = callPackage ../development/libraries/java/jzmq { };

  lucene = callPackage ../development/libraries/java/lucene { };

  lucenepp = callPackage ../development/libraries/lucene++ { };

  mockobjects = callPackage ../development/libraries/java/mockobjects { };

  saxon = callPackage ../development/libraries/java/saxon { };

  saxonb = callPackage ../development/libraries/java/saxon/default8.nix { };

  sharedobjects = callPackage ../development/libraries/java/shared-objects {
    stdenv = overrideInStdenv stdenv [gnumake380];
  };

  smack = callPackage ../development/libraries/java/smack { };

  swt = callPackage ../development/libraries/java/swt {
    inherit (gnome) libsoup;
  };


  ### DEVELOPMENT / LIBRARIES / JAVASCRIPT

  jquery = callPackage ../development/libraries/javascript/jquery { };

  jquery-ui = callPackage ../development/libraries/javascript/jquery-ui { };

  yuicompressor = callPackage ../development/tools/yuicompressor { };

  ### DEVELOPMENT / GO MODULES

  go13Packages = recurseIntoAttrs (callPackage ./go-packages.nix {
    go = go_1_3;
    buildGoPackage = import ../development/go-modules/generic {
      go = go_1_3;
      govers = go13Packages.govers;
      inherit lib;
   };
    overrides = (config.goPackageOverrides or (p: {})) pkgs;
  });

  go14Packages = recurseIntoAttrs (callPackage ./go-packages.nix {
    go = go_1_4;
    buildGoPackage = import ../development/go-modules/generic {
      go = go_1_4;
      govers = go14Packages.govers;
      inherit lib;
    };
    overrides = (config.goPackageOverrides or (p: {})) pkgs;
  });

  goPackages = go14Packages;

  ### DEVELOPMENT / LISP MODULES

  asdf = callPackage ../development/lisp-modules/asdf {
    texLive = null;
  };

  clwrapperFunction = callPackage ../development/lisp-modules/clwrapper;

  wrapLisp = lisp: clwrapperFunction { inherit lisp; };

  lispPackagesFor = clwrapper: callPackage ../development/lisp-modules/lisp-packages.nix {
    inherit clwrapper;
  };

  lispPackagesClisp = lispPackagesFor (wrapLisp clisp);
  lispPackagesSBCL = lispPackagesFor (wrapLisp sbcl);
  lispPackages = recurseIntoAttrs lispPackagesSBCL;


  ### DEVELOPMENT / PERL MODULES

  buildPerlPackage = import ../development/perl-modules/generic perl;

  perlPackages = recurseIntoAttrs (import ./perl-packages.nix {
    inherit pkgs;
    overrides = (config.perlPackageOverrides or (p: {})) pkgs;
  });

  perlXMLParser = perlPackages.XMLParser;

  ack = perlPackages.ack;

  perlArchiveCpio = perlPackages.ArchiveCpio;

  perlcritic = perlPackages.PerlCritic;

  planetary_annihilation = callPackage ../games/planetaryannihilation { };

  sqitchPg = callPackage ../development/tools/misc/sqitch {
    inherit stdenv perl makeWrapper;
    name = "sqitch-pg";
    databaseModule = perlPackages.DBDPg;
    sqitchModule = perlPackages.AppSqitch;
  };

  ### DEVELOPMENT / PYTHON MODULES

  # python function with default python interpreter
  buildPythonPackage = pythonPackages.buildPythonPackage;

  # `nix-env -i python-nose` installs for 2.7, the default python.
  # Therefore we do not recurse into attributes here, in contrast to
  # python27Packages. `nix-env -iA python26Packages.nose` works
  # regardless.
  python26Packages = callPackage ./python-packages.nix {
    python = python26;
    self = python26Packages;
  };

  python27Packages = lib.hiPrioSet (recurseIntoAttrs (callPackage ./python-packages.nix {
    python = python27;
    self = python27Packages;
  }));

  python32Packages = callPackage ./python-packages.nix {
    python = python32;
    self = python32Packages;
  };

  python33Packages = recurseIntoAttrs (callPackage ./python-packages.nix {
    python = python33;
    self = python33Packages;
  });

  python34Packages = recurseIntoAttrs (callPackage ./python-packages.nix {
    python = python34;
    self = python34Packages;
  });

  pypyPackages = recurseIntoAttrs (callPackage ./python-packages.nix {
    python = pypy;
    self = pypyPackages;
  });

  foursuite = callPackage ../development/python-modules/4suite { };

  bsddb3 = callPackage ../development/python-modules/bsddb3 { };

  ecdsa = callPackage ../development/python-modules/ecdsa { };

  numeric = callPackage ../development/python-modules/numeric { };

  pil = pythonPackages.pil;

  psyco = callPackage ../development/python-modules/psyco { };

  pycairo = pythonPackages.pycairo;

  pycapnp = pythonPackages.pycapnp;

  pycrypto = pythonPackages.pycrypto;

  pycups = callPackage ../development/python-modules/pycups { };

  pyexiv2 = callPackage ../development/python-modules/pyexiv2 { };

  pygame = callPackage ../development/python-modules/pygame { };

  pygobject = pythonPackages.pygobject;

  pygobject3 = pythonPackages.pygobject3;

  pygtk = pythonPackages.pygtk;

  pygtksourceview = callPackage ../development/python-modules/pygtksourceview { };

  pyGtkGlade = pythonPackages.pyGtkGlade;

  pylint = callPackage ../development/python-modules/pylint { };

  pyopenssl = pythonPackages.pyopenssl;

  rhpl = callPackage ../development/python-modules/rhpl { };

  pyqt4 = callPackage ../development/python-modules/pyqt/4.x.nix { };

  pysideApiextractor = callPackage ../development/python-modules/pyside/apiextractor.nix { };

  pysideGeneratorrunner = callPackage ../development/python-modules/pyside/generatorrunner.nix { };

  pyside = callPackage ../development/python-modules/pyside { };

  pysideTools = callPackage ../development/python-modules/pyside/tools.nix { };

  pysideShiboken = callPackage ../development/python-modules/pyside/shiboken.nix { };

  pyx = callPackage ../development/python-modules/pyx { };

  pyxml = callPackage ../development/python-modules/pyxml { };

  rbtools = callPackage ../development/python-modules/rbtools { };

  setuptools = pythonPackages.setuptools;

  slowaes = callPackage ../development/python-modules/slowaes { };

  wxPython = pythonPackages.wxPython;
  wxPython28 = pythonPackages.wxPython28;

  twisted = pythonPackages.twisted;

  ZopeInterface = pythonPackages.zope_interface;

  ### DEVELOPMENT / R MODULES

  R = callPackage ../applications/science/math/R {
    inherit (xlibs) libX11 libXt;
    texLive = texLiveAggregationFun { paths = [ texLive texLiveExtra ]; };
    openblas = openblasCompat;
    withRecommendedPackages = false;
  };

  rWrapper = callPackage ../development/r-modules/wrapper.nix {
    recommendedPackages = with rPackages; [
      boot class cluster codetools foreign KernSmooth lattice MASS
      Matrix mgcv nlme nnet rpart spatial survival
    ];
    # Override this attribute to register additional libraries.
    packages = [];
  };

  rPackages = callPackage ../development/r-modules {
    overrides = (config.rPackageOverrides or (p: {})) pkgs;
  };

  ### SERVERS

  "389-ds-base" = callPackage ../servers/ldap/389 {
    kerberos = libkrb5;
  };

  rdf4store = callPackage ../servers/http/4store { };

  apacheHttpd = pkgs.apacheHttpd_2_4;

  apacheHttpd_2_2 = callPackage ../servers/http/apache-httpd/2.2.nix {
    sslSupport = true;
  };

  apacheHttpd_2_4 = lowPrio (callPackage ../servers/http/apache-httpd/2.4.nix {
    sslSupport = true;
  });

  apacheHttpdPackagesFor = apacheHttpd: self: let callPackage = newScope self; in {
    inherit apacheHttpd;

    mod_dnssd = callPackage ../servers/http/apache-modules/mod_dnssd { };

    mod_evasive = callPackage ../servers/http/apache-modules/mod_evasive { };

    mod_fastcgi = callPackage ../servers/http/apache-modules/mod_fastcgi { };

    mod_python = callPackage ../servers/http/apache-modules/mod_python { };

    mod_wsgi = callPackage ../servers/http/apache-modules/mod_wsgi { };

    php = pkgs.php.override { inherit apacheHttpd; };

    subversion = pkgs.subversion.override { httpServer = true; inherit apacheHttpd; };
  };

  apacheHttpdPackages = apacheHttpdPackagesFor pkgs.apacheHttpd pkgs.apacheHttpdPackages;
  apacheHttpdPackages_2_2 = apacheHttpdPackagesFor pkgs.apacheHttpd_2_2 pkgs.apacheHttpdPackages_2_2;
  apacheHttpdPackages_2_4 = apacheHttpdPackagesFor pkgs.apacheHttpd_2_4 pkgs.apacheHttpdPackages_2_4;

  cadvisor = callPackage ../servers/monitoring/cadvisor { };

  cassandra_2_0 = callPackage ../servers/nosql/cassandra/2.0.nix { };
  cassandra_2_1 = callPackage ../servers/nosql/cassandra/2.1.nix { };
  cassandra = cassandra_2_1;

  apache-jena = callPackage ../servers/nosql/apache-jena/binary.nix {
    java = jdk;
  };

  apcupsd = callPackage ../servers/apcupsd { };

  asterisk = callPackage ../servers/asterisk { };

  sabnzbd = callPackage ../servers/sabnzbd { };

  bind = callPackage ../servers/dns/bind { };

  bird = callPackage ../servers/bird { };

  bosun = callPackage ../servers/monitoring/bosun {};
  scollector = callPackage ../servers/monitoring/bosun/scollector.nix {};

  charybdis = callPackage ../servers/irc/charybdis {};

  couchdb = callPackage ../servers/http/couchdb {
    spidermonkey = spidermonkey_185;
    python = python27;
    sphinx = python27Packages.sphinx;
    erlang = erlangR16;
  };

  dico = callPackage ../servers/dico { };

  dict = callPackage ../servers/dict {
      libmaa = callPackage ../servers/dict/libmaa.nix {};
  };

  dictdDBs = recurseIntoAttrs (import ../servers/dict/dictd-db.nix {
    inherit builderDefs;
  });

  dictDBCollector = import ../servers/dict/dictd-db-collector.nix {
    inherit stdenv lib dict;
  };

  dictdWiktionary = callPackage ../servers/dict/dictd-wiktionary.nix {};

  dictdWordnet = callPackage ../servers/dict/dictd-wordnet.nix {};

  diod = callPackage ../servers/diod { lua = lua5_1; };

  dovecot = dovecot21;

  dovecot21 = callPackage ../servers/mail/dovecot { };

  dovecot22 = callPackage ../servers/mail/dovecot/2.2.x.nix { };

  dovecot_pigeonhole = callPackage ../servers/mail/dovecot-pigeonhole { };

  etcd = callPackage ../servers/etcd { };

  ejabberd = callPackage ../servers/xmpp/ejabberd {
    erlang = erlangR16;
  };

  prosody = callPackage ../servers/xmpp/prosody {
    lua5 = lua5_1;
    inherit (lua51Packages) luasocket luasec luaexpat luafilesystem luabitop luaevent luazlib;
  };

  elasticmq = callPackage ../servers/elasticmq { };

  eventstore = callPackage ../servers/nosql/eventstore {
    v8 = v8_3_24_10;
  };

  etcdctl = callPackage ../development/tools/etcdctl { };

  exim = callPackage ../servers/mail/exim { };

  fcgiwrap = callPackage ../servers/fcgiwrap { };

  felix = callPackage ../servers/felix { };

  felix_remoteshell = callPackage ../servers/felix/remoteshell.nix { };

  fingerd_bsd = callPackage ../servers/fingerd/bsd-fingerd { };

  firebird = callPackage ../servers/firebird { icu = null; };
  firebirdSuper = callPackage ../servers/firebird { superServer = true; };

  fleet = callPackage ../servers/fleet { };

  freepops = callPackage ../servers/mail/freepops { };

  freeswitch = callPackage ../servers/sip/freeswitch { };

  ghostOne = callPackage ../servers/games/ghost-one { };

  groovebasin = callPackage ../applications/audio/groovebasin { };

  ircdHybrid = callPackage ../servers/irc/ircd-hybrid { };

  jboss = callPackage ../servers/http/jboss { };

  jboss_mysql_jdbc = callPackage ../servers/http/jboss/jdbc/mysql { };

  jetty = callPackage ../servers/http/jetty { };

  jetty61 = callPackage ../servers/http/jetty/6.1 { };

  jetty92 = callPackage ../servers/http/jetty/9.2.nix { };

  joseki = callPackage ../servers/http/joseki {};

  rdkafka = callPackage ../development/libraries/rdkafka { };

  leafnode = callPackage ../servers/news/leafnode { };

  lighttpd = callPackage ../servers/http/lighttpd { };

  mailman = callPackage ../servers/mail/mailman {
    dnspython = pythonPackages.dns;
  };

  mediatomb = callPackage ../servers/mediatomb {
    spidermonkey = spidermonkey_185;
  };

  memcached = callPackage ../servers/memcached {};

  # Backwards compatibility.
  mod_dnssd = pkgs.apacheHttpdPackages.mod_dnssd;
  mod_evasive = pkgs.apacheHttpdPackages.mod_evasive;
  mod_fastcgi = pkgs.apacheHttpdPackages.mod_fastcgi;
  mod_python = pkgs.apacheHttpdPackages.mod_python;
  mod_wsgi = pkgs.apacheHttpdPackages.mod_wsgi;

  mpd = callPackage ../servers/mpd {
    aacSupport    = config.mpd.aacSupport or true;
    clientSupport = config.mpd.clientSupport or false;
    ffmpegSupport = config.mpd.ffmpegSupport or true;
    opusSupport   = config.mpd.opusSupport or true;

  };

  mpd_clientlib = callPackage ../servers/mpd/clientlib.nix { };

  mpdscribble = callPackage ../tools/misc/mpdscribble { };

  micro-httpd = callPackage ../servers/http/micro-httpd { };

  miniHttpd = callPackage ../servers/http/mini-httpd {};

  mlmmj = callPackage ../servers/mail/mlmmj { };

  myserver = callPackage ../servers/http/myserver { };

  nginx = callPackage ../servers/http/nginx {
    rtmp        = true;
    fullWebDAV  = true;
    syslog      = false; # the patch is not found
    moreheaders = true;
  };
  nginxUnstable = callPackage ../servers/http/nginx/unstable.nix {
    fullWebDAV  = true;
    syslog      = false; # the patch is not found
    moreheaders = true;
  };

  ngircd = callPackage ../servers/irc/ngircd { };

  nix-binary-cache = callPackage ../servers/http/nix-binary-cache {};

  nsd = callPackage ../servers/dns/nsd (config.nsd or {});

  nsq = callPackage ../servers/nsq { };

  openresty = callPackage ../servers/http/openresty { };

  opensmtpd = callPackage ../servers/mail/opensmtpd { };

  osrm-backend = callPackage ../servers/osrm-backend { };

  osrm-backend_luajit = callPackage ../servers/osrm-backend { luabind = luabind_luajit; };

  petidomo = callPackage ../servers/mail/petidomo { };

  popa3d = callPackage ../servers/mail/popa3d { };

  postfix28 = callPackage ../servers/mail/postfix { };

  postfix211 = callPackage ../servers/mail/postfix/2.11.nix { };

  postfix = postfix211;

  pshs = callPackage ../servers/http/pshs { };

  libpulseaudio = callPackage ../servers/pulseaudio { libOnly = true; };

  # Name is changed to prevent use in packages;
  # please use libpulseaudio instead.
  pulseaudioLight = callPackage ../servers/pulseaudio { };

  pulseaudioFull = callPackage ../servers/pulseaudio {
    gconf = gnome3.gconf;
    x11Support = true;
    jackaudioSupport = true;
    airtunesSupport = true;
    gconfSupport = true;
    bluetoothSupport = true;
    remoteControlSupport = true;
    zeroconfSupport = true;
  };

  tomcat_connectors = callPackage ../servers/http/apache-modules/tomcat-connectors { };

  pies = callPackage ../servers/pies { };

  portmap = callPackage ../servers/portmap { };

  rpcbind = callPackage ../servers/rpcbind { };

  #monetdb = callPackage ../servers/sql/monetdb { };

  mariadb = callPackage ../servers/sql/mariadb {};

  mongodb = callPackage ../servers/nosql/mongodb {
    sasl = cyrus_sasl;
  };

  riak = callPackage ../servers/nosql/riak/1.3.1.nix { };

  influxdb = callPackage ../servers/nosql/influxdb { };

  influxdb-backup = callPackage ../servers/nosql/influxdb/backup.nix { };

  hyperdex = callPackage ../servers/nosql/hyperdex { };

  mysql51 = import ../servers/sql/mysql/5.1.x.nix {
    inherit fetchurl ncurses zlib perl openssl stdenv;
    ps = procps; /* !!! Linux only */
  };

  mysql55 = callPackage ../servers/sql/mysql/5.5.x.nix { };

  mysql = mariadb;
  libmysql = mysql.lib;

  mysql_jdbc = callPackage ../servers/sql/mysql/jdbc { };

  nagios = callPackage ../servers/monitoring/nagios { };

  munin = callPackage ../servers/monitoring/munin { };

  nagiosPluginsOfficial = callPackage ../servers/monitoring/nagios/plugins/official-2.x.nix { };

  neo4j = callPackage ../servers/nosql/neo4j { };

  net_snmp = callPackage ../servers/monitoring/net-snmp { };

  newrelic-sysmond = callPackage ../servers/monitoring/newrelic-sysmond { };

  riemann = callPackage ../servers/monitoring/riemann { };
  riemann-dash = callPackage ../servers/monitoring/riemann-dash { };

  oidentd = callPackage ../servers/identd/oidentd { };

  openfire = callPackage ../servers/xmpp/openfire { };

  oracleXE = callPackage ../servers/sql/oracle-xe { };

  qboot = callPackage ../applications/virtualization/qboot { stdenv = stdenv_32bit; };

  OVMF = callPackage ../applications/virtualization/OVMF { seabios=false; openssl=null; };
  OVMF-CSM = callPackage ../applications/virtualization/OVMF { openssl=null; };
  #WIP: OVMF-secureBoot = callPackage ../applications/virtualization/OVMF { seabios=false; secureBoot=true; };

  seabios = callPackage ../applications/virtualization/seabios { };

  pgpool92 = pgpool.override { postgresql = postgresql92; };
  pgpool93 = pgpool.override { postgresql = postgresql93; };
  pgpool94 = pgpool.override { postgresql = postgresql94; };

  pgpool = callPackage ../servers/sql/pgpool/default.nix {
    pam = if stdenv.isLinux then pam else null;
    libmemcached = null; # Detection is broken upstream
  };

  postgresql = postgresql92;

  postgresql90 = callPackage ../servers/sql/postgresql/9.0.x.nix { };

  postgresql91 = callPackage ../servers/sql/postgresql/9.1.x.nix { };

  postgresql92 = callPackage ../servers/sql/postgresql/9.2.x.nix { };

  postgresql93 = callPackage ../servers/sql/postgresql/9.3.x.nix { };

  postgresql94 = callPackage ../servers/sql/postgresql/9.4.x.nix { };

  postgresql_jdbc = callPackage ../servers/sql/postgresql/jdbc { };

  prom2json = callPackage ../servers/monitoring/prometheus/prom2json { };
  prometheus = callPackage ../servers/monitoring/prometheus { };
  prometheus-alertmanager =
    callPackage ../servers/monitoring/prometheus/alertmanager { };
  prometheus-cli =
    callPackage ../servers/monitoring/prometheus/cli { };
  prometheus-collectd-exporter =
    callPackage ../servers/monitoring/prometheus/collectd_exporter { };
  prometheus-haproxy-exporter =
    callPackage ../servers/monitoring/prometheus/haproxy_exporter { };
  prometheus-mesos-exporter =
    callPackage ../servers/monitoring/prometheus/mesos_exporter { };
  prometheus-mysqld-exporter =
    callPackage ../servers/monitoring/prometheus/mysqld_exporter { };
  prometheus-nginx-exporter =
    callPackage ../servers/monitoring/prometheus/nginx_exporter { };
  prometheus-node-exporter =
    callPackage ../servers/monitoring/prometheus/node_exporter { };
  prometheus-pushgateway =
    callPackage ../servers/monitoring/prometheus/pushgateway { };
  prometheus-statsd-bridge =
    callPackage ../servers/monitoring/prometheus/statsd_bridge { };

  psqlodbc = callPackage ../servers/sql/postgresql/psqlodbc { };

  pyIRCt = builderDefsPackage (import ../servers/xmpp/pyIRCt) {
    inherit xmpppy pythonIRClib python makeWrapper;
  };

  pyMAILt = builderDefsPackage (import ../servers/xmpp/pyMAILt) {
    inherit xmpppy python makeWrapper fetchcvs;
  };

  qpid-cpp = callPackage ../servers/amqp/qpid-cpp { };

  rabbitmq_server = callPackage ../servers/amqp/rabbitmq-server { };

  radius = callPackage ../servers/radius { };

  redis = callPackage ../servers/nosql/redis { };

  redstore = callPackage ../servers/http/redstore { };

  restund = callPackage ../servers/restund {};

  rethinkdb = callPackage ../servers/nosql/rethinkdb {
    boost = boost155;
  };

  rippled = callPackage ../servers/rippled {
    boost = boost157;
  };

  ripple-rest = callPackage ../servers/rippled/ripple-rest.nix { };

  s6 = callPackage ../servers/s6 { };

  spamassassin = callPackage ../servers/mail/spamassassin {
    inherit (perlPackages) HTMLParser NetDNS NetAddrIP DBFile
      HTTPDate MailDKIM LWP IOSocketSSL;
  };

  samba3 = callPackage ../servers/samba/3.x.nix { };

  samba4 = callPackage ../servers/samba/4.x.nix {
    python = python2;
    kerberos = null;  # Bundle kerberos because samba uses internal, non-stable functions
    gnutls = gnutls33;
    # enableLDAP
  };

  samba = samba4;

  smbclient = samba;

  # A lightweight Samba 3, useful for non-Linux-based OSes.
  samba3_light = lowPrio (samba3.override {
    pam = null;
    fam = null;
    cups = null;
    acl = null;
    openldap = null;
    # libunwind 1.0.1 is not ported to GNU/Hurd.
    libunwind = null;
  });

  samba4Full = lowPrio (samba4.override {
    enableKerberos  = true;
    enableInfiniband = true;
    enableLDAP = true;
    enablePrinting = true;
    enableMDNS = true;
    enableDomainController = true;
    enableRegedit = true;
    enableCephFS = true;
    enableGlusterFS = true;
  });

  sambaFull = samba4Full;

  shairport-sync = callPackage ../servers/shairport-sync { };

  serfdom = callPackage ../servers/serfdom { };

  seyren = callPackage ../servers/monitoring/seyren { };

  sensu = callPackage ../servers/monitoring/sensu { };

  shishi = callPackage ../servers/shishi { };

  sipcmd = callPackage ../applications/networking/sipcmd { };

  sipwitch = callPackage ../servers/sip/sipwitch { };

  spawn_fcgi = callPackage ../servers/http/spawn-fcgi { };

  squids = recurseIntoAttrs( import ../servers/squid/squids.nix {
    inherit fetchurl stdenv perl lib composableDerivation
      openldap pam db cyrus_sasl kerberos libcap expat libxml2 libtool
      openssl;
  });
  squid = squids.squid31; # has ipv6 support

  sslh = callPackage ../servers/sslh { };

  thttpd = callPackage ../servers/http/thttpd { };

  storm = callPackage ../servers/computing/storm { };

  slurm-llnl = callPackage ../servers/computing/slurm { };

  tomcat5 = callPackage ../servers/http/tomcat/5.0.nix { };

  tomcat6 = callPackage ../servers/http/tomcat/6.0.nix { };

  tomcat7 = callPackage ../servers/http/tomcat/7.0.nix { };

  tomcat8 = callPackage ../servers/http/tomcat/8.0.nix { };

  tomcat_mysql_jdbc = callPackage ../servers/http/tomcat/jdbc/mysql { };

  torque = callPackage ../servers/computing/torque { };

  axis2 = callPackage ../servers/http/tomcat/axis2 { };

  unifi = callPackage ../servers/unifi { };

  virtuoso6 = callPackage ../servers/sql/virtuoso/6.x.nix { };

  virtuoso7 = callPackage ../servers/sql/virtuoso/7.x.nix { };

  virtuoso = virtuoso6;

  vsftpd = callPackage ../servers/ftp/vsftpd { };

  winstone = callPackage ../servers/http/winstone { };

  xinetd = callPackage ../servers/xinetd { };

  zookeeper = callPackage ../servers/zookeeper { };

  zookeeper_mt = callPackage ../development/libraries/zookeeper_mt { };

  xquartz = callPackage ../servers/x11/xquartz { };
  quartz-wm = callPackage ../servers/x11/quartz-wm { stdenv = clangStdenv; };

  xorg = recurseIntoAttrs (import ../servers/x11/xorg/default.nix {
    inherit clangStdenv fetchurl fetchgit fetchpatch stdenv pkgconfig intltool freetype fontconfig
      libxslt expat libpng zlib perl mesa_drivers spice_protocol
      dbus libuuid openssl gperf m4 libevdev tradcpp libinput makeWrapper
      autoconf automake libtool xmlto asciidoc flex bison python mtdev pixman;
    bootstrap_cmds = if stdenv.isDarwin then darwin.bootstrap_cmds else null;
    mesa = mesa_noglu;
    udev = if stdenv.isLinux then udev else null;
    libdrm = if stdenv.isLinux then libdrm else null;
  });

  xorgReplacements = callPackage ../servers/x11/xorg/replacements.nix { };

  xorgVideoUnichrome = callPackage ../servers/x11/xorg/unichrome/default.nix { };

  xwayland = with xorg; callPackage ../servers/x11/xorg/xwayland.nix { };

  yaws = callPackage ../servers/http/yaws { erlang = erlangR17; };

  zabbix = recurseIntoAttrs (import ../servers/monitoring/zabbix {
    inherit fetchurl stdenv pkgconfig postgresql curl openssl zlib;
  });

  zabbix20 = callPackage ../servers/monitoring/zabbix/2.0.nix { };
  zabbix22 = callPackage ../servers/monitoring/zabbix/2.2.nix { };


  ### OS-SPECIFIC

  afuse = callPackage ../os-specific/linux/afuse { };

  autofs5 = callPackage ../os-specific/linux/autofs/autofs-v5.nix { };

  _915resolution = callPackage ../os-specific/linux/915resolution { };

  nfs-utils = callPackage ../os-specific/linux/nfs-utils { };

  acpi = callPackage ../os-specific/linux/acpi { };

  acpid = callPackage ../os-specific/linux/acpid { };

  acpitool = callPackage ../os-specific/linux/acpitool { };

  alfred = callPackage ../os-specific/linux/batman-adv/alfred.nix { };

  alienfx = callPackage ../os-specific/linux/alienfx { };

  alsa-firmware = callPackage ../os-specific/linux/alsa-firmware { };

  alsaLib = callPackage ../os-specific/linux/alsa-lib { };

  alsaPlugins = callPackage ../os-specific/linux/alsa-plugins { };

  alsaPluginWrapper = callPackage ../os-specific/linux/alsa-plugins/wrapper.nix { };

  alsaUtils = callPackage ../os-specific/linux/alsa-utils { };
  alsaOss = callPackage ../os-specific/linux/alsa-oss { };

  microcodeAmd = callPackage ../os-specific/linux/microcode/amd.nix { };

  microcodeIntel = callPackage ../os-specific/linux/microcode/intel.nix { };

  apparmor = callPackage ../os-specific/linux/apparmor {
    inherit (perlPackages) LocaleGettext TermReadKey RpcXML;
    bison = bison2;
    perl = perl516; # ${perl}/.../CORE/handy.h:124:34: error: 'bool' undeclared
  };

  apparmor_2_9 = callPackage ../os-specific/linux/apparmor/2.9 { swig = swig2; };
  libapparmor = apparmor_2_9.libapparmor;
  apparmor-pam = apparmor_2_9.apparmor-pam;
  apparmor-parser = apparmor_2_9.apparmor-parser;
  apparmor-profiles = apparmor_2_9.apparmor-profiles;
  apparmor-utils = apparmor_2_9.apparmor-utils;

  atop = callPackage ../os-specific/linux/atop { };

  audit = callPackage ../os-specific/linux/audit { };

  b43Firmware_5_1_138 = callPackage ../os-specific/linux/firmware/b43-firmware/5.1.138.nix { };

  b43Firmware_6_30_163_46 = callPackage ../os-specific/linux/firmware/b43-firmware/6.30.163.46.nix { };

  b43FirmwareCutter = callPackage ../os-specific/linux/firmware/b43-firmware-cutter { };

  batctl = callPackage ../os-specific/linux/batman-adv/batctl.nix { };

  bluez4 = callPackage ../os-specific/linux/bluez {
    pygobject = pygobject3;
  };

  bluez5 = lowPrio (callPackage ../os-specific/linux/bluez/bluez5.nix { });

  # Needed for LibreOffice
  bluez5_28 = lowPrio (callPackage ../os-specific/linux/bluez/bluez5_28.nix { });

  bluez = bluez4;

  inherit (pythonPackages) bedup;

  beret = callPackage ../games/beret { };

  bridge-utils = callPackage ../os-specific/linux/bridge-utils { };

  busybox = callPackage ../os-specific/linux/busybox { };

  cgmanager = callPackage ../os-specific/linux/cgmanager { };

  checkpolicy = callPackage ../os-specific/linux/checkpolicy { };

  checksec = callPackage ../os-specific/linux/checksec { };

  cifs_utils = callPackage ../os-specific/linux/cifs-utils { };

  conky = callPackage ../os-specific/linux/conky ({
    lua = lua5_1; # conky can use 5.2, but toluapp can not
  } // config.conky or {});

  conntrack_tools = callPackage ../os-specific/linux/conntrack-tools { };

  cpufrequtils = callPackage ../os-specific/linux/cpufrequtils { };

  cryopid = callPackage ../os-specific/linux/cryopid { };

  criu = callPackage ../os-specific/linux/criu { };

  cryptsetup = callPackage ../os-specific/linux/cryptsetup { };

  cramfsswap = callPackage ../os-specific/linux/cramfsswap { };

  darwin = let
    cmdline = callPackage ../os-specific/darwin/command-line-tools {};
    apple-source-releases = import ../os-specific/darwin/apple-source-releases { inherit stdenv fetchurl pkgs; };
  in apple-source-releases // rec {
    cctools_cross = callPackage (forceNativeDrv (callPackage ../os-specific/darwin/cctools/port.nix {}).cross) {
      cross = assert crossSystem != null; crossSystem;
      inherit maloader;
      xctoolchain = xcode.toolchain;
    };

    cctools = (callPackage ../os-specific/darwin/cctools/port.nix { inherit libobjc; }).native;

    maloader = callPackage ../os-specific/darwin/maloader {
      inherit opencflite;
    };

    opencflite = callPackage ../os-specific/darwin/opencflite {};

    xcode = callPackage ../os-specific/darwin/xcode {};

    osx_sdk = callPackage ../os-specific/darwin/osx-sdk {};
    osx_private_sdk = callPackage ../os-specific/darwin/osx-private-sdk {};

    security_tool = (newScope (darwin.apple_sdk.frameworks // darwin)) ../os-specific/darwin/security-tool { };

    binutils = callPackage ../os-specific/darwin/binutils { inherit cctools; };

    cmdline_sdk   = cmdline.sdk;
    cmdline_tools = cmdline.tools;

    apple_sdk = callPackage ../os-specific/darwin/apple-sdk {
      inherit (darwin) CF;
    };

    libobjc = apple-source-releases.objc4;
  };

  gnustep-make = callPackage ../development/tools/build-managers/gnustep/make {};
  gnustep-xcode = callPackage ../development/tools/build-managers/gnustep/xcode {
    inherit (darwin.apple_sdk.frameworks) Foundation;
    inherit (darwin) libobjc;
  };

  devicemapper = lvm2;

  disk_indicator = callPackage ../os-specific/linux/disk-indicator { };

  dmidecode = callPackage ../os-specific/linux/dmidecode { };

  dmtcp = callPackage ../os-specific/linux/dmtcp { };

  dietlibc = callPackage ../os-specific/linux/dietlibc { };

  directvnc = builderDefsPackage ../os-specific/linux/directvnc {
    inherit libjpeg pkgconfig zlib directfb;
    inherit (xlibs) xproto;
  };

  dmraid = callPackage ../os-specific/linux/dmraid {
    devicemapper = devicemapper.override {enable_dmeventd = true;};
  };

  drbd = callPackage ../os-specific/linux/drbd { };

  dstat = callPackage ../os-specific/linux/dstat {
    # pythonFull includes the "curses" standard library module, for pretty
    # dstat color output
    python = pythonFull;
  };

  libossp_uuid = callPackage ../development/libraries/libossp-uuid { };

  libuuid =
    if crossSystem != null && crossSystem.config == "i586-pc-gnu"
    then (utillinux // {
      crossDrv = lib.overrideDerivation utillinux.crossDrv (args: {
        # `libblkid' fails to build on GNU/Hurd.
        configureFlags = args.configureFlags
          + " --disable-libblkid --disable-mount --disable-libmount"
          + " --disable-fsck --enable-static --disable-partx";
        doCheck = false;
        CPPFLAGS =                    # ugly hack for ugly software!
          lib.concatStringsSep " "
            (map (v: "-D${v}=4096")
                 [ "PATH_MAX" "MAXPATHLEN" "MAXHOSTNAMELEN" ]);
      });
    })
    else if stdenv.isLinux
    then utillinux
    else null;

  light = callPackage ../os-specific/linux/light { };

  lightum = callPackage ../os-specific/linux/lightum { };

  e3cfsprogs = callPackage ../os-specific/linux/e3cfsprogs { };

  ebtables = callPackage ../os-specific/linux/ebtables { };

  eject = utillinux;

  fatrace = callPackage ../os-specific/linux/fatrace { };

  ffadoFull = callPackage ../os-specific/linux/ffado { };
  libffado = ffadoFull.override { prefix = "lib"; };

  fbterm = callPackage ../os-specific/linux/fbterm { };

  firejail = callPackage ../os-specific/linux/firejail {};

  freefall = callPackage ../os-specific/linux/freefall { };

  fuse = callPackage ../os-specific/linux/fuse { };

  fusionio-util = callPackage ../os-specific/linux/fusionio/util.nix { };

  fxload = callPackage ../os-specific/linux/fxload { };

  gfxtablet = callPackage ../os-specific/linux/gfxtablet {};

  gpm = callPackage ../servers/gpm {
    ncurses = null;  # Keep curses disabled for lack of value
  };

  gradm = callPackage ../os-specific/linux/gradm {
    flex = flex_2_5_35;
  };

  hdparm = callPackage ../os-specific/linux/hdparm { };

  hibernate = callPackage ../os-specific/linux/hibernate { };

  hostapd = callPackage ../os-specific/linux/hostapd { };

  htop =
    if stdenv.isLinux then
      callPackage ../os-specific/linux/htop { }
    else if stdenv.isDarwin then
      callPackage ../os-specific/darwin/htop { }
    else null;

  # GNU/Hurd core packages.
  gnu = recurseIntoAttrs (callPackage ../os-specific/gnu {
    inherit platform crossSystem;
  });

  hwdata = callPackage ../os-specific/linux/hwdata { };

  i7z = callPackage ../os-specific/linux/i7z { };

  ifplugd = callPackage ../os-specific/linux/ifplugd { };

  iomelt = callPackage ../os-specific/linux/iomelt { };

  iotop = callPackage ../os-specific/linux/iotop { };

  iproute = callPackage ../os-specific/linux/iproute { };

  iputils = callPackage ../os-specific/linux/iputils {
    sp = spCompat;
    inherit (perlPackages) SGMLSpm;
  };

  iptables = callPackage ../os-specific/linux/iptables { };

  ipset = callPackage ../os-specific/linux/ipset { };

  iw = callPackage ../os-specific/linux/iw { };

  jfbview = callPackage ../os-specific/linux/jfbview { };

  jool-cli = callPackage ../os-specific/linux/jool/cli.nix { };

  jujuutils = callPackage ../os-specific/linux/jujuutils { };

  kbd = callPackage ../os-specific/linux/kbd { };

  kbdlight = callPackage ../os-specific/linux/kbdlight { };

  kmscon = callPackage ../os-specific/linux/kmscon { };

  latencytop = callPackage ../os-specific/linux/latencytop { };

  ldm = callPackage ../os-specific/linux/ldm { };

  libaio = callPackage ../os-specific/linux/libaio { };

  libatasmart = callPackage ../os-specific/linux/libatasmart { };

  libcgroup = callPackage ../os-specific/linux/libcgroup { };

  libnl = callPackage ../os-specific/linux/libnl { };

  linuxConsoleTools = callPackage ../os-specific/linux/consoletools { };

  # -- Linux kernel expressions ------------------------------------------------

  linuxHeaders = linuxHeaders_3_12;

  linuxHeaders24Cross = forceNativeDrv (import ../os-specific/linux/kernel-headers/2.4.nix {
    inherit stdenv fetchurl perl;
    cross = assert crossSystem != null; crossSystem;
  });

  linuxHeaders26Cross = forceNativeDrv (import ../os-specific/linux/kernel-headers/3.12.nix {
    inherit stdenv fetchurl perl;
    cross = assert crossSystem != null; crossSystem;
  });

  linuxHeaders_3_12 = callPackage ../os-specific/linux/kernel-headers/3.12.nix { };

  linuxHeaders_3_14 = callPackage ../os-specific/linux/kernel-headers/3.14.nix { };

  # We can choose:
  linuxHeadersCrossChooser = ver : if ver == "2.4" then linuxHeaders24Cross
    else if ver == "2.6" then linuxHeaders26Cross
    else throw "Unknown linux kernel version";

  linuxHeadersCross = assert crossSystem != null;
    linuxHeadersCrossChooser crossSystem.platform.kernelMajor;

  kernelPatches = callPackage ../os-specific/linux/kernel/patches.nix { };

  linux_3_2 = makeOverridable (import ../os-specific/linux/kernel/linux-3.2.nix) {
    inherit fetchurl stdenv perl buildLinux;
    kernelPatches = [ kernelPatches.bridge_stp_helper ];
  };

  linux_3_4 = makeOverridable (import ../os-specific/linux/kernel/linux-3.4.nix) {
    inherit fetchurl stdenv perl buildLinux;
    kernelPatches = [ kernelPatches.bridge_stp_helper ]
     ++ lib.optionals ((platform.kernelArch or null) == "mips")
      [ kernelPatches.mips_fpureg_emu
        kernelPatches.mips_fpu_sigill
      ];
  };

  linux_rpi = makeOverridable (import ../os-specific/linux/kernel/linux-rpi.nix) {
    inherit fetchurl stdenv perl buildLinux;
    kernelPatches = [ kernelPatches.bridge_stp_helper ];
  };

  linux_3_10 = makeOverridable (import ../os-specific/linux/kernel/linux-3.10.nix) {
    inherit fetchurl stdenv perl buildLinux;
    kernelPatches = [ kernelPatches.bridge_stp_helper ]
      ++ lib.optionals ((platform.kernelArch or null) == "mips")
      [ kernelPatches.mips_fpureg_emu
        kernelPatches.mips_fpu_sigill
        kernelPatches.mips_ext3_n32
      ];
  };

  linux_3_12 = makeOverridable (import ../os-specific/linux/kernel/linux-3.12.nix) {
    inherit fetchurl stdenv perl buildLinux;
    kernelPatches = [ kernelPatches.bridge_stp_helper kernelPatches.crc_regression ]
      ++ lib.optionals ((platform.kernelArch or null) == "mips")
      [ kernelPatches.mips_fpureg_emu
        kernelPatches.mips_fpu_sigill
        kernelPatches.mips_ext3_n32
      ];
  };

  linux_3_14 = makeOverridable (import ../os-specific/linux/kernel/linux-3.14.nix) {
    inherit fetchurl stdenv perl buildLinux;
    kernelPatches = [ kernelPatches.bridge_stp_helper ]
      ++ lib.optionals ((platform.kernelArch or null) == "mips")
      [ kernelPatches.mips_fpureg_emu
        kernelPatches.mips_fpu_sigill
        kernelPatches.mips_ext3_n32
      ];
  };

  linux_3_18 = makeOverridable (import ../os-specific/linux/kernel/linux-3.18.nix) {
    inherit fetchurl stdenv perl buildLinux;
    kernelPatches = [ kernelPatches.bridge_stp_helper ]
      ++ lib.optionals ((platform.kernelArch or null) == "mips")
      [ kernelPatches.mips_fpureg_emu
        kernelPatches.mips_fpu_sigill
        kernelPatches.mips_ext3_n32
      ];
  };

  linux_3_19 = makeOverridable (import ../os-specific/linux/kernel/linux-3.19.nix) {
    inherit fetchurl stdenv perl buildLinux;
    kernelPatches = [ kernelPatches.bridge_stp_helper ]
      ++ lib.optionals ((platform.kernelArch or null) == "mips")
      [ kernelPatches.mips_fpureg_emu
        kernelPatches.mips_fpu_sigill
        kernelPatches.mips_ext3_n32
      ];
  };

  linux_4_0 = makeOverridable (import ../os-specific/linux/kernel/linux-4.0.nix) {
    inherit fetchurl stdenv perl buildLinux;
    kernelPatches = [ kernelPatches.bridge_stp_helper ]
      ++ lib.optionals ((platform.kernelArch or null) == "mips")
      [ kernelPatches.mips_fpureg_emu
        kernelPatches.mips_fpu_sigill
        kernelPatches.mips_ext3_n32
      ];
  };

  linux_4_1 = makeOverridable (import ../os-specific/linux/kernel/linux-4.1.nix) {
    inherit fetchurl stdenv perl buildLinux;
    kernelPatches = [ kernelPatches.bridge_stp_helper ]
      ++ lib.optionals ((platform.kernelArch or null) == "mips")
      [ kernelPatches.mips_fpureg_emu
        kernelPatches.mips_fpu_sigill
        kernelPatches.mips_ext3_n32
      ];
  };

  linux_testing = makeOverridable (import ../os-specific/linux/kernel/linux-testing.nix) {
    inherit fetchurl stdenv perl buildLinux;
    kernelPatches = [ kernelPatches.bridge_stp_helper ]
      ++ lib.optionals ((platform.kernelArch or null) == "mips")
      [ kernelPatches.mips_fpureg_emu
        kernelPatches.mips_fpu_sigill
        kernelPatches.mips_ext3_n32
      ];
  };

  /* grsec configuration

     We build several flavors of 'default' grsec kernels. These are
     built by default with Hydra. If the user selects a matching
     'default' flavor, then the pre-canned package set can be
     chosen. Typically, users will make very basic choices like
     'security' + 'server' or 'performance' + 'desktop' with
     virtualisation support. These will then be picked.

     Note: Xen guest kernels are included for e.g. NixOps deployments
     to EC2, where Xen is the Hypervisor.
  */

  grFlavors = import ../build-support/grsecurity/flavors.nix;

  mkGrsecurity = opts:
    (import ../build-support/grsecurity {
      grsecOptions = opts;
      inherit pkgs lib;
    });

  grKernel  = opts: (mkGrsecurity opts).grsecKernel;
  grPackage = opts: recurseIntoAttrs (mkGrsecurity opts).grsecPackage;

  # Stable kernels
  linux_grsec_stable_desktop    = grKernel grFlavors.linux_grsec_stable_desktop;
  linux_grsec_stable_server     = grKernel grFlavors.linux_grsec_stable_server;
  linux_grsec_stable_server_xen = grKernel grFlavors.linux_grsec_stable_server_xen;

  # Testing kernels
  linux_grsec_testing_desktop = grKernel grFlavors.linux_grsec_testing_desktop;
  linux_grsec_testing_server  = grKernel grFlavors.linux_grsec_testing_server;
  linux_grsec_testing_server_xen = grKernel grFlavors.linux_grsec_testing_server_xen;

  /* Linux kernel modules are inherently tied to a specific kernel.  So
     rather than provide specific instances of those packages for a
     specific kernel, we have a function that builds those packages
     for a specific kernel.  This function can then be called for
     whatever kernel you're using. */

  linuxPackagesFor = kernel: self: let callPackage = newScope self; in rec {
    inherit kernel;

    accelio = callPackage ../development/libraries/accelio { };

    acpi_call = callPackage ../os-specific/linux/acpi-call {};

    batman_adv = callPackage ../os-specific/linux/batman-adv {};

    bbswitch = callPackage ../os-specific/linux/bbswitch {};

    ati_drivers_x11 = callPackage ../os-specific/linux/ati-drivers { };

    blcr = callPackage ../os-specific/linux/blcr { };

    cryptodev = callPackage ../os-specific/linux/cryptodev { };

    cpupower = callPackage ../os-specific/linux/cpupower { };

    e1000e = callPackage ../os-specific/linux/e1000e {};

    v4l2loopback = callPackage ../os-specific/linux/v4l2loopback { };

    frandom = callPackage ../os-specific/linux/frandom { };

    fusionio-vsl = callPackage ../os-specific/linux/fusionio/vsl.nix { };

    ktap = callPackage ../os-specific/linux/ktap { };

    lttng-modules = callPackage ../os-specific/linux/lttng-modules { };

    broadcom_sta = callPackage ../os-specific/linux/broadcom-sta/default.nix { };

    nvidiabl = callPackage ../os-specific/linux/nvidiabl { };

    nvidia_x11_legacy173 = callPackage ../os-specific/linux/nvidia-x11/legacy173.nix { };
    nvidia_x11_legacy304 = callPackage ../os-specific/linux/nvidia-x11/legacy304.nix { };
    nvidia_x11_legacy340 = callPackage ../os-specific/linux/nvidia-x11/legacy340.nix { };
    nvidia_x11_beta      = callPackage ../os-specific/linux/nvidia-x11/beta.nix { };
    nvidia_x11           = callPackage ../os-specific/linux/nvidia-x11 { };

    openafsClient = callPackage ../servers/openafs-client { };

    openiscsi = callPackage ../os-specific/linux/open-iscsi { };

    wis_go7007 = callPackage ../os-specific/linux/wis-go7007 { };

    kernelHeaders = callPackage ../os-specific/linux/kernel-headers { };

    klibc = callPackage ../os-specific/linux/klibc { };

    klibcShrunk = lowPrio (callPackage ../os-specific/linux/klibc/shrunk.nix { });

    jool = callPackage ../os-specific/linux/jool { };

    /* compiles but has to be integrated into the kernel somehow
       Let's have it uncommented and finish it..
    */
    ndiswrapper = callPackage ../os-specific/linux/ndiswrapper { };

    netatop = callPackage ../os-specific/linux/netatop { };

    perf = callPackage ../os-specific/linux/kernel/perf.nix { };

    phc-intel = callPackage ../os-specific/linux/phc-intel { };

    prl-tools = callPackage ../os-specific/linux/prl-tools { };

    psmouse_alps = callPackage ../os-specific/linux/psmouse-alps { };

    seturgent = callPackage ../os-specific/linux/seturgent { };

    spl = callPackage ../os-specific/linux/spl {
      configFile = "kernel";
      inherit kernel;
    };
    spl_git = callPackage ../os-specific/linux/spl/git.nix {
      configFile = "kernel";
      inherit kernel;
    };

    sysdig = callPackage ../os-specific/linux/sysdig {};

    tp_smapi = callPackage ../os-specific/linux/tp_smapi { };

    v86d = callPackage ../os-specific/linux/v86d { };

    vhba = callPackage ../misc/emulators/cdemu/vhba.nix { };

    virtualbox = callPackage ../applications/virtualization/virtualbox {
      stdenv = stdenv_32bit;
      inherit (gnome) libIDL;
      enableExtensionPack = config.virtualbox.enableExtensionPack or false;
      pulseSupport = config.pulseaudio or false;
    };

    virtualboxHardened = lowPrio (virtualbox.override {
      enableHardening = true;
    });

    virtualboxGuestAdditions = callPackage ../applications/virtualization/virtualbox/guest-additions { };

    zfs = callPackage ../os-specific/linux/zfs {
      configFile = "kernel";
      inherit kernel spl;
    };
    zfs_git = callPackage ../os-specific/linux/zfs/git.nix {
      configFile = "kernel";
      inherit kernel spl_git;
    };
  };

  # The current default kernel / kernel modules.
  linuxPackages = linuxPackages_3_18;
  linux = linuxPackages.kernel;

  # Update this when adding the newest kernel major version!
  linuxPackages_latest = pkgs.linuxPackages_4_1;
  linux_latest = linuxPackages_latest.kernel;

  # Build the kernel modules for the some of the kernels.
  linuxPackages_3_2 = recurseIntoAttrs (linuxPackagesFor pkgs.linux_3_2 linuxPackages_3_2);
  linuxPackages_3_4 = recurseIntoAttrs (linuxPackagesFor pkgs.linux_3_4 linuxPackages_3_4);
  linuxPackages_rpi = linuxPackagesFor pkgs.linux_rpi linuxPackages_rpi;
  linuxPackages_3_10 = recurseIntoAttrs (linuxPackagesFor pkgs.linux_3_10 linuxPackages_3_10);
  linuxPackages_3_10_tuxonice = linuxPackagesFor pkgs.linux_3_10_tuxonice linuxPackages_3_10_tuxonice;
  linuxPackages_3_12 = recurseIntoAttrs (linuxPackagesFor pkgs.linux_3_12 linuxPackages_3_12);
  linuxPackages_3_14 = recurseIntoAttrs (linuxPackagesFor pkgs.linux_3_14 linuxPackages_3_14);
  linuxPackages_3_18 = recurseIntoAttrs (linuxPackagesFor pkgs.linux_3_18 linuxPackages_3_18);
  linuxPackages_3_19 = recurseIntoAttrs (linuxPackagesFor pkgs.linux_3_19 linuxPackages_3_19);
  linuxPackages_4_0 = recurseIntoAttrs (linuxPackagesFor pkgs.linux_4_0 linuxPackages_4_0);
  linuxPackages_4_1 = recurseIntoAttrs (linuxPackagesFor pkgs.linux_4_1 linuxPackages_4_1);
  linuxPackages_testing = recurseIntoAttrs (linuxPackagesFor pkgs.linux_testing linuxPackages_testing);
  linuxPackages_custom = {version, src, configfile}:
                           let linuxPackages_self = (linuxPackagesFor (pkgs.linuxManualConfig {inherit version src configfile;
                                                                                               allowImportFromDerivation=true;})
                                                     linuxPackages_self);
                           in recurseIntoAttrs linuxPackages_self;

  # Build a kernel for Xen dom0
  linuxPackages_latest_xen_dom0 = recurseIntoAttrs (linuxPackagesFor (pkgs.linux_latest.override { features.xen_dom0=true; }) linuxPackages_latest);

  # grsecurity flavors
  # Stable kernels
  linuxPackages_grsec_stable_desktop    = grPackage grFlavors.linux_grsec_stable_desktop;
  linuxPackages_grsec_stable_server     = grPackage grFlavors.linux_grsec_stable_server;
  linuxPackages_grsec_stable_server_xen = grPackage grFlavors.linux_grsec_stable_server_xen;

  # Testing kernels
  linuxPackages_grsec_testing_desktop = grPackage grFlavors.linux_grsec_testing_desktop;
  linuxPackages_grsec_testing_server  = grPackage grFlavors.linux_grsec_testing_server;
  linuxPackages_grsec_testing_server_xen = grPackage grFlavors.linux_grsec_testing_server_xen;

  # A function to build a manually-configured kernel
  linuxManualConfig = pkgs.buildLinux;
  buildLinux = import ../os-specific/linux/kernel/manual-config.nix {
    inherit (pkgs) stdenv runCommand nettools bc perl kmod writeTextFile ubootChooser;
  };

  keyutils = callPackage ../os-specific/linux/keyutils { };

  libselinux = callPackage ../os-specific/linux/libselinux { };

  libsemanage = callPackage ../os-specific/linux/libsemanage { };

  libraw = callPackage ../development/libraries/libraw { };

  libraw1394 = callPackage ../development/libraries/libraw1394 { };

  libsass = callPackage ../development/libraries/libsass { };

  libsexy = callPackage ../development/libraries/libsexy { };

  libsepol = callPackage ../os-specific/linux/libsepol { };

  libsmbios = callPackage ../os-specific/linux/libsmbios { };

  lm_sensors = callPackage ../os-specific/linux/lm-sensors { };

  lockdep = callPackage ../os-specific/linux/lockdep { };

  lsiutil = callPackage ../os-specific/linux/lsiutil { };

  kmod = callPackage ../os-specific/linux/kmod { };

  kmod-blacklist-ubuntu = callPackage ../os-specific/linux/kmod-blacklist-ubuntu { };

  kvm = qemu_kvm;

  libcap = callPackage ../os-specific/linux/libcap { };

  libcap_progs = callPackage ../os-specific/linux/libcap/progs.nix { };

  libcap_pam = callPackage ../os-specific/linux/libcap/pam.nix { };

  libcap_manpages = callPackage ../os-specific/linux/libcap/man.nix { };

  libcap_ng = callPackage ../os-specific/linux/libcap-ng { };

  libnscd = callPackage ../os-specific/linux/libnscd { };

  libnotify = callPackage ../development/libraries/libnotify { };

  libvolume_id = callPackage ../os-specific/linux/libvolume_id { };

  lsscsi = callPackage ../os-specific/linux/lsscsi { };

  lvm2 = callPackage ../os-specific/linux/lvm2 { };

  mbpfan = callPackage ../os-specific/linux/mbpfan { };

  mdadm = callPackage ../os-specific/linux/mdadm { };

  mingetty = callPackage ../os-specific/linux/mingetty { };

  module_init_tools = callPackage ../os-specific/linux/module-init-tools { };

  aggregateModules = modules:
    callPackage ../os-specific/linux/kmod/aggregator.nix {
      inherit modules;
    };

  multipath_tools = callPackage ../os-specific/linux/multipath-tools { };

  musl = callPackage ../os-specific/linux/musl { };

  nettools = callPackage ../os-specific/linux/net-tools { };

  neverball = callPackage ../games/neverball {
    libpng = libpng15;
  };

  nftables = callPackage ../os-specific/linux/nftables { };

  numactl = callPackage ../os-specific/linux/numactl { };

  open-vm-tools = callPackage ../applications/virtualization/open-vm-tools {
    inherit (xlibs) libXinerama libXi libXrender libXrandr libXtst;
    inherit (gnome) gtk gtkmm;
  };

  gocode = callPackage ../development/tools/gocode { };

  gotags = callPackage ../development/tools/gotags { };

  golint = callPackage ../development/tools/golint { goPackages = go13Packages; };

  godep = callPackage ../development/tools/godep { };

  goimports = callPackage ../development/tools/goimports { };

  gogoclient = callPackage ../os-specific/linux/gogoclient { };

  nss_ldap = callPackage ../os-specific/linux/nss_ldap { };

  pam = callPackage ../os-specific/linux/pam { };

  # pam_bioapi ( see http://www.thinkwiki.org/wiki/How_to_enable_the_fingerprint_reader )

  pam_ccreds = callPackage ../os-specific/linux/pam_ccreds { };

  pam_devperm = callPackage ../os-specific/linux/pam_devperm { };

  pam_krb5 = callPackage ../os-specific/linux/pam_krb5 { };

  pam_ldap = callPackage ../os-specific/linux/pam_ldap { };

  pam_mount = callPackage ../os-specific/linux/pam_mount { };

  pam_ssh_agent_auth = callPackage ../os-specific/linux/pam_ssh_agent_auth { };

  pam_u2f = callPackage ../os-specific/linux/pam_u2f { };

  pam_usb = callPackage ../os-specific/linux/pam_usb { };

  paxctl = callPackage ../os-specific/linux/paxctl { };

  pax-utils = callPackage ../os-specific/linux/pax-utils { };

  pcmciaUtils = callPackage ../os-specific/linux/pcmciautils {
    firmware = config.pcmciaUtils.firmware or [];
    config = config.pcmciaUtils.config or null;
  };

  perf-tools = callPackage ../os-specific/linux/perf-tools { };

  plymouth = callPackage ../os-specific/linux/plymouth { };

  pmount = callPackage ../os-specific/linux/pmount { };

  pmutils = callPackage ../os-specific/linux/pm-utils { };

  pmtools = callPackage ../os-specific/linux/pmtools { };

  policycoreutils = callPackage ../os-specific/linux/policycoreutils { };

  powertop = callPackage ../os-specific/linux/powertop { };

  prayer = callPackage ../servers/prayer { };

  procps = procps-ng;

  procps-old = lowPrio (callPackage ../os-specific/linux/procps { });

  procps-ng = callPackage ../os-specific/linux/procps-ng { };

  watch = callPackage ../os-specific/linux/procps/watch.nix { };

  qemu_kvm = lowPrio (qemu.override { x86Only = true; });

  firmwareLinuxNonfree = callPackage ../os-specific/linux/firmware/firmware-linux-nonfree { };

  radeontools = callPackage ../os-specific/linux/radeontools { };

  radeontop = callPackage ../os-specific/linux/radeontop { };

  raspberrypifw = callPackage ../os-specific/linux/firmware/raspberrypi {};

  regionset = callPackage ../os-specific/linux/regionset { };

  rfkill = callPackage ../os-specific/linux/rfkill { };

  rfkill_udev = callPackage ../os-specific/linux/rfkill/udev.nix { };

  rtkit = callPackage ../os-specific/linux/rtkit { };

  s3ql = callPackage ../tools/backup/s3ql { };

  sassc = callPackage ../development/tools/sassc { };

  schedtool = callPackage ../os-specific/linux/schedtool { };

  sdparm = callPackage ../os-specific/linux/sdparm { };

  sepolgen = callPackage ../os-specific/linux/sepolgen { };

  setools = callPackage ../os-specific/linux/setools { };

  shadow = callPackage ../os-specific/linux/shadow { };

  sinit = callPackage ../os-specific/linux/sinit {
    rcinit = "/etc/rc.d/rc.init";
    rcshutdown = "/etc/rc.d/rc.shutdown";
  };

  smem = callPackage ../os-specific/linux/smem { };

  statifier = callPackage ../os-specific/linux/statifier { };

  spl = callPackage ../os-specific/linux/spl {
    configFile = "user";
  };
  spl_git = callPackage ../os-specific/linux/spl/git.nix {
    configFile = "user";
  };

  sysdig = callPackage ../os-specific/linux/sysdig {
    kernel = null;
  }; # pkgs.sysdig is a client, for a driver look at linuxPackagesFor

  sysfsutils = callPackage ../os-specific/linux/sysfsutils { };

  sysprof = callPackage ../development/tools/profiling/sysprof {
    inherit (gnome) libglade;
  };

  # Provided with sysfsutils.
  libsysfs = sysfsutils;
  systool = sysfsutils;

  sysklogd = callPackage ../os-specific/linux/sysklogd { };

  syslinux = callPackage ../os-specific/linux/syslinux { };

  sysstat = callPackage ../os-specific/linux/sysstat { };

  systemd = callPackage ../os-specific/linux/systemd {
    linuxHeaders = linuxHeaders_3_14;
  };

  systemtap = callPackage ../development/tools/profiling/systemtap {
    inherit (gnome) libglademm;
  };

  # In nixos, you can set systemd.package = pkgs.systemd_with_lvm2 to get
  # LVM2 working in systemd.
  systemd_with_lvm2 = pkgs.lib.overrideDerivation pkgs.systemd (p: {
      name = p.name + "-with-lvm2";
      postInstall = p.postInstall + ''
        cp "${pkgs.lvm2}/lib/systemd/system-generators/"* $out/lib/systemd/system-generators
      '';
  });

  sysvinit = callPackage ../os-specific/linux/sysvinit { };

  sysvtools = callPackage ../os-specific/linux/sysvinit {
    withoutInitTools = true;
  };

  # FIXME: `tcp-wrapper' is actually not OS-specific.
  tcp_wrappers = callPackage ../os-specific/linux/tcp-wrappers { };

  trackballs = callPackage ../games/trackballs {
    debug = false;
    guile = guile_1_8;
  };

  trinity = callPackage ../os-specific/linux/trinity { };

  tunctl = callPackage ../os-specific/linux/tunctl { };

  # TODO(dezgeg): either refactor & use ubootTools directly, or remove completely
  ubootChooser = name: ubootTools;

  # Upstream U-Boots:
  ubootTools = callPackage ../misc/uboot {
    toolsOnly = true;
    targetPlatforms = lib.platforms.linux;
    filesToInstall = ["tools/dumpimage" "tools/mkenvimage" "tools/mkimage"];
  };

  ubootJetsonTK1 = callPackage ../misc/uboot {
    defconfig = "jetson-tk1_defconfig";
    targetPlatforms = ["armv7l-linux"];
    filesToInstall = ["u-boot-dtb-tegra.bin"];
  };

  ubootPcduino3Nano = callPackage ../misc/uboot {
    defconfig = "Linksprite_pcDuino3_Nano_defconfig";
    targetPlatforms = ["armv7l-linux"];
    filesToInstall = ["u-boot-sunxi-with-spl.bin"];
  };

  ubootRaspberryPi = callPackage ../misc/uboot {
    defconfig = "rpi_defconfig";
    targetPlatforms = ["armv6l-linux"];
    filesToInstall = ["u-boot.bin"];
  };

  # Intended only for QEMU's vexpress-a9 emulation target!
  ubootVersatileExpressCA9 = callPackage ../misc/uboot {
    defconfig = "vexpress_ca9x4_defconfig";
    targetPlatforms = ["armv7l-linux"];
    filesToInstall = ["u-boot"];
  };

  # Non-upstream U-Boots:
  ubootSheevaplug = callPackage ../misc/uboot/sheevaplug.nix { };

  ubootNanonote = callPackage ../misc/uboot/nanonote.nix { };

  ubootGuruplug = callPackage ../misc/uboot/guruplug.nix { };

  uclibc = callPackage ../os-specific/linux/uclibc { };

  uclibcCross = lowPrio (callPackage ../os-specific/linux/uclibc {
    inherit fetchurl stdenv libiconvReal;
    linuxHeaders = linuxHeadersCross;
    gccCross = gccCrossStageStatic;
    cross = assert crossSystem != null; crossSystem;
  });

  udev145 = callPackage ../os-specific/linux/udev/145.nix { };
  udev = pkgs.systemd;
  eudev = callPackage ../os-specific/linux/eudev {};

  udisks1 = callPackage ../os-specific/linux/udisks/1-default.nix { };
  udisks2 = callPackage ../os-specific/linux/udisks/2-default.nix { };
  udisks = udisks1;

  udisks_glue = callPackage ../os-specific/linux/udisks-glue { };

  untie = callPackage ../os-specific/linux/untie { };

  upower-old = callPackage ../os-specific/linux/upower { };

  upower = callPackage ../os-specific/linux/upower/0.99.nix { };

  upstart = callPackage ../os-specific/linux/upstart { };

  usbutils = callPackage ../os-specific/linux/usbutils { };

  usermount = callPackage ../os-specific/linux/usermount { };

  utillinux = callPackage ../os-specific/linux/util-linux {
    ncurses = null;
    perl = null;
  };

  utillinuxCurses = appendToName "curses" (utillinux.override {
    inherit ncurses perl;
  });

  v4l_utils = callPackage ../os-specific/linux/v4l-utils {
    qt5 = null;
  };

  windows = rec {
    cygwinSetup = callPackage ../os-specific/windows/cygwin-setup { };

    jom = callPackage ../os-specific/windows/jom { };

    w32api = callPackage ../os-specific/windows/w32api {
      gccCross = gccCrossStageStatic;
      binutilsCross = binutilsCross;
    };

    w32api_headers = w32api.override {
      onlyHeaders = true;
    };

    mingw_runtime = callPackage ../os-specific/windows/mingwrt {
      gccCross = gccCrossMingw2;
      binutilsCross = binutilsCross;
    };

    mingw_runtime_headers = mingw_runtime.override {
      onlyHeaders = true;
    };

    mingw_headers1 = buildEnv {
      name = "mingw-headers-1";
      paths = [ w32api_headers mingw_runtime_headers ];
    };

    mingw_headers2 = buildEnv {
      name = "mingw-headers-2";
      paths = [ w32api mingw_runtime_headers ];
    };

    mingw_headers3 = buildEnv {
      name = "mingw-headers-3";
      paths = [ w32api mingw_runtime ];
    };

    mingw_w64 = callPackage ../os-specific/windows/mingw-w64 {
      gccCross = gccCrossStageStatic;
      binutilsCross = binutilsCross;
    };

    mingw_w64_headers = callPackage ../os-specific/windows/mingw-w64 {
      onlyHeaders = true;
    };

    mingw_w64_pthreads = callPackage ../os-specific/windows/mingw-w64 {
      onlyPthreads = true;
    };

    pthreads = callPackage ../os-specific/windows/pthread-w32 {
      mingw_headers = mingw_headers3;
    };

    wxMSW = callPackage ../os-specific/windows/wxMSW-2.8 { };
  };

  wesnoth = callPackage ../games/wesnoth {
    lua = lua5;
  };

  wirelesstools = callPackage ../os-specific/linux/wireless-tools { };

  wpa_supplicant = callPackage ../os-specific/linux/wpa_supplicant { };

  wpa_supplicant_gui = callPackage ../os-specific/linux/wpa_supplicant/gui.nix { };

  xbomb = callPackage ../games/xbomb { };

  xf86_input_mtrack = callPackage ../os-specific/linux/xf86-input-mtrack {
    inherit (xorg) utilmacros xproto inputproto xorgserver;
  };

  xf86_input_multitouch =
    callPackage ../os-specific/linux/xf86-input-multitouch { };

  xf86_input_wacom = callPackage ../os-specific/linux/xf86-input-wacom { };

  xf86_video_nested = callPackage ../os-specific/linux/xf86-video-nested {
    inherit (xorg) fontsproto renderproto utilmacros xorgserver;
  };

  xf86_video_nouveau = xorg.xf86videonouveau;

  xmoto = callPackage ../games/xmoto { };

  xorg_sys_opengl = callPackage ../os-specific/linux/opengl/xorg-sys { };

  zd1211fw = callPackage ../os-specific/linux/firmware/zd1211 { };

  zfs = callPackage ../os-specific/linux/zfs {
    configFile = "user";
  };
  zfs_git = callPackage ../os-specific/linux/zfs/git.nix {
    configFile = "user";
  };

  ### DATA

  andagii = callPackage ../data/fonts/andagii { };

  android-udev-rules = callPackage ../os-specific/linux/android-udev-rules { };

  anonymousPro = callPackage ../data/fonts/anonymous-pro { };

  arkpandora_ttf = builderDefsPackage (import ../data/fonts/arkpandora) { };

  aurulent-sans = callPackage ../data/fonts/aurulent-sans { };

  baekmuk-ttf = callPackage ../data/fonts/baekmuk-ttf { };

  bakoma_ttf = callPackage ../data/fonts/bakoma-ttf { };

  cacert = callPackage ../data/misc/cacert { };

  caladea = callPackage ../data/fonts/caladea {};

  cantarell_fonts = callPackage ../data/fonts/cantarell-fonts { };

  carlito = callPackage ../data/fonts/carlito {};

  comfortaa = callPackage ../data/fonts/comfortaa {};

  comic-neue = callPackage ../data/fonts/comic-neue { };

  comic-relief = callPackage ../data/fonts/comic-relief {};

  coreclr = callPackage ../development/compilers/coreclr { };

  corefonts = callPackage ../data/fonts/corefonts { };

  wrapFonts = paths : ((import ../data/fonts/fontWrap) {
    inherit fetchurl stdenv builderDefs paths;
    inherit (xorg) mkfontdir mkfontscale;
  });

  clearlyU = callPackage ../data/fonts/clearlyU { };

  cm_unicode = callPackage ../data/fonts/cm-unicode {};

  crimson = callPackage ../data/fonts/crimson {};

  dejavu_fonts = callPackage ../data/fonts/dejavu-fonts {
    inherit (perlPackages) FontTTF;
  };

  dina-font = callPackage ../data/fonts/dina { };

  docbook5 = callPackage ../data/sgml+xml/schemas/docbook-5.0 { };

  docbook_sgml_dtd_31 = callPackage ../data/sgml+xml/schemas/sgml-dtd/docbook/3.1.nix { };

  docbook_sgml_dtd_41 = callPackage ../data/sgml+xml/schemas/sgml-dtd/docbook/4.1.nix { };

  docbook_xml_dtd_412 = callPackage ../data/sgml+xml/schemas/xml-dtd/docbook/4.1.2.nix { };

  docbook_xml_dtd_42 = callPackage ../data/sgml+xml/schemas/xml-dtd/docbook/4.2.nix { };

  docbook_xml_dtd_43 = callPackage ../data/sgml+xml/schemas/xml-dtd/docbook/4.3.nix { };

  docbook_xml_dtd_45 = callPackage ../data/sgml+xml/schemas/xml-dtd/docbook/4.5.nix { };

  docbook_xml_ebnf_dtd = callPackage ../data/sgml+xml/schemas/xml-dtd/docbook-ebnf { };

  docbook_xml_xslt = docbook_xsl;

  docbook_xsl = callPackage ../data/sgml+xml/stylesheets/xslt/docbook-xsl { };

  docbook5_xsl = docbook_xsl_ns;

  docbook_xsl_ns = callPackage ../data/sgml+xml/stylesheets/xslt/docbook-xsl-ns { };

  dosemu_fonts = callPackage ../data/fonts/dosemu-fonts { };

  eb-garamond = callPackage ../data/fonts/eb-garamond { };

  fantasque-sans-mono = callPackage ../data/fonts/fantasque-sans-mono {};

  fira = callPackage ../data/fonts/fira { };

  fira-code = callPackage ../data/fonts/fira-code { };

  fira-mono = callPackage ../data/fonts/fira-mono { };

  font-awesome-ttf = callPackage ../data/fonts/font-awesome-ttf { };

  freefont_ttf = callPackage ../data/fonts/freefont-ttf { };

  freepats = callPackage ../data/misc/freepats { };

  gentium = callPackage ../data/fonts/gentium {};

  geolite-legacy = callPackage ../data/misc/geolite-legacy { };

  gnome_user_docs = callPackage ../data/documentation/gnome-user-docs { };

  inherit (gnome3) gsettings_desktop_schemas;

  gyre-fonts = callPackage ../data/fonts/gyre {};

  hicolor_icon_theme = callPackage ../data/icons/hicolor-icon-theme { };

  inconsolata = callPackage ../data/fonts/inconsolata {};

  ipafont = callPackage ../data/fonts/ipafont {};

  junicode = callPackage ../data/fonts/junicode { };

  kochi-substitute = callPackage ../data/fonts/kochi-substitute {};

  kochi-substitute-naga10 = callPackage ../data/fonts/kochi-substitute-naga10 {};

  league-of-moveable-type = callPackage ../data/fonts/league-of-moveable-type {};

  liberation_ttf_from_source = callPackage ../data/fonts/redhat-liberation-fonts { };
  liberation_ttf_binary = callPackage ../data/fonts/redhat-liberation-fonts/binary.nix { };
  liberation_ttf = liberation_ttf_binary;

  libertine = builderDefsPackage (import ../data/fonts/libertine) {
    inherit fetchurl fontforge lib;
  };

  lmmath = callPackage ../data/fonts/lmodern/lmmath.nix {};

  lmodern = callPackage ../data/fonts/lmodern { };

  lobster-two = callPackage ../data/fonts/lobster-two {};

  lohit-fonts = callPackage ../data/fonts/lohit-fonts { };

  manpages = callPackage ../data/documentation/man-pages { };

  meslo-lg = callPackage ../data/fonts/meslo-lg {};

  miscfiles = callPackage ../data/misc/miscfiles { };

  media-player-info = callPackage ../data/misc/media-player-info {};

  mobile_broadband_provider_info = callPackage ../data/misc/mobile-broadband-provider-info { };

  mph_2b_damase = callPackage ../data/fonts/mph-2b-damase { };

  mplus-outline-fonts = callPackage ../data/fonts/mplus-outline-fonts { };

  nafees = callPackage ../data/fonts/nafees { };

  numix-icon-theme = callPackage ../data/icons/numix-icon-theme { };

  numix-icon-theme-circle = callPackage ../data/icons/numix-icon-theme-circle { };

  oldstandard = callPackage ../data/fonts/oldstandard { };

  open-dyslexic = callPackage ../data/fonts/open-dyslexic { };

  opensans-ttf = callPackage ../data/fonts/opensans-ttf { };

  pecita = callPackage ../data/fonts/pecita {};

  poly = callPackage ../data/fonts/poly { };

  posix_man_pages = callPackage ../data/documentation/man-pages-posix { };

  powerline-fonts = callPackage ../data/fonts/powerline-fonts { };

  proggyfonts = callPackage ../data/fonts/proggyfonts { };

  pthreadmanpages = callPackage ../data/documentation/pthread-man-pages {
    perl = perl516; # syntax error at troffprepro line 49, near "do subst("
  };

  shared_mime_info = callPackage ../data/misc/shared-mime-info { };

  shared_desktop_ontologies = callPackage ../data/misc/shared-desktop-ontologies { };

  stdmanpages = callPackage ../data/documentation/std-man-pages { };

  stix-otf = callPackage ../data/fonts/stix-otf { };

  symbola = callPackage ../data/fonts/symbola { };

  iana_etc = callPackage ../data/misc/iana-etc { };

  poppler_data = callPackage ../data/misc/poppler-data { };

  quattrocento = callPackage ../data/fonts/quattrocento {};

  quattrocento-sans = callPackage ../data/fonts/quattrocento-sans {};

  r3rs = callPackage ../data/documentation/rnrs/r3rs.nix { };

  r4rs = callPackage ../data/documentation/rnrs/r4rs.nix { };

  r5rs = callPackage ../data/documentation/rnrs/r5rs.nix { };

  hasklig = callPackage ../data/fonts/hasklig {};

  source-code-pro = callPackage ../data/fonts/source-code-pro {};

  source-sans-pro = callPackage ../data/fonts/source-sans-pro { };

  source-serif-pro = callPackage ../data/fonts/source-serif-pro { };

  sourceHanSansPackages = callPackage ../data/fonts/source-han-sans { };
  source-han-sans-japanese = sourceHanSansPackages.japanese;
  source-han-sans-korean = sourceHanSansPackages.korean;
  source-han-sans-simplified-chinese = sourceHanSansPackages.simplified-chinese;
  source-han-sans-traditional-chinese = sourceHanSansPackages.traditional-chinese;

  tango-icon-theme = callPackage ../data/icons/tango-icon-theme { };

  themes = name: import (../data/misc/themes + ("/" + name + ".nix")) {
    inherit fetchurl;
  };

  theano = callPackage ../data/fonts/theano { };

  tempora_lgc = callPackage ../data/fonts/tempora-lgc { };

  terminus_font = callPackage ../data/fonts/terminus-font { };

  tipa = callPackage ../data/fonts/tipa { };

  ttf_bitstream_vera = callPackage ../data/fonts/ttf-bitstream-vera { };

  tzdata = callPackage ../data/misc/tzdata { };

  ubuntu_font_family = callPackage ../data/fonts/ubuntu-font-family { };

  ucsFonts = callPackage ../data/fonts/ucs-fonts { };

  uni-vga = callPackage ../data/fonts/uni-vga { };

  unifont = callPackage ../data/fonts/unifont { };

  vistafonts = callPackage ../data/fonts/vista-fonts { };

  wqy_microhei = callPackage ../data/fonts/wqy-microhei { };

  wqy_zenhei = callPackage ../data/fonts/wqy-zenhei { };

  xhtml1 = callPackage ../data/sgml+xml/schemas/xml-dtd/xhtml1 { };

  xkeyboard_config = xorg.xkeyboardconfig;

  zeal = callPackage ../data/documentation/zeal { };


  ### APPLICATIONS

  a2jmidid = callPackage ../applications/audio/a2jmidid { };

  aacgain = callPackage ../applications/audio/aacgain { };

  aangifte2006 = callPackage_i686 ../applications/taxes/aangifte-2006 { };

  aangifte2007 = callPackage_i686 ../applications/taxes/aangifte-2007 { };

  aangifte2008 = callPackage_i686 ../applications/taxes/aangifte-2008 { };

  aangifte2009 = callPackage_i686 ../applications/taxes/aangifte-2009 { };

  aangifte2010 = callPackage_i686 ../applications/taxes/aangifte-2010 { };

  aangifte2011 = callPackage_i686 ../applications/taxes/aangifte-2011 { };

  aangifte2012 = callPackage_i686 ../applications/taxes/aangifte-2012 { };

  aangifte2013 = callPackage_i686 ../applications/taxes/aangifte-2013 { };

  abcde = callPackage ../applications/audio/abcde {
    inherit (perlPackages) DigestSHA MusicBrainz MusicBrainzDiscID;
    inherit (pythonPackages) eyeD3;
    libcdio = libcdio082;
  };

  abiword = callPackage ../applications/office/abiword {
    inherit (gnome) libglade libgnomecanvas;
    iconTheme = gnome3.defaultIconTheme;
  };

  abook = callPackage ../applications/misc/abook { };

  adobe-reader = callPackage_i686 ../applications/misc/adobe-reader { };

  aewan = callPackage ../applications/editors/aewan { };

  afterstep = callPackage ../applications/window-managers/afterstep {
    inherit (xlibs) libX11 libXext libICE;
    fltk = fltk13;
    gtk = gtk2;
  };

  alchemy = callPackage ../applications/graphics/alchemy { };

  alock = callPackage ../misc/screensavers/alock { };

  alpine = callPackage ../applications/networking/mailreaders/alpine {
    tcl = tcl-8_5;
  };
  realpine = callPackage ../applications/networking/mailreaders/realpine {
    tcl = tcl-8_5;
  };

  AMB-plugins = callPackage ../applications/audio/AMB-plugins { };

  ams-lv2 = callPackage ../applications/audio/ams-lv2 { };

  amsn = callPackage ../applications/networking/instant-messengers/amsn { };

  antimony = callPackage ../applications/graphics/antimony {};

  antiword = callPackage ../applications/office/antiword {};

  ardour = ardour4;

  ardour3 =  callPackage ../applications/audio/ardour/ardour3.nix {
    inherit (gnome) libgnomecanvas libgnomecanvasmm;
    inherit (vamp) vampSDK;
  };

  ardour4 =  callPackage ../applications/audio/ardour {
    inherit (gnome) libgnomecanvas libgnomecanvasmm;
    inherit (vamp) vampSDK;
  };

  ario = callPackage ../applications/audio/ario { };

  arora = callPackage ../applications/networking/browsers/arora { };

  atom = callPackage ../applications/editors/atom {
    gconf = gnome.GConf;
  };

  aseprite = callPackage ../applications/editors/aseprite {
    giflib = giflib_4_1;
  };

  audacious = callPackage ../applications/audio/audacious { };

  audacity = callPackage ../applications/audio/audacity {
    ffmpeg = ffmpeg_0;
  };

  milkytracker = callPackage ../applications/audio/milkytracker { };

  schismtracker = callPackage ../applications/audio/schismtracker { };

  altcoins = recurseIntoAttrs ( callPackage ../applications/altcoins { } );
  bitcoin = altcoins.bitcoin;

  aumix = callPackage ../applications/audio/aumix {
    gtkGUI = false;
  };

  autopanosiftc = callPackage ../applications/graphics/autopanosiftc { };

  avidemux = callPackage ../applications/video/avidemux { };

  avogadro = callPackage ../applications/science/chemistry/avogadro {
    eigen = eigen2;
  };

  avrdudess = callPackage ../applications/misc/avrdudess { };

  avxsynth = callPackage ../applications/video/avxsynth {
    libjpeg = libjpeg_original; # error: 'JCOPYRIGHT_SHORT' was not declared in this scope
  };

  awesome-3-4 = callPackage ../applications/window-managers/awesome/3.4.nix {
    cairo = cairo.override { xcbSupport = true; };
    lua = lua5_1;
  };
  awesome-3-5 = callPackage ../applications/window-managers/awesome {
    cairo = cairo.override { xcbSupport = true; };
    luaPackages = luaPackages.override { inherit lua; };
  };
  awesome = awesome-3-5;

  inherit (gnome3) baobab;

  backintime-common = callPackage ../applications/networking/sync/backintime/common.nix { };

  backintime-qt4 = callPackage ../applications/networking/sync/backintime/qt4.nix { };

  backintime = backintime-qt4;

  bandwidth = callPackage ../tools/misc/bandwidth { };

  bar = callPackage ../applications/window-managers/bar { };

  baresip = callPackage ../applications/networking/instant-messengers/baresip {
    ffmpeg = ffmpeg_1;
  };

  batik = callPackage ../applications/graphics/batik { };

  batti = callPackage ../applications/misc/batti { };

  cbatticon = callPackage ../applications/misc/cbatticon { };

  bazaar = callPackage ../applications/version-management/bazaar { };

  bazaarTools = callPackage ../applications/version-management/bazaar/tools.nix { };

  beast = callPackage ../applications/audio/beast {
    inherit (gnome) libgnomecanvas libart_lgpl;
    guile = guile_1_8;
  };

  bibletime = callPackage ../applications/misc/bibletime { };

  bitlbee = callPackage ../applications/networking/instant-messengers/bitlbee { };

  bitmeter = callPackage ../applications/audio/bitmeter { };

  bleachbit = callPackage ../applications/misc/bleachbit { };

  blender = callPackage  ../applications/misc/blender {
    python = python34;
  };

  bluefish = callPackage ../applications/editors/bluefish {
    gtk = gtk3;
  };

  bluejeans = callPackage ../applications/networking/browsers/mozilla-plugins/bluejeans { };

  bristol = callPackage ../applications/audio/bristol { };

  bspwm = callPackage ../applications/window-managers/bspwm { };

  bvi = callPackage ../applications/editors/bvi { };

  bviplus = callPackage ../applications/editors/bviplus { };

  calf = callPackage ../applications/audio/calf {
      inherit (gnome) libglade;
  };

  calibre = callPackage ../applications/misc/calibre {
    inherit (pythonPackages) pyqt5 sip_4_16;
  };

  camlistore = callPackage ../applications/misc/camlistore { };

  canto-curses = callPackage ../applications/networking/feedreaders/canto-curses { };

  canto-daemon = callPackage ../applications/networking/feedreaders/canto-daemon { };

  carddav-util = callPackage ../tools/networking/carddav-util { };

  carrier = builderDefsPackage (import ../applications/networking/instant-messengers/carrier/2.5.0.nix) {
    inherit fetchurl stdenv pkgconfig perl perlXMLParser libxml2 openssl nss
      gtkspell aspell gettext ncurses avahi dbus dbus_glib python
      libtool automake autoconf gstreamer;
    inherit gtk glib;
    inherit (gnome) startupnotification GConf ;
    inherit (xlibs) libXScrnSaver scrnsaverproto libX11 xproto kbproto;
  };
  funpidgin = carrier;

  cava = callPackage ../applications/audio/cava { };

  cc1394 = callPackage ../applications/video/cc1394 { };

  cddiscid = callPackage ../applications/audio/cd-discid { };

  cdparanoia = cdparanoiaIII;

  cdparanoiaIII = callPackage ../applications/audio/cdparanoia { };

  cdrtools = callPackage ../applications/misc/cdrtools { };

  centerim = callPackage ../applications/networking/instant-messengers/centerim { };

  cgit = callPackage ../applications/version-management/git-and-tools/cgit { };

  cgminer = callPackage ../applications/misc/cgminer {
    amdappsdk = amdappsdk28;
  };

  CharacterCompressor = callPackage ../applications/audio/CharacterCompressor { };

  chatzilla = callPackage ../applications/networking/irc/chatzilla { };

  chromium = callPackage ../applications/networking/browsers/chromium {
    channel = "stable";
    pulseSupport = config.pulseaudio or true;
    enablePepperFlash = config.chromium.enablePepperFlash or false;
    enableWideVine = config.chromium.enableWideVine or false;
    hiDPISupport = config.chromium.hiDPISupport or false;
  };

  chronos = callPackage ../applications/networking/cluster/chronos { };

  chromiumBeta = lowPrio (chromium.override { channel = "beta"; });

  chromiumDev = lowPrio (chromium.override { channel = "dev"; });

  chuck = callPackage ../applications/audio/chuck { };

  cinelerra = callPackage ../applications/video/cinelerra { };

  clawsMail = callPackage ../applications/networking/mailreaders/claws-mail {
    enableNetworkManager = config.networking.networkmanager.enable or false;
  };

  clipgrab = callPackage ../applications/video/clipgrab { };

  clipit = callPackage ../applications/misc/clipit { };

  bomi = callPackage ../applications/video/bomi {
    stdenv = overrideCC stdenv gcc49;
    pulseSupport = config.pulseaudio or true;
  };

  cmus = callPackage ../applications/audio/cmus { };

  CompBus = callPackage ../applications/audio/CompBus { };

  compiz = callPackage ../applications/window-managers/compiz {
    inherit (gnome) GConf ORBit2 metacity;
  };

  constant-detune-chorus = callPackage ../applications/audio/constant-detune-chorus { };

  coriander = callPackage ../applications/video/coriander {
    inherit (gnome) libgnomeui GConf;
  };

  cortex = callPackage ../applications/misc/cortex { };

  csound = callPackage ../applications/audio/csound { };

  cinepaint = callPackage ../applications/graphics/cinepaint {
    fltk = fltk13;
    libpng = libpng12;
    cmake = cmake-2_8;
  };

  codeblocks = callPackage ../applications/editors/codeblocks { };
  codeblocksFull = callPackage ../applications/editors/codeblocks { contribPlugins = true; };

  comical = callPackage ../applications/graphics/comical { };

  conkeror = callPackage ../applications/networking/browsers/conkeror { };

  conkerorWrapper = wrapFirefox {
    browser = conkeror;
    browserName = "conkeror";
    desktopName = "Conkeror";
  };

  cuneiform = builderDefsPackage (import ../tools/graphics/cuneiform) {
    inherit cmake patchelf;
    imagemagick = imagemagick;
  };

  cutecom = callPackage ../tools/misc/cutecom { };

  cvs = callPackage ../applications/version-management/cvs { };

  cvsps = callPackage ../applications/version-management/cvsps { };

  cvs2svn = callPackage ../applications/version-management/cvs2svn { };

  cyclone = callPackage ../applications/audio/pd-plugins/cyclone  { };

  d4x = callPackage ../applications/misc/d4x { };

  darcs = haskell.lib.overrideCabal haskellPackages.darcs (drv: {
    configureFlags = (stdenv.lib.remove "-flibrary" drv.configureFlags or []) ++ ["-f-library"];
    enableSharedExecutables = false;
    enableSharedLibraries = false;
    isLibrary = false;
    doHaddock = false;
    postFixup = "rm -rf $out/lib $out/nix-support $out/share";
  });

  darktable = callPackage ../applications/graphics/darktable {
    inherit (gnome) GConf libglade;
  };

  das_watchdog = callPackage ../tools/system/das_watchdog { };

  dbvisualizer = callPackage ../applications/misc/dbvisualizer {};

  dd-agent = callPackage ../tools/networking/dd-agent { inherit (pythonPackages) tornado; };

  deadbeef = callPackage ../applications/audio/deadbeef {
    pulseSupport = config.pulseaudio or true;
  };

  dfasma = callPackage ../applications/audio/dfasma { };

  dia = callPackage ../applications/graphics/dia {
    inherit (pkgs.gnome) libart_lgpl libgnomeui;
  };

  diffuse = callPackage ../applications/version-management/diffuse { };

  dirt = callPackage ../applications/audio/dirt {};

  distrho = callPackage ../applications/audio/distrho {};

  djvulibre = callPackage ../applications/misc/djvulibre { };

  djvu2pdf = callPackage ../tools/typesetting/djvu2pdf { };

  djview = callPackage ../applications/graphics/djview { };
  djview4 = pkgs.djview;

  dmenu = callPackage ../applications/misc/dmenu {
    enableXft = true;
  };

  dmenu2 = callPackage ../applications/misc/dmenu2 { };

  dmtx = dmtx-utils;

  dmtx-utils = callPackage (import ../tools/graphics/dmtx-utils) {
  };

  docker = callPackage ../applications/virtualization/docker {
    go = go_1_3;
  };

  doodle = callPackage ../applications/search/doodle { };

  drumgizmo = callPackage ../applications/audio/drumgizmo { inherit (xlibs) libX11; };

  dunst = callPackage ../applications/misc/dunst { };

  devede = callPackage ../applications/video/devede { };

  dvb_apps  = callPackage ../applications/video/dvb-apps { };

  dvdauthor = callPackage ../applications/video/dvdauthor { };

  dvd-slideshow = callPackage ../applications/video/dvd-slideshow { };

  dwb = callPackage ../applications/networking/browsers/dwb { dconf = gnome3.dconf; };

  dwbWrapper = wrapFirefox
    { browser = dwb; browserName = "dwb"; desktopName = "dwb";
    };

  dwm = callPackage ../applications/window-managers/dwm {
    patches = config.dwm.patches or [];
  };

  dzen2 = callPackage ../applications/window-managers/dzen2 { };

  eaglemode = callPackage ../applications/misc/eaglemode { };

  eclipses = recurseIntoAttrs (callPackage ../applications/editors/eclipse { });

  ed = callPackage ../applications/editors/ed { };

  edbrowse = callPackage ../applications/editors/edbrowse { };

  ekho = callPackage ../applications/audio/ekho { };

  electrum = callPackage ../applications/misc/electrum { };

  elinks = callPackage ../applications/networking/browsers/elinks { };

  elvis = callPackage ../applications/editors/elvis { };

  emacs = emacs24;
  emacsPackages = emacs24Packages;
  emacsPackagesNg = emacs24PackagesNg;
  emacsMelpa = emacs24PackagesNg; # for backward compatibility

  emacs24 = callPackage ../applications/editors/emacs-24 {
    # use override to enable additional features
    libXaw = xlibs.libXaw;
    Xaw3d = null;
    gconf = null;
    alsaLib = null;
    imagemagick = null;
    acl = null;
    gpm = null;
  };

  emacs24-nox = lowPrio (appendToName "nox" (emacs24.override {
    withX = false;
    withGTK2 = false;
    withGTK3 = false;
  }));

  emacs24Macport_24_3 = lowPrio (callPackage ../applications/editors/emacs-24/macport-24.3.nix {
    stdenv = pkgs.clangStdenv;
  });
  emacs24Macport_24_4 = lowPrio (callPackage ../applications/editors/emacs-24/macport-24.4.nix {
    stdenv = pkgs.clangStdenv;
  });
  emacs24Macport_24_5 = lowPrio (callPackage ../applications/editors/emacs-24/macport-24.5.nix {
    stdenv = pkgs.clangStdenv;
  });
  emacs24Macport = self.emacs24Macport_24_5;

  emacsPackagesGen = emacs: self: let callPackage = newScope self; in rec {
    inherit emacs;

    autoComplete = callPackage ../applications/editors/emacs-modes/auto-complete { };

    bbdb = callPackage ../applications/editors/emacs-modes/bbdb { };

    bbdb3 = callPackage ../applications/editors/emacs-modes/bbdb/3.nix {};

    cedet = callPackage ../applications/editors/emacs-modes/cedet { };

    calfw = callPackage ../applications/editors/emacs-modes/calfw { };

    coffee = callPackage ../applications/editors/emacs-modes/coffee { };

    colorTheme = callPackage ../applications/editors/emacs-modes/color-theme { };

    colorThemeSolarized = callPackage ../applications/editors/emacs-modes/color-theme-solarized { };

    cryptol = callPackage ../applications/editors/emacs-modes/cryptol { };

    cua = callPackage ../applications/editors/emacs-modes/cua { };

    d = callPackage ../applications/editors/emacs-modes/d { };

    darcsum = callPackage ../applications/editors/emacs-modes/darcsum { };

    dash = callPackage ../applications/editors/emacs-modes/dash { };

    # ecb = callPackage ../applications/editors/emacs-modes/ecb { };

    emacsClangCompleteAsync = callPackage ../applications/editors/emacs-modes/emacs-clang-complete-async { };

    emacsSessionManagement = callPackage ../applications/editors/emacs-modes/session-management-for-emacs { };

    emacsw3m = callPackage ../applications/editors/emacs-modes/emacs-w3m { };

    emms = callPackage ../applications/editors/emacs-modes/emms { };

    ensime = callPackage ../applications/editors/emacs-modes/ensime { };

    ess = callPackage ../applications/editors/emacs-modes/ess { };

    flycheck = callPackage ../applications/editors/emacs-modes/flycheck { };

    flymakeCursor = callPackage ../applications/editors/emacs-modes/flymake-cursor { };

    gh = callPackage ../applications/editors/emacs-modes/gh { };

    graphvizDot = callPackage ../applications/editors/emacs-modes/graphviz-dot { };

    gist = callPackage ../applications/editors/emacs-modes/gist { };

    gitModes = callPackage ../applications/editors/emacs-modes/git-modes { };

    haskellMode = callPackage ../applications/editors/emacs-modes/haskell { };
    haskellModeGit = lowPrio (callPackage ../applications/editors/emacs-modes/haskell/git.nix { });

    hsc3Mode = callPackage ../applications/editors/emacs-modes/hsc3 { };

    hol_light_mode = callPackage ../applications/editors/emacs-modes/hol_light { };

    htmlize = callPackage ../applications/editors/emacs-modes/htmlize { };

    icicles = callPackage ../applications/editors/emacs-modes/icicles { };

    idris = callPackage ../applications/editors/emacs-modes/idris { };

    jabber = callPackage ../applications/editors/emacs-modes/jabber { };

    jade = callPackage ../applications/editors/emacs-modes/jade { };

    jdee = callPackage ../applications/editors/emacs-modes/jdee { };

    js2 = callPackage ../applications/editors/emacs-modes/js2 { };

    let-alist = callPackage ../applications/editors/emacs-modes/let-alist { };

    logito = callPackage ../applications/editors/emacs-modes/logito { };

    loremIpsum = callPackage ../applications/editors/emacs-modes/lorem-ipsum { };

    magit = callPackage ../applications/editors/emacs-modes/magit { };

    maudeMode = callPackage ../applications/editors/emacs-modes/maude { };

    metaweblog = callPackage ../applications/editors/emacs-modes/metaweblog { };

    monky = callPackage ../applications/editors/emacs-modes/monky { };

    notmuch = lowPrio (pkgs.notmuch.override { inherit emacs; });

    ocamlMode = callPackage ../applications/editors/emacs-modes/ocaml { };

    offlineimap = callPackage ../applications/editors/emacs-modes/offlineimap {};

    # This is usually a newer version of Org-Mode than that found in GNU Emacs, so
    # we want it to have higher precedence.
    org = hiPrio (callPackage ../applications/editors/emacs-modes/org { });

    org2blog = callPackage ../applications/editors/emacs-modes/org2blog { };

    pcache = callPackage ../applications/editors/emacs-modes/pcache { };

    phpMode = callPackage ../applications/editors/emacs-modes/php { };

    prologMode = callPackage ../applications/editors/emacs-modes/prolog { };

    proofgeneral_4_2 = callPackage ../applications/editors/emacs-modes/proofgeneral/4.2.nix {
      texinfo = texinfo4 ;
      texLive = pkgs.texLiveAggregationFun {
        paths = [ pkgs.texLive pkgs.texLiveCMSuper ];
      };
    };
    proofgeneral_4_3_pre = callPackage ../applications/editors/emacs-modes/proofgeneral/4.3pre.nix {
      texinfo = texinfo4 ;
      texLive = pkgs.texLiveAggregationFun {
        paths = [ pkgs.texLive pkgs.texLiveCMSuper ];
      };
    };
    proofgeneral = self.proofgeneral_4_2;

    quack = callPackage ../applications/editors/emacs-modes/quack { };

    rainbowDelimiters = callPackage ../applications/editors/emacs-modes/rainbow-delimiters { };

    rectMark = callPackage ../applications/editors/emacs-modes/rect-mark { };

    remember = callPackage ../applications/editors/emacs-modes/remember { };

    rudel = callPackage ../applications/editors/emacs-modes/rudel { };

    s = callPackage ../applications/editors/emacs-modes/s { };

    sbtMode = callPackage ../applications/editors/emacs-modes/sbt-mode { };

    scalaMode1 = callPackage ../applications/editors/emacs-modes/scala-mode/v1.nix { };
    scalaMode2 = callPackage ../applications/editors/emacs-modes/scala-mode/v2.nix { };

    stratego = callPackage ../applications/editors/emacs-modes/stratego { };

    structuredHaskellMode = haskellPackages.structured-haskell-mode;

    sunriseCommander = callPackage ../applications/editors/emacs-modes/sunrise-commander { };

    tuaregMode = callPackage ../applications/editors/emacs-modes/tuareg { };

    writeGood = callPackage ../applications/editors/emacs-modes/writegood { };

    xmlRpc = callPackage ../applications/editors/emacs-modes/xml-rpc { };

    cask = callPackage ../applications/editors/emacs-modes/cask { };
  };

  emacs24Packages = recurseIntoAttrs (emacsPackagesGen emacs24 pkgs.emacs24Packages);

  emacsPackagesNgGen = emacs: import ./emacs-packages.nix {
    overrides = (config.emacsPackageOverrides or (p: {})) pkgs;

    inherit lib stdenv fetchurl fetchgit fetchFromGitHub emacs;

    trivialBuild = import ../build-support/emacs/trivial.nix {
      inherit lib stdenv emacs texinfo;
    };

    melpaBuild = import ../build-support/emacs/melpa.nix {
      inherit lib stdenv fetchurl emacs texinfo;
    };

    external = {
      # FIXME: revert when Agda and ghc-mod are fixed on 7.10
      inherit (haskell.packages.ghc784) ghc-mod Agda;
      inherit (haskellPackages) structured-haskell-mode;
    };
  };

  emacs24PackagesNg = recurseIntoAttrs (emacsPackagesNgGen emacs24);

  emacsWithPackages = callPackage ../build-support/emacs/wrapper.nix { };
  emacs24WithPackages = emacsWithPackages.override { emacs = emacs24; };

  inherit (gnome3) empathy;

  enhanced-ctorrent = callPackage ../applications/networking/enhanced-ctorrent { };

  epdfview = callPackage ../applications/misc/epdfview { };

  inherit (gnome3) epiphany;

  eq10q = callPackage ../applications/audio/eq10q { };

  espeak = callPackage ../applications/audio/espeak { };

  espeakedit = callPackage ../applications/audio/espeak/edit.nix { };

  esniper = callPackage ../applications/networking/esniper { };

  etherape = callPackage ../applications/networking/sniffers/etherape {
    inherit (gnome) gnomedocutils libgnome libglade libgnomeui scrollkeeper;
  };

  evilvte = callPackage ../applications/misc/evilvte {
    configH = config.evilvte.config or "";
  };

  evopedia = callPackage ../applications/misc/evopedia { };

  keepassx = callPackage ../applications/misc/keepassx { };
  keepassx2 = callPackage ../applications/misc/keepassx/2.0.nix { };

  inherit (gnome3) evince;
  evolution_data_server = gnome3.evolution_data_server;

  keepass = callPackage ../applications/misc/keepass { };

  exrdisplay = callPackage ../applications/graphics/exrdisplay {
    fltk = fltk20;
  };

  fbpanel = callPackage ../applications/window-managers/fbpanel { };

  fbreader = callPackage ../applications/misc/fbreader { };

  fetchmail = callPackage ../applications/misc/fetchmail { };

  fldigi = callPackage ../applications/audio/fldigi { };

  fluidsynth = callPackage ../applications/audio/fluidsynth { };

  fmit = callPackage ../applications/audio/fmit { };

  focuswriter = callPackage ../applications/editors/focuswriter { };

  foo-yc20 = callPackage ../applications/audio/foo-yc20 { };

  fossil = callPackage ../applications/version-management/fossil { };

  freewheeling = callPackage ../applications/audio/freewheeling { };

  fribid = callPackage ../applications/networking/browsers/mozilla-plugins/fribid { };

  fritzing = callPackage ../applications/science/electronics/fritzing { };

  fvwm = callPackage ../applications/window-managers/fvwm { };

  geany = callPackage ../applications/editors/geany { };

  gksu = callPackage ../applications/misc/gksu { };

  gnuradio = callPackage ../applications/misc/gnuradio {
    inherit (pythonPackages) lxml numpy scipy matplotlib pyopengl;
    fftw = fftwFloat;
  };

  gnuradio-osmosdr = callPackage ../applications/misc/gnuradio-osmosdr { };

  goldendict = callPackage ../applications/misc/goldendict { };

  google-drive-ocamlfuse = callPackage ../applications/networking/google-drive-ocamlfuse { };

  google-musicmanager = callPackage ../applications/audio/google-musicmanager { };

  gpa = callPackage ../applications/misc/gpa { };

  gpicview = callPackage ../applications/graphics/gpicview { };

  gqrx = callPackage ../applications/misc/gqrx { };

  grass = import ../applications/misc/grass {
    inherit (xlibs) libXmu libXext libXp libX11 libXt libSM libICE libXpm
      libXaw libXrender;
    inherit config composableDerivation stdenv fetchurl
      lib flex bison cairo fontconfig
      gdal zlib ncurses gdbm proj pkgconfig swig
      blas liblapack libjpeg libpng mysql unixODBC mesa postgresql python
      readline sqlite tcl tk libtiff freetype makeWrapper wxGTK;
    fftw = fftwSinglePrec;
    ffmpeg = ffmpeg_0;
    motif = lesstif;
    opendwg = libdwg;
    wxPython = wxPython28;
  };

  grip = callPackage ../applications/misc/grip {
    inherit (gnome) libgnome libgnomeui vte;
  };

  gtimelog = pythonPackages.gtimelog;

  inherit (gnome3) gucharmap;

  guitarix = callPackage ../applications/audio/guitarix {
    fftw = fftwSinglePrec;
  };

  photivo = callPackage ../applications/graphics/photivo { };

  wavesurfer = callPackage ../applications/misc/audio/wavesurfer { };

  wireshark-cli = callPackage ../applications/networking/sniffers/wireshark {
    withQt = false;
    withGtk = false;
  };
  wireshark-gtk = wireshark-cli.override { withGtk = true; };
  wireshark-qt = wireshark-cli.override { withQt = true; };
  wireshark = wireshark-gtk;

  wvdial = callPackage ../os-specific/linux/wvdial { };

  fbida = callPackage ../applications/graphics/fbida { };

  fdupes = callPackage ../tools/misc/fdupes { };

  feh = callPackage ../applications/graphics/feh { };

  filezilla = callPackage ../applications/networking/ftp/filezilla { };

  firefox = callPackage ../applications/networking/browsers/firefox {
    inherit (gnome) libIDL;
    inherit (pythonPackages) pysqlite;
    enableGTK3 = false;
  };

  firefoxWrapper = wrapFirefox { browser = pkgs.firefox; };

  firefox-bin = callPackage ../applications/networking/browsers/firefox-bin {
    gconf = pkgs.gnome.GConf;
    inherit (pkgs.gnome) libgnome libgnomeui;
    inherit (pkgs.xlibs) libX11 libXScrnSaver libXcomposite libXdamage libXext
      libXfixes libXinerama libXrender libXt;
  };

  firestr = callPackage ../applications/networking/p2p/firestr
    { boost = boost155;
      inherit (xlibs) libXScrnSaver;
    };

  flac = callPackage ../applications/audio/flac { };

  flashplayer = callPackage ../applications/networking/browsers/mozilla-plugins/flashplayer-11 {
    debug = config.flashplayer.debug or false;
  };

  fluxbox = callPackage ../applications/window-managers/fluxbox { };

  fme = callPackage ../applications/misc/fme {
    inherit (gnome) libglademm;
    inherit pkgconfig autoconf automake gettext;
  };

  fomp = callPackage ../applications/audio/fomp { };

  freecad = callPackage ../applications/graphics/freecad {
    boost = boost156;
    opencascade = opencascade_6_5;
    inherit (pythonPackages) matplotlib pycollada;
  };

  freemind = callPackage ../applications/misc/freemind { };

  freenet = callPackage ../applications/networking/p2p/freenet { };

  freepv = callPackage ../applications/graphics/freepv { };

  xfontsel = callPackage ../applications/misc/xfontsel { };
  inherit (xorg) xlsfonts;

  freerdp = callPackage ../applications/networking/remote/freerdp {
    ffmpeg = ffmpeg_1;
  };

  freerdpUnstable = callPackage ../applications/networking/remote/freerdp/unstable.nix {
    cmake = cmake-2_8;
  };

  freicoin = callPackage ../applications/misc/freicoin { };

  fuze = callPackage ../applications/networking/instant-messengers/fuze {};

  game-music-emu = callPackage ../applications/audio/game-music-emu { };

  gcolor2 = callPackage ../applications/graphics/gcolor2 { };

  get_iplayer = callPackage ../applications/misc/get_iplayer {};

  gimp_2_8 = callPackage ../applications/graphics/gimp/2.8.nix {
    inherit (gnome) libart_lgpl;
    webkit = null;
    lcms = lcms2;
    wrapPython = pythonPackages.wrapPython;
  };

  gimp = gimp_2_8;

  gimpPlugins = recurseIntoAttrs (import ../applications/graphics/gimp/plugins {
    inherit pkgs gimp;
  });

  gitAndTools = recurseIntoAttrs (import ../applications/version-management/git-and-tools {
    inherit pkgs;
  });
  git = gitAndTools.git;
  gitFull = gitAndTools.gitFull;
  gitMinimal = git.override {
    withManual = false;
    pythonSupport = false;
  };
  gitSVN = gitAndTools.gitSVN;
  git-cola = gitAndTools.git-cola;

  gitRepo = callPackage ../applications/version-management/git-repo {
    python = python27;
  };

  gitolite = callPackage ../applications/version-management/gitolite { };

  inherit (gnome3) gitg;

  giv = callPackage ../applications/graphics/giv {
    pcre = pcre.override { unicodeSupport = true; };
  };

  gmrun = callPackage ../applications/misc/gmrun {};

  gnucash = callPackage ../applications/office/gnucash {
    inherit (gnome2) libgnomeui libgtkhtml gtkhtml libbonoboui libgnomeprint libglade libart_lgpl;
    gconf = gnome2.GConf;
    guile = guile_1_8;
    slibGuile = slibGuile.override { scheme = guile_1_8; };
    goffice = goffice_0_8;
  };

  goffice = callPackage ../development/libraries/goffice { };

  goffice_0_8 = callPackage ../development/libraries/goffice/0.8.nix {
    inherit (pkgs.gnome2) libglade libgnomeui;
    gconf = pkgs.gnome2.GConf;
    libart = pkgs.gnome2.libart_lgpl;
  };

  idea = recurseIntoAttrs (callPackage ../applications/editors/idea { androidsdk = androidsdk_4_4; });

  libquvi = callPackage ../applications/video/quvi/library.nix { };

  linssid = callPackage ../applications/networking/linssid {
    qt5 = qt53;
  };

  mi2ly = callPackage ../applications/audio/mi2ly {};

  praat = callPackage ../applications/audio/praat { };

  quvi = callPackage ../applications/video/quvi/tool.nix {
    lua5_sockets = lua5_1_sockets;
    lua5 = lua5_1;
  };

  quvi_scripts = callPackage ../applications/video/quvi/scripts.nix { };

  gkrellm = callPackage ../applications/misc/gkrellm { };

  gmu = callPackage ../applications/audio/gmu { };

  gnash = callPackage ../applications/video/gnash {
    inherit (gnome) gtkglext;
  };

  gnome_mplayer = callPackage ../applications/video/gnome-mplayer {
    inherit (gnome) GConf;
  };

  gnumeric = callPackage ../applications/office/gnumeric { };

  gnunet = callPackage ../applications/networking/p2p/gnunet { };

  gnunet_svn = lowPrio (callPackage ../applications/networking/p2p/gnunet/svn.nix { });

  gocr = callPackage ../applications/graphics/gocr { };

  gobby5 = callPackage ../applications/editors/gobby {
    inherit (gnome) gtksourceview;
  };

  gphoto2 = callPackage ../applications/misc/gphoto2 { };

  gphoto2fs = builderDefsPackage ../applications/misc/gphoto2/gphotofs.nix {
    inherit libgphoto2 fuse pkgconfig glib libtool;
  };

  gramps = callPackage ../applications/misc/gramps { };

  graphicsmagick = callPackage ../applications/graphics/graphicsmagick { };
  graphicsmagick_q16 = callPackage ../applications/graphics/graphicsmagick { quantumdepth = 16; };

  graphicsmagick137 = callPackage ../applications/graphics/graphicsmagick/1.3.7.nix {
    libpng = libpng12;
  };

  gtkpod = callPackage ../applications/audio/gtkpod {
    gnome = gnome3;
    inherit (gnome) libglade;
  };

  jbidwatcher = callPackage ../applications/misc/jbidwatcher {
    java = if stdenv.isLinux then jre else jdk;
  };

  qrdecode = builderDefsPackage (import ../tools/graphics/qrdecode) {
    libpng = libpng12;
    opencv = opencv_2_1;
  };

  qrencode = callPackage ../tools/graphics/qrencode { };

  gecko_mediaplayer = callPackage ../applications/networking/browsers/mozilla-plugins/gecko-mediaplayer {
    inherit (gnome) GConf;
    browser = firefox;
  };

  geeqie = callPackage ../applications/graphics/geeqie { };

  gigedit = callPackage ../applications/audio/gigedit { };

  gqview = callPackage ../applications/graphics/gqview { };

  gmpc = callPackage ../applications/audio/gmpc {
    inherit (xlibs) libSM libICE;
  };

  gmtk = callPackage ../applications/networking/browsers/mozilla-plugins/gmtk {
    inherit (gnome) GConf;
  };

  googleearth = callPackage_i686 ../applications/misc/googleearth { };

  google_talk_plugin = callPackage ../applications/networking/browsers/mozilla-plugins/google-talk-plugin {
    libpng = libpng12;
  };

  gosmore = callPackage ../applications/misc/gosmore { };

  gpsbabel = callPackage ../applications/misc/gpsbabel { };

  gpscorrelate = callPackage ../applications/misc/gpscorrelate { };

  gpsd = callPackage ../servers/gpsd { };

  gtk2fontsel = callPackage ../applications/misc/gtk2fontsel {
    inherit (gnome2) gtk;
  };

  guitone = callPackage ../applications/version-management/guitone {
    graphviz = graphviz_2_32;
  };

  gv = callPackage ../applications/misc/gv { };

  guvcview = callPackage ../os-specific/linux/guvcview { };

  hackrf = callPackage ../applications/misc/hackrf { };

  hello = callPackage ../applications/misc/hello/ex-2 { };

  helmholtz = callPackage ../applications/audio/pd-plugins/helmholtz { };

  heme = callPackage ../applications/editors/heme { };

  herbstluftwm = callPackage ../applications/window-managers/herbstluftwm { };

  hexchat = callPackage ../applications/networking/irc/hexchat { };

  hexcurse = callPackage ../applications/editors/hexcurse { };

  hexedit = callPackage ../applications/editors/hexedit { };

  hipchat = callPackage ../applications/networking/instant-messengers/hipchat { };

  homebank = callPackage ../applications/office/homebank {
    gtk = gtk3;
  };

  ht = callPackage ../applications/editors/ht { };

  htmldoc = callPackage ../applications/misc/htmldoc {
    fltk = fltk13;
  };

  hugin = callPackage ../applications/graphics/hugin {
    boost = boost155;
  };

  hydrogen = callPackage ../applications/audio/hydrogen { };

  spectrwm = callPackage ../applications/window-managers/spectrwm { };

  i3 = callPackage ../applications/window-managers/i3 {
    xcb-util-cursor = if stdenv.isDarwin then xcb-util-cursor-HEAD else xcb-util-cursor;
  };

  i3lock = callPackage ../applications/window-managers/i3/lock.nix {
    inherit (xorg) libxkbfile;
    cairo = cairo.override { xcbSupport = true; };
  };

  i3minator = callPackage ../tools/misc/i3minator { };

  i3status = callPackage ../applications/window-managers/i3/status.nix { };

  i810switch = callPackage ../os-specific/linux/i810switch { };

  icewm = callPackage ../applications/window-managers/icewm { };

  id3v2 = callPackage ../applications/audio/id3v2 { };

  ifenslave = callPackage ../os-specific/linux/ifenslave { };

  ii = callPackage ../applications/networking/irc/ii { };

  ike = callPackage ../applications/networking/ike { };

  ikiwiki = callPackage ../applications/misc/ikiwiki {
    inherit (perlPackages) TextMarkdown URI HTMLParser HTMLScrubber
      HTMLTemplate TimeDate CGISession DBFile CGIFormBuilder LocaleGettext
      RpcXML XMLSimple PerlMagick YAML YAMLLibYAML HTMLTree Filechdir
      AuthenPassphrase NetOpenIDConsumer LWPxParanoidAgent CryptSSLeay;
  };

  imagemagick_light = imagemagick.override {
    libcl = null;
    perl = null;
    jemalloc = null;
    bzip2 = null;
    zlib = null;
    libX11 = null;
    libXext = null;
    libXt = null;
    dejavu_fonts = null;
    fftw = null;
    libfpx = null;
    djvulibre = null;
    fontconfig = null;
    freetype = null;
    ghostscript = null;
    graphviz = null;
    jbigkit = null;
    libjpeg = null;
    lcms2 = null;
    openjpeg = null;
    liblqr1 = null;
    xz = null;
    openexr = null;
    pango = null;
    libpng = null;
    librsvg = null;
    libtiff = null;
    libwebp = null;
    libxml2 = null;
  };

  imagemagick = callPackage ../applications/graphics/ImageMagick {
    ghostscript = if stdenv.isDarwin then null else ghostscript;
    perl = null; # Currently Broken
  };

  imagemagickBig = imagemagick;

  # Impressive, formerly known as "KeyJNote".
  impressive = callPackage ../applications/office/impressive {
    # XXX These are the PyOpenGL dependencies, which we need here.
    inherit (pythonPackages) pyopengl;
  };

  inferno = callPackage_i686 ../applications/inferno { };

  inkscape = callPackage ../applications/graphics/inkscape {
    inherit (pythonPackages) lxml;
    lcms = lcms2;
  };

  ion3 = callPackage ../applications/window-managers/ion-3 {
    lua = lua5;
  };

  ipe = callPackage ../applications/graphics/ipe { };

  iptraf = callPackage ../applications/networking/iptraf { };

  irssi = callPackage ../applications/networking/irc/irssi { };

  irssi_fish = callPackage ../applications/networking/irc/irssi/fish { };

  irssi_otr = callPackage ../applications/networking/irc/irssi/otr { };

  ir.lv2 = callPackage ../applications/audio/ir.lv2 { };

  bip = callPackage ../applications/networking/irc/bip { };

  jabref = callPackage ../applications/office/jabref/default.nix { };

  jack_capture = callPackage ../applications/audio/jack-capture { };

  jack_oscrolloscope = callPackage ../applications/audio/jack-oscrolloscope { };

  jack_rack = callPackage ../applications/audio/jack-rack { };

  jackmeter = callPackage ../applications/audio/jackmeter { };

  jalv = callPackage ../applications/audio/jalv { };

  jedit = callPackage ../applications/editors/jedit { };

  jigdo = callPackage ../applications/misc/jigdo { };

  jitsi = callPackage ../applications/networking/instant-messengers/jitsi { };

  joe = callPackage ../applications/editors/joe { };

  jbrout = callPackage ../applications/graphics/jbrout {
    inherit (pythonPackages) lxml;
  };

  jumanji = callPackage ../applications/networking/browsers/jumanji {
    webkitgtk = webkitgtk24x;
    gtk = gtk3;
  };

  jwm = callPackage ../applications/window-managers/jwm { };

  k3d = callPackage ../applications/graphics/k3d {
    inherit (pkgs.gnome2) gtkglext;
    boost = boost155;
  };

  kdeApps_15_04 = recurseIntoAttrs (callPackage ../applications/kde-apps-15.04 {});
  kdeApps_stable = kdeApps_15_04;
  kdeApps_latest = kdeApps_15_04;

  keepnote = callPackage ../applications/office/keepnote {
    pygtk = pyGtkGlade;
  };

  kermit = callPackage ../tools/misc/kermit { };

  keyfinder = callPackage ../applications/audio/keyfinder { };

  keyfinder-cli = callPackage ../applications/audio/keyfinder-cli { };

  keymon = callPackage ../applications/video/key-mon { };

  khal = callPackage ../applications/misc/khal { };

  khard = callPackage ../applications/misc/khard { };

  kid3 = callPackage ../applications/audio/kid3 {
    qt = qt4;
  };

  kino = callPackage ../applications/video/kino {
    inherit (gnome) libglade;
  };

  koji = callPackage ../tools/package-management/koji { };

  kubernetes = callPackage ../applications/networking/cluster/kubernetes { };

  lame = callPackage ../development/libraries/lame { };

  larswm = callPackage ../applications/window-managers/larswm { };

  lash = callPackage ../applications/audio/lash { };

  ladspaH = callPackage ../applications/audio/ladspa-sdk/ladspah.nix { };

  ladspaPlugins = callPackage ../applications/audio/ladspa-plugins {
    fftw = fftwSinglePrec;
  };

  ladspaPlugins-git = callPackage ../applications/audio/ladspa-plugins/git.nix {
    fftw = fftwSinglePrec;
  };

  ladspa-sdk = callPackage ../applications/audio/ladspa-sdk { };

  caps = callPackage ../applications/audio/caps { };

  LazyLimiter = callPackage ../applications/audio/LazyLimiter { };

  lastwatch = callPackage ../applications/audio/lastwatch { };

  lastfmsubmitd = callPackage ../applications/audio/lastfmsubmitd { };

  lbdb = callPackage ../tools/misc/lbdb { };

  lbzip2 = callPackage ../tools/compression/lbzip2 { };

  lci = callPackage ../applications/science/logic/lci {};

  ldcpp = callPackage ../applications/networking/p2p/ldcpp {
    inherit (gnome) libglade;
  };

  libowfat = callPackage ../development/libraries/libowfat { };

  librecad = callPackage ../applications/misc/librecad { };

  librecad2 = callPackage ../applications/misc/librecad/2.0.nix { };

  libreoffice = callPackage ../applications/office/libreoffice {
    inherit (perlPackages) ArchiveZip CompressZlib;
    inherit (gnome) GConf ORBit2 gnome_vfs;
    zip = zip.override { enableNLS = false; };
    #boost = boost155;
    #glm = glm_0954;
    bluez5 = bluez5_28;
    fontsConf = makeFontsConf {
      fontDirectories = [
        freefont_ttf xorg.fontmiscmisc xorg.fontbhttf
      ];
    };
    clucene_core = clucene_core_2;
    lcms = lcms2;
    harfbuzz = harfbuzz.override {
      withIcu = true; withGraphite2 = true;
    };
  };

  liferea = callPackage ../applications/networking/newsreaders/liferea {
    webkitgtk = webkitgtk24x;
  };

  lingot = callPackage ../applications/audio/lingot {
    inherit (gnome) libglade;
  };

  links = callPackage ../applications/networking/browsers/links { };

  ledger2 = callPackage ../applications/office/ledger/2.6.3.nix { };
  ledger3 = callPackage ../applications/office/ledger { };
  ledger = ledger3;

  lighttable = callPackage ../applications/editors/lighttable {};

  links2 = callPackage ../applications/networking/browsers/links2 { };

  linphone = callPackage ../applications/networking/instant-messengers/linphone rec { };

  linuxsampler = callPackage ../applications/audio/linuxsampler {
    bison = bison2;
  };

  llpp = callPackage ../applications/misc/llpp {
    inherit (ocamlPackages_4_02_1) lablgl findlib;
    ocaml = ocaml_4_02_1;
  };

  lmms = callPackage ../applications/audio/lmms { };

  loxodo = callPackage ../applications/misc/loxodo { };

  lrzsz = callPackage ../tools/misc/lrzsz { };

  luakit = callPackage ../applications/networking/browsers/luakit {
      inherit (lua51Packages) luafilesystem luasqlite3;
      lua5 = lua5_1;
      gtk = gtk3;
      webkit = webkitgtk2;
  };

  luminanceHDR = callPackage ../applications/graphics/luminance-hdr { };

  lxdvdrip = callPackage ../applications/video/lxdvdrip { };

  handbrake = callPackage ../applications/video/handbrake {
    webkitgtk = webkitgtk24x;
  };

  lilyterm = callPackage ../applications/misc/lilyterm {
    inherit (gnome) vte;
    gtk = gtk2;
  };

  lynx = callPackage ../applications/networking/browsers/lynx { };

  lyx = callPackage ../applications/misc/lyx { };

  makeself = callPackage ../applications/misc/makeself { };

  marathon = callPackage ../applications/networking/cluster/marathon { };

  matchbox = callPackage ../applications/window-managers/matchbox { };

  MBdistortion = callPackage ../applications/audio/MBdistortion { };

  mcpp = callPackage ../development/compilers/mcpp { };

  mda_lv2 = callPackage ../applications/audio/mda-lv2 { };

  mediainfo = callPackage ../applications/misc/mediainfo { };

  mediainfo-gui = callPackage ../applications/misc/mediainfo-gui { };

  mediathekview = callPackage ../applications/video/mediathekview { };

  meld = callPackage ../applications/version-management/meld { };

  mcomix = callPackage ../applications/graphics/mcomix { };

  mendeley = callPackage ../applications/office/mendeley { };

  mercurial = callPackage ../applications/version-management/mercurial {
    inherit (pythonPackages) curses docutils hg-git dulwich;
    inherit (darwin.apple_sdk.frameworks) ApplicationServices;
    guiSupport = false; # use mercurialFull to get hgk GUI
  };

  mercurialFull = appendToName "full" (pkgs.mercurial.override { guiSupport = true; });

  merkaartor = callPackage ../applications/misc/merkaartor { };

  meshlab = callPackage ../applications/graphics/meshlab { };

  metersLv2 = callPackage ../applications/audio/meters_lv2 { };

  mhwaveedit = callPackage ../applications/audio/mhwaveedit {};

  mid2key = callPackage ../applications/audio/mid2key { };

  midori = callPackage ../applications/networking/browsers/midori {
    webkitgtk = webkitgtk24x;
  };

  midoriWrapper = wrapFirefox
    { browser = midori; browserName = "midori"; desktopName = "Midori"; };

  mikmod = callPackage ../applications/audio/mikmod { };

  minicom = callPackage ../tools/misc/minicom { };

  minimodem = callPackage ../applications/audio/minimodem { };

  minidjvu = callPackage ../applications/graphics/minidjvu { };

  minitube = callPackage ../applications/video/minitube { };

  mimms = callPackage ../applications/audio/mimms {};

  mirage = callPackage ../applications/graphics/mirage {};

  mixxx = callPackage ../applications/audio/mixxx {
    inherit (vamp) vampSDK;
  };

  mjpg-streamer = callPackage ../applications/video/mjpg-streamer { };

  mldonkey = callPackage ../applications/networking/p2p/mldonkey { };

  mmex = callPackage ../applications/office/mmex { };

  moc = callPackage ../applications/audio/moc { };

  mod-distortion = callPackage ../applications/audio/mod-distortion { };

  monero = callPackage ../applications/misc/monero { };

  monkeysAudio = callPackage ../applications/audio/monkeys-audio { };

  monodevelop = callPackage ../applications/editors/monodevelop {};

  monotone = callPackage ../applications/version-management/monotone {
    lua = lua5;
  };

  monotoneViz = builderDefsPackage (import ../applications/version-management/monotone-viz/mtn-head.nix) {
    inherit graphviz pkgconfig autoconf automake libtool glib gtk;
    inherit (ocamlPackages_4_01_0) lablgtk ocaml;
    inherit (gnome) libgnomecanvas;
  };

  mopidy = callPackage ../applications/audio/mopidy { };

  mopidy-spotify = callPackage ../applications/audio/mopidy-spotify { };

  mopidy-moped = callPackage ../applications/audio/mopidy-moped { };

  mopidy-mopify = callPackage ../applications/audio/mopidy-mopify { };

  mozplugger = builderDefsPackage (import ../applications/networking/browsers/mozilla-plugins/mozplugger) {
    inherit firefox;
    inherit (xlibs) libX11 xproto;
  };

  easytag = callPackage ../applications/audio/easytag { };

  mp3gain = callPackage ../applications/audio/mp3gain { };

  mp3info = callPackage ../applications/audio/mp3info { };

  mp3splt = callPackage ../applications/audio/mp3splt { };

  mpc123 = callPackage ../applications/audio/mpc123 { };

  mpg123 = callPackage ../applications/audio/mpg123 { };

  mpg321 = callPackage ../applications/audio/mpg321 { };

  mpc_cli = callPackage ../applications/audio/mpc { };

  ncmpc = callPackage ../applications/audio/ncmpc { };

  ncmpcpp = callPackage ../applications/audio/ncmpcpp { };

  normalize = callPackage ../applications/audio/normalize { };

  mplayer = callPackage ../applications/video/mplayer ({
    pulseSupport = config.pulseaudio or false;
    libdvdnav = libdvdnav_4_2_1;
  } // (config.mplayer or {}));

  MPlayerPlugin = browser:
    callPackage ../applications/networking/browsers/mozilla-plugins/mplayerplug-in {
      inherit browser;
      inherit (xlibs) libXpm;
      # !!! should depend on MPlayer
    };

  mpv = callPackage ../applications/video/mpv rec {
    lua = lua5_1;
    lua5_sockets = lua5_1_sockets;
    bs2bSupport = config.mpv.bs2bSupport or true;
    youtubeSupport = config.mpv.youtubeSupport or true;
    cacaSupport = config.mpv.cacaSupport or true;
    vaapiSupport = config.mpv.vaapiSupport or false;
  };

  mrpeach = callPackage ../applications/audio/pd-plugins/mrpeach { };

  mrxvt = callPackage ../applications/misc/mrxvt { };

  mudlet = callPackage ../games/mudlet {
    inherit (lua51Packages) luafilesystem lrexlib luazip luasqlite3;
  };

  multisync = callPackage ../applications/misc/multisync {
    inherit (gnome) ORBit2 libbonobo libgnomeui GConf;
  };

  mumble = callPackage ../applications/networking/mumble {
    avahi = avahi.override {
      withLibdnssdCompat = true;
    };
    jackSupport = config.mumble.jackSupport or false;
    speechdSupport = config.mumble.speechdSupport or false;
    pulseSupport = config.pulseaudio or false;
  };

  murmur = callPackage ../applications/networking/mumble/murmur.nix {
    avahi = avahi.override {
      withLibdnssdCompat = true;
    };
    iceSupport = config.murmur.iceSupport or true;
  };

  musescore = callPackage ../applications/audio/musescore { };

  mutt = callPackage ../applications/networking/mailreaders/mutt { };
  mutt-with-sidebar = callPackage ../applications/networking/mailreaders/mutt {
    withSidebar = true;
  };

  mutt-kz = callPackage ../applications/networking/mailreaders/mutt-kz { };

  openshift = callPackage ../applications/networking/cluster/openshift { };

  panamax_api = callPackage ../applications/networking/cluster/panamax/api {
    ruby = ruby_2_1;
  };
  panamax_ui = callPackage ../applications/networking/cluster/panamax/ui {
    ruby = ruby_2_1;
  };

  pcmanfm = callPackage ../applications/misc/pcmanfm { };

  pig = callPackage ../applications/networking/cluster/pig { };

  shotcut = callPackage ../applications/video/shotcut { mlt = mlt-qt5; };

  smplayer = callPackage ../applications/video/smplayer { };

  smtube = callPackage ../applications/video/smtube {};

  sup = callPackage ../applications/networking/mailreaders/sup {
    ruby = ruby_1_9_3.override { cursesSupport = true; };
  };

  synfigstudio = callPackage ../applications/graphics/synfigstudio {
    fontsConf = makeFontsConf { fontDirectories = [ freefont_ttf ]; };
  };

  librep = callPackage ../development/libraries/librep { };

  rep-gtk = callPackage ../development/libraries/rep-gtk { };

  sawfish = callPackage ../applications/window-managers/sawfish { };

  sxhkd = callPackage ../applications/window-managers/sxhkd { };

  msmtp = callPackage ../applications/networking/msmtp { };

  imapfilter = callPackage ../applications/networking/mailreaders/imapfilter.nix {
    lua = lua5;
 };

  maxlib = callPackage ../applications/audio/pd-plugins/maxlib { };

  pdfdiff = callPackage ../applications/misc/pdfdiff { };

  mupdf = callPackage ../applications/misc/mupdf {
    openjpeg = openjpeg_2_0;
  };

  diffpdf = callPackage ../applications/misc/diffpdf { };

  mypaint = callPackage ../applications/graphics/mypaint { };

  mythtv = callPackage ../applications/video/mythtv { };

  tvtime = callPackage ../applications/video/tvtime {
    kernel = linux;
  };

  nano = callPackage ../applications/editors/nano { };

  nanoblogger = callPackage ../applications/misc/nanoblogger { };

  navipowm = callPackage ../applications/misc/navipowm { };

  navit = callPackage ../applications/misc/navit { };

  netbeans = callPackage ../applications/editors/netbeans { };

  ncdu = callPackage ../tools/misc/ncdu { };

  ncdc = callPackage ../applications/networking/p2p/ncdc { };

  nedit = callPackage ../applications/editors/nedit {
    motif = lesstif;
  };

  netsurfBrowser = netsurf.browser;
  netsurf = recurseIntoAttrs (import ../applications/networking/browsers/netsurf { inherit pkgs; });

  notmuch = callPackage ../applications/networking/mailreaders/notmuch {
    # No need to build Emacs - notmuch.el works just fine without
    # byte-compilation. Use emacs24Packages.notmuch if you want to
    # byte-compiled files
    emacs = null;
    sphinx = pythonPackages.sphinx;
  };

  nova = callPackage ../applications/virtualization/nova { };

  novaclient = callPackage ../applications/virtualization/nova/client.nix { };

  nova-filters =  callPackage ../applications/audio/nova-filters { };

  nspluginwrapper = callPackage ../applications/networking/browsers/mozilla-plugins/nspluginwrapper {};

  nvi = callPackage ../applications/editors/nvi { };

  nvpy = callPackage ../applications/editors/nvpy { };

  obconf = callPackage ../tools/X11/obconf {
    inherit (gnome) libglade;
  };

  obs-studio = callPackage ../applications/video/obs-studio {
    pulseaudioSupport = config.pulseaudio or false;
  };

  ocrad = callPackage ../applications/graphics/ocrad { };

  offrss = callPackage ../applications/networking/offrss { };

  ogmtools = callPackage ../applications/video/ogmtools { };

  omxplayer = callPackage ../applications/video/omxplayer { };

  oneteam = callPackage ../applications/networking/instant-messengers/oneteam {};

  openbox = callPackage ../applications/window-managers/openbox { };

  openbox-menu = callPackage ../applications/misc/openbox-menu { };

  openimageio = callPackage ../applications/graphics/openimageio { };

  openjump = callPackage ../applications/misc/openjump { };

  openscad = callPackage ../applications/graphics/openscad {};

  opera = callPackage ../applications/networking/browsers/opera {
    inherit (pkgs.kde4) kdelibs;
  };

  opusfile = callPackage ../applications/audio/opusfile { };

  opusTools = callPackage ../applications/audio/opus-tools { };

  osmo = callPackage ../applications/office/osmo { };

  pamixer = callPackage ../applications/audio/pamixer { };

  pan = callPackage ../applications/networking/newsreaders/pan {
    spellChecking = false;
  };

  panotools = callPackage ../applications/graphics/panotools { };

  paprefs = callPackage ../applications/audio/paprefs {
    inherit (gnome) libglademm gconfmm;
  };

  pavucontrol = callPackage ../applications/audio/pavucontrol { };

  paraview = callPackage ../applications/graphics/paraview { };

  pencil = callPackage ../applications/graphics/pencil { };

  petrifoo = callPackage ../applications/audio/petrifoo {
    inherit (gnome) libgnomecanvas;
  };

  pdftk = callPackage ../tools/typesetting/pdftk { };
  pdfgrep  = callPackage ../tools/typesetting/pdfgrep { };

  pdfpc = callPackage ../applications/misc/pdfpc {
    vala = vala_0_26;
    inherit (gnome3) libgee;
    inherit (gst_all_1) gstreamer gst-plugins-base;
  };

  photoqt = callPackage ../applications/graphics/photoqt { };

  pianobar = callPackage ../applications/audio/pianobar { };

  pianobooster = callPackage ../applications/audio/pianobooster { };

  picard = callPackage ../applications/audio/picard {
    python-libdiscid = pythonPackages.discid;
    mutagen = pythonPackages.mutagen;
  };

  picocom = callPackage ../tools/misc/picocom { };

  pidgin = callPackage ../applications/networking/instant-messengers/pidgin {
    openssl = if config.pidgin.openssl or true then openssl else null;
    gnutls = if config.pidgin.gnutls or false then gnutls else null;
    libgcrypt = if config.pidgin.gnutls or false then libgcrypt else null;
    startupnotification = libstartup_notification;
    inherit (xlibs) libXext libICE libSM;
  };

  pidgin-with-plugins = callPackage ../applications/networking/instant-messengers/pidgin/wrapper.nix {
    plugins = [];
  };

  pidginlatex = callPackage ../applications/networking/instant-messengers/pidgin-plugins/pidgin-latex { };

  pidginlatexSF = pidginlatex;

  pidginmsnpecan = callPackage ../applications/networking/instant-messengers/pidgin-plugins/msn-pecan { };

  pidginotr = callPackage ../applications/networking/instant-messengers/pidgin-plugins/otr { };

  pidginsipe = callPackage ../applications/networking/instant-messengers/pidgin-plugins/sipe { };

  pidginwindowmerge = callPackage ../applications/networking/instant-messengers/pidgin-plugins/window-merge { };

  purple-plugin-pack = callPackage ../applications/networking/instant-messengers/pidgin-plugins/purple-plugin-pack { };

  toxprpl = callPackage ../applications/networking/instant-messengers/pidgin-plugins/tox-prpl { };

  pithos = callPackage ../applications/audio/pithos {
    pythonPackages = python34Packages;
  };

  pinfo = callPackage ../applications/misc/pinfo { };

  pinpoint = callPackage ../applications/office/pinpoint {};

  pinta = callPackage ../applications/graphics/pinta {
    gtksharp = gtk-sharp;
  };

  plugin-torture = callPackage ../applications/audio/plugin-torture { };

  pommed = callPackage ../os-specific/linux/pommed {
    inherit (xorg) libXpm;
  };

  pond = callPackage ../applications/networking/pond { goPackages = go14Packages; };

  potrace = callPackage ../applications/graphics/potrace {};

  posterazor = callPackage ../applications/misc/posterazor { };

  pqiv = callPackage ../applications/graphics/pqiv { };

  qiv = callPackage ../applications/graphics/qiv { };

  processing = callPackage ../applications/graphics/processing { inherit (xorg) libXxf86vm; };

  # perhaps there are better apps for this task? It's how I had configured my preivous system.
  # And I don't want to rewrite all rules
  procmail = callPackage ../applications/misc/procmail { };

  profanity = callPackage ../applications/networking/instant-messengers/profanity {
    notifySupport   = config.profanity.notifySupport   or true;
    autoAwaySupport = config.profanity.autoAwaySupport or true;
  };

  pstree = callPackage ../applications/misc/pstree { };

  pulseview = callPackage ../applications/science/electronics/pulseview { };

  puredata = callPackage ../applications/audio/puredata { };
  puredata-with-plugins = plugins: callPackage ../applications/audio/puredata/wrapper.nix { inherit plugins; };

  puremapping = callPackage ../applications/audio/pd-plugins/puremapping { };

  pythonmagick = callPackage ../applications/graphics/PythonMagick { };

  qbittorrent = callPackage ../applications/networking/p2p/qbittorrent {
    boost = boost156;
    libtorrentRasterbar = libtorrentRasterbar_0_16;
  };

  eiskaltdcpp = callPackage ../applications/networking/p2p/eiskaltdcpp { lua5 = lua5_1; };

  qemu = callPackage ../applications/virtualization/qemu { };

  qjackctl = callPackage ../applications/audio/qjackctl { };

  QmidiNet = callPackage ../applications/audio/QmidiNet { };

  qmmp = callPackage ../applications/audio/qmmp { };

  qrcode = callPackage ../tools/graphics/qrcode {};

  qsampler = callPackage ../applications/audio/qsampler { };

  qsynth = callPackage ../applications/audio/qsynth { };

  qtox = callPackage ../applications/networking/instant-messengers/qtox { };

  qtpass = callPackage ../applications/misc/qtpass { };

  qtpfsgui = callPackage ../applications/graphics/qtpfsgui { };

  qtractor = callPackage ../applications/audio/qtractor { };

  quassel_qt5 = callPackage ../applications/networking/irc/quassel {
    monolithic = true;
    daemon = false;
    client = false;
    withKDE = false;
    useQt5 = true;
    qt = qt5;
    dconf = gnome3.dconf;
    tag = "-qt5";
  };

  quasselClient_qt5 = quassel_qt5.override {
    monolithic = false;
    client = true;
    tag = "-client-qt5";
  };

  quasselDaemon_qt5 = quassel_qt5.override {
    monolithic = false;
    daemon = true;
    tag = "-daemon-qt5";
  };

  quirc = callPackage ../tools/graphics/quirc {};

  quodlibet = callPackage ../applications/audio/quodlibet {
    inherit (pythonPackages) mutagen;
  };

  quodlibet-with-gst-plugins = callPackage ../applications/audio/quodlibet {
    inherit (pythonPackages) mutagen;
    withGstPlugins = true;
    gst_plugins_bad = null;
  };

  qutebrowser = callPackage ../applications/networking/browsers/qutebrowser {
    inherit (python34Packages) buildPythonPackage python pyqt5 jinja2 pygments pyyaml pypeg2;
  };

  rakarrack = callPackage ../applications/audio/rakarrack {
    inherit (xorg) libXpm libXft;
    fltk = fltk13;
  };

  rapcad = callPackage ../applications/graphics/rapcad {};

  rapidsvn = callPackage ../applications/version-management/rapidsvn { };

  ratmen = callPackage ../tools/X11/ratmen {};

  ratox = callPackage ../applications/networking/instant-messengers/ratox { };

  ratpoison = callPackage ../applications/window-managers/ratpoison { };

  rawtherapee = callPackage ../applications/graphics/rawtherapee {
    fftw = fftwSinglePrec;
  };

  rcs = callPackage ../applications/version-management/rcs { };

  rdesktop = callPackage ../applications/networking/remote/rdesktop { };

  recode = callPackage ../tools/text/recode { };

  remotebox = callPackage ../applications/virtualization/remotebox { };

  retroshare = callPackage ../applications/networking/p2p/retroshare {
    qt = qt4;
  };

  retroshare06 = lowPrio (callPackage ../applications/networking/p2p/retroshare/0.6.nix {
    qt = qt4;
  });

  RhythmDelay = callPackage ../applications/audio/RhythmDelay { };

  rofi = callPackage ../applications/misc/rofi {
    automake = automake114x;
  };

  rofi-pass = callPackage ../applications/misc/rofi/pass.nix { };

  rstudio = callPackage ../applications/editors/rstudio { };

  rsync = callPackage ../applications/networking/sync/rsync {
    enableACLs = !(stdenv.isDarwin || stdenv.isSunOS || stdenv.isFreeBSD);
    enableCopyDevicesPatch = (config.rsync.enableCopyDevicesPatch or false);
  };

  rtl-sdr = callPackage ../applications/misc/rtl-sdr { };

  rtv = callPackage ../applications/misc/rtv { };

  rubyripper = callPackage ../applications/audio/rubyripper {};

  rxvt = callPackage ../applications/misc/rxvt { };

  # = urxvt
  rxvt_unicode = callPackage ../applications/misc/rxvt_unicode {
    perlSupport = true;
    gdkPixbufSupport = true;
    unicode3Support = true;
  };

  # urxvt plugins
  urxvt_perl = callPackage ../applications/misc/rxvt_unicode-plugins/urxvt-perl { };
  urxvt_perls = callPackage ../applications/misc/rxvt_unicode-plugins/urxvt-perls { };
  urxvt_tabbedex = callPackage ../applications/misc/rxvt_unicode-plugins/urxvt-tabbedex { };
  urxvt_font_size = callPackage ../applications/misc/rxvt_unicode-plugins/urxvt-font-size { };

  rxvt_unicode-with-plugins = callPackage ../applications/misc/rxvt_unicode/wrapper.nix {
    plugins = [ urxvt_perl urxvt_perls urxvt_tabbedex urxvt_font_size ];
  };

  # FIXME: remove somewhere in future
  rxvt_unicode_with-plugins = rxvt_unicode-with-plugins;

  sakura = callPackage ../applications/misc/sakura {
    vte = gnome3.vte_290;
  };

  sbagen = callPackage ../applications/misc/sbagen { };

  scantailor = callPackage ../applications/graphics/scantailor {
    boost = boost155;
  };

  scim = callPackage ../applications/misc/scim { };

  scite = callPackage ../applications/editors/scite { };

  scribus = callPackage ../applications/office/scribus {
    inherit (gnome) libart_lgpl;
  };

  seafile-client = callPackage ../applications/networking/seafile-client { };

  seeks = callPackage ../tools/networking/p2p/seeks {
    protobuf = protobuf2_5;
  };

  seg3d = callPackage ../applications/graphics/seg3d {
    wxGTK = wxGTK28.override { unicode = false; };
  };

  seq24 = callPackage ../applications/audio/seq24 { };

  setbfree = callPackage ../applications/audio/setbfree { };

  sflphone = callPackage ../applications/networking/instant-messengers/sflphone {
    gtk = gtk3;
  };

  simple-scan = callPackage ../applications/graphics/simple-scan { };

  siproxd = callPackage ../applications/networking/siproxd { };

  skype = callPackage_i686 ../applications/networking/instant-messengers/skype { };

  skype4pidgin = callPackage ../applications/networking/instant-messengers/pidgin-plugins/skype4pidgin { };

  skype_call_recorder = callPackage ../applications/networking/instant-messengers/skype-call-recorder { };

  slmenu = callPackage ../applications/misc/slmenu {};

  slop = callPackage ../tools/misc/slop {};

  slrn = callPackage ../applications/networking/newsreaders/slrn { };

  sooperlooper = callPackage ../applications/audio/sooperlooper { };

  sorcer = callPackage ../applications/audio/sorcer { };

  sound-juicer = callPackage ../applications/audio/sound-juicer { };

  spideroak = callPackage ../applications/networking/spideroak { };

  ssvnc = callPackage ../applications/networking/remote/ssvnc { };

  viber = callPackage ../applications/networking/instant-messengers/viber { };

  st = callPackage ../applications/misc/st {
    conf = config.st.conf or null;
  };

  stag = callPackage ../applications/misc/stag {
    curses = ncurses;
  };

  stella = callPackage ../misc/emulators/stella { };

  linuxstopmotion = callPackage ../applications/video/linuxstopmotion { };

  sweethome3d = recurseIntoAttrs (  (callPackage ../applications/misc/sweethome3d { })
                                 // (callPackage ../applications/misc/sweethome3d/editors.nix {
                                      sweethome3dApp = sweethome3d.application;
                                    })
                                 );

  sxiv = callPackage ../applications/graphics/sxiv { };

  bittorrentSync = bittorrentSync14;
  bittorrentSync14 = callPackage ../applications/networking/bittorrentsync/1.4.x.nix { };
  bittorrentSync20 = callPackage ../applications/networking/bittorrentsync/2.0.x.nix { };

  copy-com = callPackage ../applications/networking/copy-com { };

  dropbox = callPackage ../applications/networking/dropbox { };

  dropbox-cli = callPackage ../applications/networking/dropbox-cli { };

  lightdm = callPackage ../applications/display-managers/lightdm {
    qt4 = null;
    qt5 = null;
  };

  lightdm_qt = lightdm.override { qt5 = qt5; };

  lightdm_gtk_greeter = callPackage ../applications/display-managers/lightdm-gtk-greeter { };

  slic3r = callPackage ../applications/misc/slic3r { };

  curaengine = callPackage ../applications/misc/curaengine { };

  cura = callPackage ../applications/misc/cura { };

  printrun = callPackage ../applications/misc/printrun { };

  sddm = callPackage ../applications/display-managers/sddm { };

  slim = callPackage ../applications/display-managers/slim {
    libpng = libpng12;
  };

  smartgithg = callPackage ../applications/version-management/smartgithg { };

  slimThemes = recurseIntoAttrs (import ../applications/display-managers/slim/themes.nix {
    inherit stdenv fetchurl slim;
  });

  smartdeblur = callPackage ../applications/graphics/smartdeblur { };

  snapper = callPackage ../tools/misc/snapper { };

  snd = callPackage ../applications/audio/snd { };

  shntool = callPackage ../applications/audio/shntool { };

  sipp = callPackage ../development/tools/misc/sipp { };

  sonic-visualiser = callPackage ../applications/audio/sonic-visualiser {
    inherit (pkgs.vamp) vampSDK;
    inherit (pkgs.xlibs) libX11;
  };

  sox = callPackage ../applications/misc/audio/sox { };

  soxr = callPackage ../applications/misc/audio/soxr { };

  spek = callPackage ../applications/audio/spek { };

  spotify = callPackage ../applications/audio/spotify {
    inherit (gnome) GConf;
    libgcrypt = libgcrypt_1_5;
    libpng = libpng12;
  };

  libspotify = callPackage ../development/libraries/libspotify {
    apiKey = config.libspotify.apiKey or null;
  };

  src = callPackage ../applications/version-management/src/default.nix {
    git = gitMinimal;
  };

  stalonetray = callPackage ../applications/window-managers/stalonetray {};

  stp = callPackage ../applications/science/logic/stp {};

  stumpwm = callPackage ../applications/window-managers/stumpwm {
    sbcl = sbcl_1_2_5;
    lispPackages = lispPackagesFor (wrapLisp sbcl_1_2_5);
  };

  sublime = callPackage ../applications/editors/sublime { };

  sublime3 = lowPrio (callPackage ../applications/editors/sublime3 { });

  subversion = callPackage ../applications/version-management/subversion/default.nix {
    bdbSupport = true;
    httpServer = false;
    httpSupport = true;
    pythonBindings = false;
    perlBindings = false;
    javahlBindings = false;
    saslSupport = false;
    sasl = cyrus_sasl;
  };

  subversionClient = appendToName "client" (subversion.override {
    bdbSupport = false;
    perlBindings = true;
    pythonBindings = true;
  });

  subunit = callPackage ../development/libraries/subunit { };

  surf = callPackage ../applications/misc/surf {
    webkit = webkitgtk2;
  };

  svk = perlPackages.SVK;

  swh_lv2 = callPackage ../applications/audio/swh-lv2 { };

  sylpheed = callPackage ../applications/networking/mailreaders/sylpheed { };

  symlinks = callPackage ../tools/system/symlinks { };

  syncthing = callPackage ../applications/networking/syncthing { };

  # linux only by now
  synergy = callPackage ../applications/misc/synergy { };

  tabbed = callPackage ../applications/window-managers/tabbed {
    enableXft = true;
  };

  taffybar = callPackage ../applications/window-managers/taffybar {
    inherit (haskellPackages) ghcWithPackages;
  };

  tagainijisho = callPackage ../applications/office/tagainijisho {};

  tahoelafs = callPackage ../tools/networking/p2p/tahoe-lafs {
    inherit (pythonPackages) twisted foolscap simplejson nevow zfec
      pycryptopp sqlite3 darcsver setuptoolsTrial setuptoolsDarcs
      numpy pyasn1 mock;
  };

  tailor = builderDefsPackage (import ../applications/version-management/tailor) {
    inherit makeWrapper python;
  };

  tangogps = callPackage ../applications/misc/tangogps {
    gconf = gnome.GConf;
  };

  teamspeak_client = callPackage ../applications/networking/instant-messengers/teamspeak/client.nix { };
  teamspeak_server = callPackage ../applications/networking/instant-messengers/teamspeak/server.nix { };

  taskjuggler = callPackage ../applications/misc/taskjuggler { };

  tasknc = callPackage ../applications/misc/tasknc { };

  taskwarrior = callPackage ../applications/misc/taskwarrior { };

  taskserver = callPackage ../servers/misc/taskserver { };

  telegram-cli = callPackage ../applications/networking/instant-messengers/telegram-cli/default.nix { };

  telepathy_gabble = callPackage ../applications/networking/instant-messengers/telepathy/gabble { };

  telepathy_haze = callPackage ../applications/networking/instant-messengers/telepathy/haze {};

  telepathy_logger = callPackage ../applications/networking/instant-messengers/telepathy/logger {};

  telepathy_mission_control = callPackage ../applications/networking/instant-messengers/telepathy/mission-control { };

  telepathy_rakia = callPackage ../applications/networking/instant-messengers/telepathy/rakia { };

  telepathy_salut = callPackage ../applications/networking/instant-messengers/telepathy/salut {};

  telepathy_idle = callPackage ../applications/networking/instant-messengers/telepathy/idle {};

  terminal-notifier = callPackage ../applications/misc/terminal-notifier {};

  terminator = callPackage ../applications/misc/terminator {
    vte = gnome.vte.override { pythonSupport = true; };
    inherit (pythonPackages) notify;
  };

  termite = callPackage ../applications/misc/termite {
    gtk = gtk3;
    vte = gnome3.vte-select-text;
   };

  tesseract = callPackage ../applications/graphics/tesseract { };

  tetraproc = callPackage ../applications/audio/tetraproc { };

  thinkingRock = callPackage ../applications/misc/thinking-rock { };

  thunderbird = callPackage ../applications/networking/mailreaders/thunderbird {
    inherit (gnome) libIDL;
    inherit (pythonPackages) pysqlite;
    libpng = libpng_apng;
  };

  thunderbird-bin = callPackage ../applications/networking/mailreaders/thunderbird-bin {
    gconf = pkgs.gnome.GConf;
    inherit (pkgs.gnome) libgnome libgnomeui;
    inherit (pkgs.xlibs) libX11 libXScrnSaver libXcomposite libXdamage libXext
      libXfixes libXinerama libXrender libXt;
  };

  tig = gitAndTools.tig;

  tilda = callPackage ../applications/misc/tilda {
    vte = gnome3.vte_290;
    gtk = gtk3;
  };

  timbreid = callPackage ../applications/audio/pd-plugins/timbreid { };

  timidity = callPackage ../tools/misc/timidity { };

  tint2 = callPackage ../applications/misc/tint2 { };

  tkcvs = callPackage ../applications/version-management/tkcvs { };

  tla = callPackage ../applications/version-management/arch { };

  tlp = callPackage ../tools/misc/tlp {
    enableRDW = config.networking.networkmanager.enable or false;
  };

  todo-txt-cli = callPackage ../applications/office/todo.txt-cli { };

  tomahawk = callPackage ../applications/audio/tomahawk {
    inherit (pkgs.kde4) kdelibs;
    enableXMPP      = config.tomahawk.enableXMPP      or true;
    enableKDE       = config.tomahawk.enableKDE       or false;
    enableTelepathy = config.tomahawk.enableTelepathy or false;
  };

  torchat = callPackage ../applications/networking/instant-messengers/torchat {
    wrapPython = pythonPackages.wrapPython;
  };

  toxic = callPackage ../applications/networking/instant-messengers/toxic { };

  transcode = callPackage ../applications/audio/transcode { };

  transmission = callPackage ../applications/networking/p2p/transmission { };
  transmission_gtk = transmission.override { enableGTK3 = true; };

  transmission_remote_gtk = callPackage ../applications/networking/p2p/transmission-remote-gtk {};

  trayer = callPackage ../applications/window-managers/trayer { };

  tree = callPackage ../tools/system/tree {};

  trezor-bridge = callPackage ../applications/networking/browsers/mozilla-plugins/trezor { };

  tribler = callPackage ../applications/networking/p2p/tribler { };

  tuxguitar = callPackage ../applications/editors/music/tuxguitar { };

  twister = callPackage ../applications/networking/p2p/twister { };

  twmn = callPackage ../applications/misc/twmn { };

  twinkle = callPackage ../applications/networking/instant-messengers/twinkle { };

  umurmur = callPackage ../applications/networking/umurmur { };

  unison = callPackage ../applications/networking/sync/unison {
    inherit (ocamlPackages) lablgtk;
    enableX11 = config.unison.enableX11 or true;
  };

  unpaper = callPackage ../tools/graphics/unpaper { };

  uucp = callPackage ../tools/misc/uucp { };

  uvccapture = callPackage ../applications/video/uvccapture { };

  uwimap = callPackage ../tools/networking/uwimap { };

  uzbl = callPackage ../applications/networking/browsers/uzbl {
    webkit = webkitgtk2;
  };

  utox = callPackage ../applications/networking/instant-messengers/utox { };

  vanitygen = callPackage ../applications/misc/vanitygen { };

  vanubi = callPackage ../applications/editors/vanubi {
    vala = vala_0_26;
  };

  vbindiff = callPackage ../applications/editors/vbindiff { };

  vcprompt = callPackage ../applications/version-management/vcprompt { };

  vdirsyncer = callPackage ../tools/misc/vdirsyncer { };

  vdpauinfo = callPackage ../tools/X11/vdpauinfo { };

  veracity = callPackage ../applications/version-management/veracity {};

  viewMtn = builderDefsPackage (import ../applications/version-management/viewmtn/0.10.nix)
  {
    inherit monotone cheetahTemplate highlight ctags
      makeWrapper graphviz which python;
    flup = pythonPackages.flup;
  };

  vim = callPackage ../applications/editors/vim {
    inherit (darwin.apple_sdk.frameworks) CoreServices Cocoa Foundation CoreData;
    inherit (darwin) libobjc;
  };

  macvim = callPackage ../applications/editors/vim/macvim.nix { stdenv = clangStdenv; };

  vimHugeX = vim_configurable;

  vim_configurable = vimUtils.makeCustomizable (callPackage ../applications/editors/vim/configurable.nix {
    inherit (pkgs) fetchurl fetchhg stdenv ncurses pkgconfig gettext
      composableDerivation lib config glib gtk python perl tcl ruby;
    inherit (pkgs.xlibs) libX11 libXext libSM libXpm libXt libXaw libXau libXmu
      libICE;

    features = "huge"; # one of  tiny, small, normal, big or huge
    lua = pkgs.lua5_1;
    gui = config.vim.gui or "auto";

    # optional features by flags
    flags = [ "python" "X11" ]; # only flag "X11" by now
  });

  vimNox = lowPrio (vim_configurable.override { source = "vim-nox"; });

  qpdfview = callPackage ../applications/misc/qpdfview {};

  qvim = lowPrio (callPackage ../applications/editors/vim/qvim.nix {
    inherit (pkgs) fetchgit stdenv ncurses pkgconfig gettext
      composableDerivation lib config python perl tcl ruby qt4;
    inherit (pkgs.xlibs) libX11 libXext libSM libXpm libXt libXaw libXau libXmu
      libICE;

    inherit (pkgs) stdenvAdapters;

    features = "huge"; # one of  tiny, small, normal, big or huge
    lua = pkgs.lua5;
    flags = [ "python" "X11" ]; # only flag "X11" by now
  });

  vimpc = callPackage ../applications/audio/vimpc { };

  neovim = callPackage ../applications/editors/neovim {
    inherit (lua52Packages) lpeg luaMessagePack luabitop;
  };

  virtviewer = callPackage ../applications/virtualization/virt-viewer {
    gtkvnc = gtkvnc.override { enableGTK3 = true; };
    spice_gtk = spice_gtk.override { enableGTK3 = true; };
  };
  virtmanager = callPackage ../applications/virtualization/virt-manager {
    inherit (gnome) gnome_python;
    vte = gnome3.vte;
    dconf = gnome3.dconf;
    gtkvnc = gtkvnc.override { enableGTK3 = true; };
    spice_gtk = spice_gtk.override { enableGTK3 = true; };
  };

  virtinst = callPackage ../applications/virtualization/virtinst {};

  virtualgl = callPackage ../tools/X11/virtualgl { };

  primus = callPackage ../tools/X11/primus {
    primusLib = callPackage ../tools/X11/primus/lib.nix {
      nvidia = linuxPackages.nvidia_x11;
    };

    primusLib_i686 = if system == "x86_64-linux"
      then callPackage_i686 ../tools/X11/primus/lib.nix {
             nvidia = pkgsi686Linux.linuxPackages.nvidia_x11.override { libsOnly = true; };
           }
      else null;
  };

  bumblebee = callPackage ../tools/X11/bumblebee {
    nvidia_x11 = linuxPackages.nvidia_x11;
    nvidia_x11_i686 = if system == "x86_64-linux"
      then pkgsi686Linux.linuxPackages.nvidia_x11.override { libsOnly = true; }
      else null;
    virtualgl = virtualgl;
    virtualgl_i686 = if system == "x86_64-linux"
      then pkgsi686Linux.virtualgl
      else null;
  };

  # use if you intend to connect the nvidia card to a monitor
  bumblebee_display = bumblebee.override {
    useDisplayDevice = true;
  };

  vkeybd = callPackage ../applications/audio/vkeybd {
    inherit (xlibs) libX11;
  };

  vlc = callPackage ../applications/video/vlc {
    ffmpeg = ffmpeg_2;
  };

  vlc_qt5 = vlc.override {
    qt4 = null;
    withQt5 = true;
    inherit qt5;
  };

  vmpk = callPackage ../applications/audio/vmpk { };

  vnstat = callPackage ../applications/networking/vnstat { };

  VoiceOfFaust = callPackage ../applications/audio/VoiceOfFaust { };

  vorbisTools = callPackage ../applications/audio/vorbis-tools { };

  vue = callPackage ../applications/misc/vue { };

  vwm = callPackage ../applications/window-managers/vwm { };

  vym = callPackage ../applications/misc/vym { };

  w3m = callPackage ../applications/networking/browsers/w3m {
    graphicsSupport = false;
  };

  weechat = callPackage ../applications/networking/irc/weechat {
    inherit (darwin) libobjc;
  };

  westonLite = callPackage ../applications/window-managers/weston {
    pango = null;
    freerdp = null;
    libunwind = null;
    vaapi = null;
    libva = null;
    libwebp = null;
    xwayland = null;
  };

  weston = callPackage ../applications/window-managers/weston {
    freerdp = freerdpUnstable;
  };

  windowmaker = callPackage ../applications/window-managers/windowmaker { };

  alsamixer.app = callPackage ../applications/window-managers/windowmaker/dockapps/alsamixer.app.nix { };

  wmcalclock = callPackage ../applications/window-managers/windowmaker/dockapps/wmcalclock.nix { };

  wmsm.app = callPackage ../applications/window-managers/windowmaker/dockapps/wmsm.app.nix { };

  wmsystemtray = callPackage ../applications/window-managers/windowmaker/dockapps/wmsystemtray.nix { };

  winswitch = callPackage ../tools/X11/winswitch { };

  wings = callPackage ../applications/graphics/wings {
    erlang = erlangR14;
    esdl = esdl.override { erlang = erlangR14; };
  };

  wmname = callPackage ../applications/misc/wmname { };

  wmctrl = callPackage ../tools/X11/wmctrl { };

  # I'm keen on wmiimenu only  >wmii-3.5 no longer has it...
  wmiimenu = import ../applications/window-managers/wmii31 {
    libixp = libixp_for_wmii;
    inherit fetchurl /* fetchhg */ stdenv gawk;
    inherit (xlibs) libX11;
  };

  wmiiSnap = import ../applications/window-managers/wmii {
    libixp = libixp_for_wmii;
    inherit fetchurl /* fetchhg */ stdenv gawk;
    inherit (xlibs) libX11 xextproto libXt libXext;
    includeUnpack = config.stdenv.includeUnpack or false;
  };

  wordnet = callPackage ../applications/misc/wordnet { };

  workrave = callPackage ../applications/misc/workrave {
    inherit (gnome) GConf gconfmm;
    inherit (python27Packages) cheetah;
  };

  wrapFirefox =
    { browser, browserName ? "firefox", desktopName ? "Firefox", nameSuffix ? ""
    , icon ? browserName }:
    let
      cfg = stdenv.lib.attrByPath [ browserName ] {} config;
      enableAdobeFlash = cfg.enableAdobeFlash or false;
      enableGnash = cfg.enableGnash or false;
      jre = cfg.jre or false;
      icedtea = cfg.icedtea or false;
    in
    import ../applications/networking/browsers/firefox/wrapper.nix {
      inherit stdenv lib makeWrapper makeDesktopItem browser browserName desktopName nameSuffix icon;
      libtrick = true;
      plugins =
         assert !(enableGnash && enableAdobeFlash);
         assert !(jre && icedtea);
         ([ ]
          ++ lib.optional enableGnash gnash
          ++ lib.optional enableAdobeFlash flashplayer
          ++ lib.optional (cfg.enableDjvu or false) (djview4)
          ++ lib.optional (cfg.enableMPlayer or false) (MPlayerPlugin browser)
          ++ lib.optional (cfg.enableGeckoMediaPlayer or false) gecko_mediaplayer
          ++ lib.optional (supportsJDK && jre && jrePlugin ? mozillaPlugin) jrePlugin
          ++ lib.optional icedtea icedtea_web
          ++ lib.optional (cfg.enableGoogleTalkPlugin or false) google_talk_plugin
          ++ lib.optional (cfg.enableFriBIDPlugin or false) fribid
          ++ lib.optional (cfg.enableGnomeExtensions or false) gnome3.gnome_shell
          ++ lib.optional (cfg.enableTrezor or false) trezor-bridge
          ++ lib.optional (cfg.enableBluejeans or false) bluejeans
         );
      libs = [ gstreamer gst_plugins_base ] ++ lib.optionals (cfg.enableQuakeLive or false)
             (with xlibs; [ stdenv.cc libX11 libXxf86dga libXxf86vm libXext libXt alsaLib zlib ])
             ++ lib.optional (enableAdobeFlash && (cfg.enableAdobeFlashDRM or false)) hal-flash;
      gst_plugins = [ gst_plugins_base gst_plugins_good gst_plugins_bad gst_plugins_ugly gst_ffmpeg ];
      gtk_modules = [ libcanberra ];
    };

  retroArchCores =
    let
      cfg = config.retroarch or {};
      inherit (lib) optional;
    in with libretro;
      ([ ]
      ++ optional (cfg.enable4do or false) _4do
      ++ optional (cfg.enableBsnesMercury or false) bsnes-mercury
      ++ optional (cfg.enableDesmume or false) desmume
      ++ optional (cfg.enableFBA or false) fba
      ++ optional (cfg.enableFceumm or false) fceumm
      ++ optional (cfg.enableGambatte or false) gambatte
      ++ optional (cfg.enableGenesisPlusGX or false) genesis-plus-gx
      ++ optional (cfg.enableMednafenPCEFast or false) mednafen-pce-fast
      ++ optional (cfg.enableMupen64Plus or false) mupen64plus
      ++ optional (cfg.enableNestopia or false) nestopia
      ++ optional (cfg.enablePicodrive or false) picodrive
      ++ optional (cfg.enablePrboom or false) prboom
      ++ optional (cfg.enablePPSSPP or false) ppsspp
      ++ optional (cfg.enableQuickNES or false) quicknes
      ++ optional (cfg.enableScummVM or false) scummvm
      ++ optional (cfg.enableSnes9x or false) snes9x
      ++ optional (cfg.enableSnes9xNext or false) snes9x-next
      ++ optional (cfg.enableStella or false) stella
      ++ optional (cfg.enableVbaNext or false) vba-next
      ++ optional (cfg.enableVbaM or false) vba-m
      );

  wrapRetroArch = { retroarch }: import ../misc/emulators/retroarch/wrapper.nix {
    inherit stdenv lib makeWrapper retroarch;
    cores = retroArchCores;
  };

  wrapKodi = { kodi }: import ../applications/video/kodi/wrapper.nix {
    inherit stdenv lib makeWrapper kodi;
    plugins = let inherit (lib) optional; in with kodiPlugins;
      ([]
      ++ optional (config.kodi.enableAdvancedLauncher or false) advanced-launcher
      ++ optional (config.kodi.enableGenesis or false) genesis
      ++ optional (config.kodi.enableSVTPlay or false) svtplay
      );
  };

  wxhexeditor = callPackage ../applications/editors/wxhexeditor { };

  wxcam = callPackage ../applications/video/wxcam {
    inherit (gnome) libglade;
    inherit intltool;
    wxGTK = wxGTK28;
    gtk = gtk2;
  };

  x11vnc = callPackage ../tools/X11/x11vnc { };

  x2goclient = callPackage ../applications/networking/remote/x2goclient { };

  x2vnc = callPackage ../tools/X11/x2vnc { };

  x42-plugins = callPackage ../applications/audio/x42-plugins { };

  xaos = builderDefsPackage (import ../applications/graphics/xaos) {
    inherit (xlibs) libXt libX11 libXext xextproto xproto;
    inherit gsl aalib zlib intltool gettext perl;
    libpng = libpng12;
  };

  xara = callPackage ../applications/graphics/xara { };

  xawtv = callPackage ../applications/video/xawtv { };

  xbindkeys = callPackage ../tools/X11/xbindkeys { };

  xbindkeys-config = callPackage ../tools/X11/xbindkeys-config/default.nix {
    gtk = gtk2;
  };

  kodiPlain = callPackage ../applications/video/kodi { };
  xbmcPlain = kodiPlain;

  kodiPlugins = recurseIntoAttrs (callPackage ../applications/video/kodi/plugins.nix {
    kodi = kodiPlain;
  });
  xbmcPlugins = kodiPlugins;

  kodi = wrapKodi {
    kodi = kodiPlain;
  };
  xbmc = kodi;

  kodi-retroarch-advanced-launchers =
    callPackage ../misc/emulators/retroarch/kodi-advanced-launchers.nix {
      cores = retroArchCores;
  };
  xbmc-retroarch-advanced-launchers = kodi-retroarch-advanced-launchers;

  xca = callPackage ../applications/misc/xca { };

  xcalib = callPackage ../tools/X11/xcalib { };

  xcape = callPackage ../tools/X11/xcape { };

  xchainkeys = callPackage ../tools/X11/xchainkeys { };

  xchat = callPackage ../applications/networking/irc/xchat { };

  xchm = callPackage ../applications/misc/xchm { };

  inherit (xorg) xcompmgr;

  compton = callPackage ../applications/window-managers/compton { };

  compton-git = callPackage ../applications/window-managers/compton/git.nix { };

  xdaliclock = callPackage ../tools/misc/xdaliclock {};

  xdg-user-dirs = callPackage ../tools/X11/xdg-user-dirs { };

  xdg_utils = callPackage ../tools/X11/xdg-utils { };

  xdotool = callPackage ../tools/X11/xdotool { };

  xen_4_4_1 = callPackage ../applications/virtualization/xen/4.4.1.nix { };
  xen_4_5_0 = callPackage ../applications/virtualization/xen/4.5.0.nix { };
  xen_4_5_1 = callPackage ../applications/virtualization/xen/4.5.1.nix { };
  xen_xenServer = callPackage ../applications/virtualization/xen/4.5.0.nix { xenserverPatched = true; };
  xen = xen_4_5_1;

  win-spice = callPackage ../applications/virtualization/driver/win-spice { };
  win-virtio = callPackage ../applications/virtualization/driver/win-virtio { };
  win-qemu = callPackage ../applications/virtualization/driver/win-qemu { };
  win-pvdrivers = callPackage ../applications/virtualization/driver/win-pvdrivers { };
  win-signed-gplpv-drivers = callPackage ../applications/virtualization/driver/win-signed-gplpv-drivers { };

  xfe = callPackage ../applications/misc/xfe {
    fox = fox_1_6;
  };

  xfig = callPackage ../applications/graphics/xfig { };

  xineUI = callPackage ../applications/video/xine-ui { };

  xneur_0_13 = callPackage ../applications/misc/xneur { };

  xneur_0_8 = callPackage ../applications/misc/xneur/0.8.nix { };

  xneur = xneur_0_13;

  gxneur = callPackage ../applications/misc/gxneur  {
    inherit (gnome) libglade GConf;
  };

  xiphos = callPackage ../applications/misc/xiphos {
    gconf = gnome2.GConf;
    inherit (gnome2) gtkhtml libgtkhtml libglade scrollkeeper;
    python = python27;
    webkitgtk = webkitgtk2;
  };

  xournal = callPackage ../applications/graphics/xournal {
    inherit (gnome) libgnomeprint libgnomeprintui libgnomecanvas;
  };

  apvlv = callPackage ../applications/misc/apvlv { };

  xpdf = callPackage ../applications/misc/xpdf {
    motif = lesstif;
    base14Fonts = "${ghostscript}/share/ghostscript/fonts";
  };

  xkb_switch = callPackage ../tools/X11/xkb-switch { };

  xkblayout-state = callPackage ../applications/misc/xkblayout-state { };

  xmonad-with-packages = callPackage ../applications/window-managers/xmonad/wrapper.nix {
    inherit (haskellPackages) ghcWithPackages;
    packages = self: [];
  };

  xmonad_log_applet_gnome2 = callPackage ../applications/window-managers/xmonad-log-applet {
    desktopSupport = "gnome2";
    inherit (xfce) libxfce4util xfce4panel;
    gnome2_panel = gnome2.gnome_panel;
    GConf2 = gnome2.GConf;
  };

  xmonad_log_applet_gnome3 = callPackage ../applications/window-managers/xmonad-log-applet {
    desktopSupport = "gnome3";
    inherit (xfce) libxfce4util xfce4panel;
    gnome2_panel = gnome2.gnome_panel;
    GConf2 = gnome2.GConf;
  };

  xmonad_log_applet_xfce = callPackage ../applications/window-managers/xmonad-log-applet {
    desktopSupport = "xfce4";
    inherit (xfce) libxfce4util xfce4panel;
    gnome2_panel = gnome2.gnome_panel;
    GConf2 = gnome2.GConf;
  };

  libxpdf = callPackage ../applications/misc/xpdf/libxpdf.nix { };

  xpra = callPackage ../tools/X11/xpra { inherit (texFunctions) fontsConf; };
  libfakeXinerama = callPackage ../tools/X11/xpra/libfakeXinerama.nix { inherit (xlibs) libXinerama; };
  #TODO: 'pil' is not available for python3, yet
  xpraGtk3 = callPackage ../tools/X11/xpra/gtk3.nix { inherit (texFunctions) fontsConf; inherit (python3Packages) buildPythonPackage python cython pygobject3 pycairo; };

  xrestop = callPackage ../tools/X11/xrestop { };

  xscreensaver = callPackage ../misc/screensavers/xscreensaver {
    inherit (gnome) libglade;
  };

  xss-lock = callPackage ../misc/screensavers/xss-lock { };

  xsynth_dssi = callPackage ../applications/audio/xsynth-dssi { };

  xterm = callPackage ../applications/misc/xterm { };

  finalterm = callPackage ../applications/misc/finalterm { };

  roxterm = callPackage ../applications/misc/roxterm {
    inherit (pythonPackages) lockfile;
    inherit (gnome3) gsettings_desktop_schemas;
    vte = gnome3.vte_290;
  };

  xtrace = callPackage ../tools/X11/xtrace { };

  xlaunch = callPackage ../tools/X11/xlaunch { };

  xmacro = callPackage ../tools/X11/xmacro { };

  xmove = callPackage ../applications/misc/xmove { };

  xmp = callPackage ../applications/audio/xmp { };

  xnee = callPackage ../tools/X11/xnee { };

  xvidcap = callPackage ../applications/video/xvidcap {
    inherit (gnome) scrollkeeper libglade;
  };

  yate = callPackage ../applications/misc/yate { };

  inherit (gnome3) yelp;

  qgis = callPackage ../applications/gis/qgis {};

  qtbitcointrader = callPackage ../applications/misc/qtbitcointrader {
    qt = qt4;
  };

  pahole = callPackage ../development/tools/misc/pahole {};

  yed = callPackage ../applications/graphics/yed {};

  ykpers = callPackage ../applications/misc/ykpers {};

  yoshimi = callPackage ../applications/audio/yoshimi {
    fltk = fltk13.override { cfg.xftSupport = true; };
  };

  zam-plugins = callPackage ../applications/audio/zam-plugins { inherit (xlibs) libX11; };

  zathuraCollection = recurseIntoAttrs
    (let callPackage = newScope pkgs.zathuraCollection; in
      import ../applications/misc/zathura {
        inherit callPackage pkgs fetchurl lib;
        stdenv = overrideCC stdenv gcc49;
        useMupdf = config.zathura.useMupdf or false;
      });

  zathura = zathuraCollection.zathuraWrapper;

  zed = callPackage ../applications/editors/zed { };

  zeroc_ice = callPackage ../development/libraries/zeroc-ice { };

  zexy = callPackage ../applications/audio/pd-plugins/zexy  { };

  girara = callPackage ../applications/misc/girara {
    gtk = gtk3;
    stdenv = overrideCC stdenv gcc49;
  };

  girara-light = callPackage ../applications/misc/girara {
    gtk = gtk3;
    withBuildColors = false;
    ncurses = null;
  };

  zgrviewer = callPackage ../applications/graphics/zgrviewer {};

  zim = callPackage ../applications/office/zim {
    pygtk = pyGtkGlade;
  };

  zotero = callPackage ../applications/office/zotero {};

  zynaddsubfx = callPackage ../applications/audio/zynaddsubfx { };

  ### GAMES

  alienarena = callPackage ../games/alienarena { };

  andyetitmoves = if stdenv.isLinux then callPackage ../games/andyetitmoves {} else null;

  anki = callPackage ../games/anki { };

  asc = callPackage ../games/asc {
    lua = lua5_1;
    libsigcxx = libsigcxx12;
  };

  astromenace = callPackage ../games/astromenace { };

  atanks = callPackage ../games/atanks {};

  ballAndPaddle = callPackage ../games/ball-and-paddle {
    guile = guile_1_8;
  };

  bitsnbots = callPackage ../games/bitsnbots {
    lua = lua5;
  };

  blackshades = callPackage ../games/blackshades { };

  blackshadeselite = callPackage ../games/blackshadeselite { };

  blobby = callPackage ../games/blobby { };

  bsdgames = callPackage ../games/bsdgames { };

  btanks = callPackage ../games/btanks { };

  bzflag = callPackage ../games/bzflag { };

  castle_combat = callPackage ../games/castle-combat { };

  chessdb = callPackage ../games/chessdb { };

  construoBase = lowPrio (callPackage ../games/construo {
    mesa = null;
    freeglut = null;
  });

  construo = construoBase.override {
    inherit mesa freeglut;
  };

  crack_attack = callPackage ../games/crack-attack { };

  crafty = callPackage ../games/crafty { };
  craftyFull = appendToName "full" (crafty.override { fullVariant = true; });

  crrcsim = callPackage ../games/crrcsim {};

  dhewm3 = callPackage ../games/dhewm3 {};

  drumkv1 = callPackage ../applications/audio/drumkv1 { };

  dwarf_fortress = callPackage_i686 ../games/dwarf-fortress {
    SDL_image = pkgsi686Linux.SDL_image.override {
      libpng = pkgsi686Linux.libpng12;
    };
  };

  dwarf-therapist = callPackage ../games/dwarf-therapist { };

  d1x_rebirth = callPackage ../games/d1x-rebirth { };

  d2x_rebirth = callPackage ../games/d2x-rebirth { };

  eboard = callPackage ../games/eboard { };

  eduke32 = callPackage ../games/eduke32 { };

  egoboo = callPackage ../games/egoboo { };

  exult = callPackage ../games/exult { };

  fairymax = callPackage ../games/fairymax {};

  flightgear = callPackage ../games/flightgear { };

  freeciv = callPackage ../games/freeciv { };

  freeciv_gtk = callPackage ../games/freeciv {
    gtkClient = true;
    sdlClient = false;
  };

  freedink = callPackage ../games/freedink { };

  fsg = callPackage ../games/fsg {
    wxGTK = wxGTK28.override { unicode = false; };
  };

  gemrb = callPackage ../games/gemrb { };

  gl117 = callPackage ../games/gl-117 {};

  glestae = callPackage ../games/glestae {};

  globulation2 = callPackage ../games/globulation {
    boost = boost155;
  };

  gltron = callPackage ../games/gltron { };

  gnubg = callPackage ../games/gnubg { };

  gnuchess = callPackage ../games/gnuchess { };

  gnugo = callPackage ../games/gnugo { };

  gtypist = callPackage ../games/gtypist { };

  gzdoom = callPackage ../games/gzdoom { };

  hedgewars = callPackage ../games/hedgewars {
    inherit (haskellPackages) ghcWithPackages;
  };

  hexen = callPackage ../games/hexen { };

  icbm3d = callPackage ../games/icbm3d { };

  ingen = callPackage ../applications/audio/ingen {
    inherit (pythonPackages) rdflib;
  };

  instead = callPackage ../games/instead {
    lua = lua5;
  };

  kobodeluxe = callPackage ../games/kobodeluxe { };

  lincity = builderDefsPackage (import ../games/lincity) {
    inherit (xlibs) libX11 libXext xextproto
      libICE libSM xproto;
    inherit libpng zlib;
  };

  lincity_ng = callPackage ../games/lincity/ng.nix {};

  mars = callPackage ../games/mars { };

  megaglest = callPackage ../games/megaglest {};

  micropolis = callPackage ../games/micropolis { };

  mnemosyne = callPackage ../games/mnemosyne {
    inherit (pythonPackages) matplotlib cherrypy sqlite3;
  };

  n2048 = callPackage ../games/n2048 {};

  naev = callPackage ../games/naev { };

  nexuiz = callPackage ../games/nexuiz { };

  njam = callPackage ../games/njam { };

  newtonwars = callPackage ../games/newtonwars { };

  oilrush = callPackage ../games/oilrush { };

  openra = callPackage ../games/openra { lua = lua5_1; };

  openttd = callPackage ../games/openttd {
    zlib = zlibStatic;
  };

  opentyrian = callPackage ../games/opentyrian { };

  openxcom = callPackage ../games/openxcom { };

  performous = callPackage ../games/performous { };

  pingus = callPackage ../games/pingus {};

  pioneers = callPackage ../games/pioneers { };

  pong3d = callPackage ../games/pong3d { };

  prboom = callPackage ../games/prboom { };

  quake3demo = callPackage ../games/quake3/wrapper {
    name = "quake3-demo-${quake3game.name}";
    description = "Demo of Quake 3 Arena, a classic first-person shooter";
    game = quake3game;
    paks = [quake3demodata];
  };

  quake3demodata = callPackage ../games/quake3/demo { };

  quake3game = callPackage ../games/quake3/game { };

  quantumminigolf = callPackage ../games/quantumminigolf {};

  racer = callPackage ../games/racer { };

  residualvm = callPackage ../games/residualvm {
    openglSupport = mesaSupported;
  };

  rigsofrods = callPackage ../games/rigsofrods {
    mygui = myguiSvn;
  };

  rili = callPackage ../games/rili { };

  rogue = callPackage ../games/rogue { };

  saga = callPackage ../applications/gis/saga { };

  samplv1 = callPackage ../applications/audio/samplv1 { };

  sauerbraten = callPackage ../games/sauerbraten {};

  scid = callPackage ../games/scid { };

  scummvm = callPackage ../games/scummvm { };

  scorched3d = callPackage ../games/scorched3d { };

  sdlmame = callPackage ../games/sdlmame { };

  sgtpuzzles = callPackage (import ../games/sgt-puzzles) { };

  simutrans = callPackage ../games/simutrans { };
  # get binaries without data built by Hydra
  simutrans_binaries = lowPrio simutrans.binaries;

  snake4 = callPackage ../games/snake4 { };

  soi = callPackage ../games/soi {};

  # You still can override by passing more arguments.
  spaceOrbit = callPackage ../games/orbit { };

  spring = callPackage ../games/spring {
    boost = boost155;
    cmake = cmake-2_8;
  };

  springLobby = callPackage ../games/spring/springlobby.nix { };

  stardust = callPackage ../games/stardust {};

  steam-original = lowPrio (callPackage ../games/steam { });

  steam = callPackage ../games/steam/chrootenv.nix { };

  stuntrally = callPackage ../games/stuntrally { };

  superTux = callPackage ../games/super-tux { };

  superTuxKart = callPackage ../games/super-tux-kart { };

  synthv1 = callPackage ../applications/audio/synthv1 { };

  the-powder-toy = callPackage ../games/the-powder-toy {
    lua = lua5_1;
  };

  tbe = callPackage ../games/the-butterfly-effect { };

  teetertorture = callPackage ../games/teetertorture { };

  teeworlds = callPackage ../games/teeworlds { };

  tennix = callPackage ../games/tennix { };

  tibia = callPackage_i686 ../games/tibia { };

  tintin = callPackage ../games/tintin { };

  tome4 = callPackage ../games/tome4 { };

  tpm = callPackage ../games/thePenguinMachine { };

  tremulous = callPackage ../games/tremulous { };

  speed_dreams = callPackage ../games/speed-dreams {
    # Torcs wants to make shared libraries linked with plib libraries (it provides static).
    # i686 is the only platform I know than can do that linking without plib built with -fPIC
    plib = plib.override { enablePIC = !stdenv.isi686; };
    libpng = libpng12;
  };

  torcs = callPackage ../games/torcs {
    # Torcs wants to make shared libraries linked with plib libraries (it provides static).
    # i686 is the only platform I know than can do that linking without plib built with -fPIC
    plib = plib.override { enablePIC = !stdenv.isi686; };
  };

  trigger = callPackage ../games/trigger { };

  typespeed = callPackage ../games/typespeed { };

  ufoai = callPackage ../games/ufoai { };

  ultimatestunts = callPackage ../games/ultimatestunts { };

  ultrastardx = callPackage ../games/ultrastardx {
    ffmpeg = ffmpeg_0;
    lua = lua5;
  };

  unvanquished = callPackage ../games/unvanquished { };

  uqm = callPackage ../games/uqm { };

  urbanterror = callPackage ../games/urbanterror { };

  ue4demos = recurseIntoAttrs (callPackage ../games/ue4demos { });

  ut2004demo = callPackage ../games/ut2004demo { };

  vdrift = callPackage ../games/vdrift { };

  vectoroids = callPackage ../games/vectoroids { };

  vessel = callPackage_i686 ../games/vessel { };

  voxelands = callPackage ../games/voxelands {
    libpng = libpng12;
  };

  warmux = callPackage ../games/warmux { };

  warsow = callPackage ../games/warsow {
    libjpeg = libjpeg62;
  };

  warzone2100 = callPackage ../games/warzone2100 { };

  widelands = callPackage ../games/widelands {
    lua = lua5_1;
  };

  worldofgoo_demo = callPackage ../games/worldofgoo {
    demo = true;
  };

  worldofgoo = callPackage ../games/worldofgoo { };

  xboard =  callPackage ../games/xboard { };

  xconq = callPackage ../games/xconq {
    tcl = tcl-8_5;
    tk = tk-8_5;
  };

  # TODO: the corresponding nix file is missing
  # xracer = callPackage ../games/xracer { };

  xonotic = callPackage ../games/xonotic { };

  xskat = callPackage ../games/xskat { };

  xsnow = callPackage ../games/xsnow { };

  xsokoban = builderDefsPackage (import ../games/xsokoban) {
    inherit (xlibs) libX11 xproto libXpm libXt;
  };

  zandronum = callPackage ../games/zandronum { };
  zandronum-server = callPackage ../games/zandronum/server.nix { };
  zandronum-bin = callPackage ../games/zandronum/bin.nix { };

  zdoom = callPackage ../games/zdoom { };

  zod = callPackage ../games/zod { };

  zoom = callPackage ../games/zoom { };

  keen4 = callPackage ../games/keen4 { };

  zeroad = callPackage ../games/0ad { };

  ### DESKTOP ENVIRONMENTS

  cinnamon = recurseIntoAttrs rec {
    callPackage = newScope pkgs.cinnamon;
    inherit (gnome3) gnome_common libgnomekbd gnome-menus zenity;

    muffin = callPackage ../desktops/cinnamon/muffin.nix { } ;

    cinnamon-control-center = callPackage ../desktops/cinnamon/cinnamon-control-center.nix{ };

    cinnamon-settings-daemon = callPackage ../desktops/cinnamon/cinnamon-settings-daemon.nix{ };

    cinnamon-session = callPackage ../desktops/cinnamon/cinnamon-session.nix{ } ;

    cinnamon-desktop = callPackage ../desktops/cinnamon/cinnamon-desktop.nix { };

    cinnamon-translations = callPackage ../desktops/cinnamon/cinnamon-translations.nix { };

    cjs = callPackage ../desktops/cinnamon/cjs.nix { };
  };

  clearlooks-phenix = callPackage ../misc/themes/gtk3/clearlooks-phenix { };

  enlightenment = callPackage ../desktops/enlightenment { };

  e19 = recurseIntoAttrs (
    let callPackage = newScope pkgs.e19; in
    import ../desktops/e19 { inherit callPackage pkgs; }
  );

  gnome2 = callPackage ../desktops/gnome-2 {
    callPackage = pkgs.newScope pkgs.gnome2;
    self = pkgs.gnome2;
  }  // pkgs.gtkLibs // {
    # Backwards compatibility;
    inherit (pkgs) libsoup libwnck gtk_doc gnome_doc_utils;
  };

  gnome3_16 = recurseIntoAttrs (callPackage ../desktops/gnome-3/3.16 { });

  gnome3 = gnome3_16;

  gnome = recurseIntoAttrs gnome2;

  hsetroot = callPackage ../tools/X11/hsetroot { };

  kakasi = callPackage ../tools/text/kakasi { };

  kde4 = recurseIntoAttrs pkgs.kde414;

  kde414 =
    kdePackagesFor
      {
        libusb = libusb1;
        libcanberra = libcanberra_kde;
        boost = boost156;
        kdelibs = kdeApps_stable.kdelibs;
      }
      ../desktops/kde-4.14;


  kdePackagesFor = extra: dir:
    let
      # list of extra packages not included in KDE
      # the real work in this function is done below this list
      extraPackages = callPackage:
        rec {
          amarok = callPackage ../applications/audio/amarok { };

          bangarang = callPackage ../applications/video/bangarang { };

          basket = callPackage ../applications/office/basket { };

          bluedevil = callPackage ../tools/bluetooth/bluedevil { };

          calligra = callPackage ../applications/office/calligra { eigen = eigen2; };

          choqok = callPackage ../applications/networking/instant-messengers/choqok { };

          colord-kde = callPackage ../tools/misc/colord-kde { };

          digikam = if builtins.compareVersions "4.9" kde4.release == 1 then
              callPackage ../applications/graphics/digikam/2.nix { }
            else
              callPackage ../applications/graphics/digikam { };

          eventlist = callPackage ../applications/office/eventlist {};

          k3b = callPackage ../applications/misc/k3b {
            cdrtools = cdrkit;
          };

          kadu = callPackage ../applications/networking/instant-messengers/kadu { };

          kbibtex = callPackage ../applications/office/kbibtex { };

          kde_gtk_config = callPackage ../tools/misc/kde-gtk-config { };

          kde_wacomtablet = callPackage ../applications/misc/kde-wacomtablet { };

          kdeconnect = callPackage ../applications/misc/kdeconnect { };

          kdenlive = callPackage ../applications/video/kdenlive { mlt = mlt-qt4; };

          kdesvn = callPackage ../applications/version-management/kdesvn { };

          kdevelop = callPackage ../applications/editors/kdevelop { };

          kdevplatform = callPackage ../development/libraries/kdevplatform {
            boost = boost156;
          };

          kdiff3 = callPackage ../tools/text/kdiff3 { };

          kgraphviewer = callPackage ../applications/graphics/kgraphviewer { };

          kile = callPackage ../applications/editors/kile { };

          kmplayer = callPackage ../applications/video/kmplayer { };

          kmymoney = callPackage ../applications/office/kmymoney { };

          kipi_plugins = callPackage ../applications/graphics/kipi-plugins { };

          konversation = callPackage ../applications/networking/irc/konversation { };

          kvirc = callPackage ../applications/networking/irc/kvirc { };

          krename = callPackage ../applications/misc/krename { };

          krusader = callPackage ../applications/misc/krusader { };

          ksshaskpass = callPackage ../tools/security/ksshaskpass {};

          ktorrent = callPackage ../applications/networking/p2p/ktorrent { };

          kuickshow = callPackage ../applications/graphics/kuickshow { };

          libalkimia = callPackage ../development/libraries/libalkimia { };

          libktorrent = callPackage ../development/libraries/libktorrent {
            boost = boost156;
          };

          libkvkontakte = callPackage ../development/libraries/libkvkontakte { };

          liblikeback = callPackage ../development/libraries/liblikeback { };

          libmm-qt = callPackage ../development/libraries/libmm-qt { };

          libnm-qt = callPackage ../development/libraries/libnm-qt { };

          massif-visualizer = callPackage ../development/tools/analysis/massif-visualizer { };

          networkmanagement = callPackage ../tools/networking/networkmanagement { };

          partitionManager = callPackage ../tools/misc/partition-manager { };

          plasma-nm = callPackage ../tools/networking/plasma-nm { };

          polkit_kde_agent = callPackage ../tools/security/polkit-kde-agent { };

          psi = callPackage ../applications/networking/instant-messengers/psi { };

          qtcurve = callPackage ../misc/themes/qtcurve { };

          quassel = callPackage ../applications/networking/irc/quassel rec {
            monolithic = true;
            daemon = false;
            client = false;
            withKDE = stdenv.isLinux;
            qt = if withKDE then qt4 else qt5; # KDE supported quassel cannot build with qt5 yet (maybe in 0.12.0)
            dconf = gnome3.dconf;
          };

          quasselWithoutKDE = (quassel.override {
            monolithic = true;
            daemon = false;
            client = false;
            withKDE = false;
            #qt = qt5;
            tag = "-without-kde";
          });

          quasselDaemon = (quassel.override {
            monolithic = false;
            daemon = true;
            client = false;
            withKDE = false;
            #qt = qt5;
            tag = "-daemon";
          });

          quasselClient = (quassel.override {
            monolithic = false;
            daemon = false;
            client = true;
            tag = "-client";
          });

          quasselClientWithoutKDE = (quasselClient.override {
            monolithic = false;
            daemon = false;
            client = true;
            withKDE = false;
            #qt = qt5;
            tag = "-client-without-kde";
          });

          rekonq = callPackage ../applications/networking/browsers/rekonq { };

          kwebkitpart = callPackage ../applications/networking/browsers/kwebkitpart { };

          rsibreak = callPackage ../applications/misc/rsibreak { };

          semnotes = callPackage ../applications/misc/semnotes { };

          skrooge = callPackage ../applications/office/skrooge { };

          telepathy = callPackage ../applications/networking/instant-messengers/telepathy/kde {};

          yakuake = callPackage ../applications/misc/yakuake { };

          zanshin = callPackage ../applications/office/zanshin { };

          kwooty = callPackage ../applications/networking/newsreaders/kwooty { };
        };

      callPackageOrig = newScope extra;

      makePackages = extra:
        let
          callPackage = newScope (extra // self);
          kde4 = callPackageOrig dir { inherit callPackage callPackageOrig; };
          self =
            kde4
            // extraPackages callPackage
            // {
              inherit kde4;
              wrapper = callPackage ../build-support/kdewrapper {};
              recurseForRelease = true;
            };
        in self;

    in makeOverridable makePackages extra;

  pantheon = recurseIntoAttrs rec {
    callPackage = newScope pkgs.pantheon;
    pantheon-terminal = callPackage ../desktops/pantheon/apps/pantheon-terminal { };
  };

  redshift = callPackage ../applications/misc/redshift {
    inherit (python3Packages) python pygobject3 pyxdg;
    geoclue = geoclue2;
  };

  orion = callPackage ../misc/themes/orion {};

  albatross = callPackage ../misc/themes/albatross { };

  oxygen-gtk2 = callPackage ../misc/themes/gtk2/oxygen-gtk { };

  oxygen-gtk3 = callPackage ../misc/themes/gtk3/oxygen-gtk3 { };

  oxygen_gtk = oxygen-gtk2; # backwards compatibility

  gtk_engines = callPackage ../misc/themes/gtk2/gtk-engines { };

  gtk-engine-murrine = callPackage ../misc/themes/gtk2/gtk-engine-murrine { };

  gnome_themes_standard = gnome3.gnome_themes_standard;

  mate-icon-theme = callPackage ../misc/themes/mate-icon-theme { };

  mate-themes = callPackage ../misc/themes/mate-themes { };

  numix-gtk-theme = callPackage ../misc/themes/gtk3/numix-gtk-theme { };

  plasma53 = recurseIntoAttrs (callPackage ../desktops/plasma-5.3 { inherit pkgs newScope; });
  plasma5_latest = plasma53;
  plasma5_stable = plasma53;

  kde5 = kf5_stable // plasma5_stable // kdeApps_stable;

  xfce = xfce4-12;
  xfce4-12 = recurseIntoAttrs (import ../desktops/xfce { inherit config pkgs newScope; });

  xrandr-invert-colors = callPackage ../applications/misc/xrandr-invert-colors { };

  ### SCIENCE

  ### SCIENCE/GEOMETRY

  drgeo = builderDefsPackage (import ../applications/science/geometry/drgeo) {
    inherit (gnome) libglade;
    inherit libxml2 perl intltool libtool pkgconfig gtk;
    guile = guile_1_8;
  };

  tetgen = callPackage ../applications/science/geometry/tetgen { }; # AGPL3+
  tetgen_1_4 = callPackage ../applications/science/geometry/tetgen/1.4.nix { }; # MIT

  ### SCIENCE/BIOLOGY

  alliance = callPackage ../applications/science/electronics/alliance {
    motif = lesstif;
  };

  archimedes = callPackage ../applications/science/electronics/archimedes { };

  emboss = callPackage ../applications/science/biology/emboss { };

  mrbayes = callPackage ../applications/science/biology/mrbayes { };

  ncbiCTools = builderDefsPackage ../development/libraries/ncbi {
    inherit tcsh mesa lesstif;
    inherit (xlibs) libX11 libXaw xproto libXt libSM libICE
      libXmu libXext;
  };

  ncbi_tools = callPackage ../applications/science/biology/ncbi-tools { };

  paml = callPackage ../applications/science/biology/paml { };

  pal2nal = callPackage ../applications/science/biology/pal2nal { };

  plink = callPackage ../applications/science/biology/plink/default.nix { };


  ### SCIENCE/MATH

  arpack = callPackage ../development/libraries/science/math/arpack { };

  atlas = callPackage ../development/libraries/science/math/atlas {
    # The build process measures CPU capabilities and optimizes the
    # library to perform best on that particular machine. That is a
    # great feature, but it's of limited use with pre-built binaries
    # coming from a central build farm.
    tolerateCpuTimingInaccuracy = true;
    liblapack = liblapack_3_5_0WithoutAtlas;
    withLapack = false;
  };

  atlasWithLapack = atlas.override { withLapack = true; };

  blas = callPackage ../development/libraries/science/math/blas { };

  content = builderDefsPackage ../applications/science/math/content {
    inherit mesa lesstif;
    inherit (xlibs) libX11 libXaw xproto libXt libSM libICE
      libXmu libXext libXcursor;
  };

  jags = callPackage ../applications/science/math/jags { };


  # We have essentially 4 permutations of liblapack: version 3.4.1 or 3.5.0,
  # and with or without atlas as a dependency. The default `liblapack` is 3.4.1
  # with atlas. Atlas, when built with liblapack as a dependency, uses 3.5.0
  # without atlas. Etc.
  liblapackWithAtlas = callPackage ../development/libraries/science/math/liblapack {};
  liblapackWithoutAtlas = liblapackWithAtlas.override { atlas = null; };
  liblapack_3_5_0WithAtlas = callPackage ../development/libraries/science/math/liblapack/3.5.0.nix {};
  liblapack_3_5_0WithoutAtlas = liblapack_3_5_0WithAtlas.override { atlas = null; };
  liblapack = liblapackWithAtlas;
  liblapack_3_5_0 = liblapack_3_5_0WithAtlas;

  liblbfgs = callPackage ../development/libraries/science/math/liblbfgs { };

  openblas = callPackage ../development/libraries/science/math/openblas { };

  # A version of OpenBLAS using 32-bit integers on all platforms for compatibility with
  # standard BLAS and LAPACK.
  openblasCompat = openblas.override { blas64 = false; };

  mathematica = callPackage ../applications/science/math/mathematica { };
  mathematica9 = callPackage ../applications/science/math/mathematica/9.nix { };

  sage = callPackage ../applications/science/math/sage { };

  suitesparse_4_2 = callPackage ../development/libraries/science/math/suitesparse/4.2.nix { };
  suitesparse_4_4 = callPackage ../development/libraries/science/math/suitesparse {};
  suitesparse = suitesparse_4_4;

  ipopt = callPackage ../development/libraries/science/math/ipopt { openblas = openblasCompat; };

  ### SCIENCE/MOLECULAR-DYNAMICS

  gromacs = callPackage ../applications/science/molecular-dynamics/gromacs {
    singlePrec = true;
    fftw = fftwSinglePrec;
    cmake = cmakeCurses;
  };

  gromacsDouble = lowPrio (callPackage ../applications/science/molecular-dynamics/gromacs {
    singlePrec = false;
    fftw = fftw;
    cmake = cmakeCurses;
  });

  ### SCIENCE/PROGRAMMING

  kframework = callPackage ../applications/science/programming/kframework { };

  plm = callPackage ../applications/science/programming/plm { };

  ### SCIENCE/LOGIC

  abc-verifier = callPackage ../applications/science/logic/abc {};

  abella = callPackage ../applications/science/logic/abella {};

  alt-ergo = callPackage ../applications/science/logic/alt-ergo {};

  coq = callPackage ../applications/science/logic/coq {
    inherit (ocamlPackages_4_01_0) ocaml findlib lablgtk;
    camlp5 = ocamlPackages_4_01_0.camlp5_transitional;
  };

  coq_HEAD = callPackage ../applications/science/logic/coq/HEAD.nix {
    inherit (ocamlPackages) findlib lablgtk;
    camlp5 = ocamlPackages.camlp5_transitional;
  };

  coq_8_5 = callPackage ../applications/science/logic/coq/8.5.nix {
    inherit (ocamlPackages) findlib lablgtk;
    camlp5 = ocamlPackages.camlp5_transitional;
  };

  coq_8_3 = callPackage ../applications/science/logic/coq/8.3.nix {
    make = gnumake3;
    inherit (ocamlPackages_3_12_1) ocaml findlib;
    camlp5 = ocamlPackages_3_12_1.camlp5_transitional;
    lablgtk = ocamlPackages_3_12_1.lablgtk_2_14;
  };

  mkCoqPackages_8_4 = self: let callPackage = newScope self; in {

    inherit callPackage;

    bedrock = callPackage ../development/coq-modules/bedrock {};

    contribs =
      let contribs =
        import ../development/coq-modules/contribs
        contribs
        callPackage { };
      in
        recurseIntoAttrs contribs;

    coqExtLib = callPackage ../development/coq-modules/coq-ext-lib {};

    coqeal = callPackage ../development/coq-modules/coqeal {};

    domains = callPackage ../development/coq-modules/domains {};

    fiat = callPackage ../development/coq-modules/fiat {};

    flocq = callPackage ../development/coq-modules/flocq {};

    heq = callPackage ../development/coq-modules/heq {};

    interval = callPackage ../development/coq-modules/interval {};

    mathcomp = callPackage ../development/coq-modules/mathcomp {};

    paco = callPackage ../development/coq-modules/paco {};

    QuickChick = callPackage ../development/coq-modules/QuickChick {};

    ssreflect = callPackage ../development/coq-modules/ssreflect {};

    tlc = callPackage ../development/coq-modules/tlc {};

    unimath = callPackage ../development/coq-modules/unimath {};

    ynot = callPackage ../development/coq-modules/ynot {};

  };

  mkCoqPackages_8_5 = self: let callPackage = newScope self; in rec {

    inherit callPackage;

    coq = coq_8_5;

    mathcomp = callPackage ../development/coq-modules/mathcomp { };

    ssreflect = callPackage ../development/coq-modules/ssreflect { };

  };

  coqPackages = recurseIntoAttrs (mkCoqPackages_8_4 coqPackages);
  coqPackages_8_5 = recurseIntoAttrs (mkCoqPackages_8_5 coqPackages_8_5);

  cvc3 = callPackage ../applications/science/logic/cvc3 {};
  cvc4 = callPackage ../applications/science/logic/cvc4 {};

  ekrhyper = callPackage ../applications/science/logic/ekrhyper {};

  eprover = callPackage ../applications/science/logic/eprover { };

  gappa = callPackage ../applications/science/logic/gappa { };

  ginac = callPackage ../applications/science/math/ginac { };

  hol = callPackage ../applications/science/logic/hol { };

  hol_light = callPackage ../applications/science/logic/hol_light {
    inherit (ocamlPackages) findlib;
    camlp5 = ocamlPackages.camlp5_strict;
  };

  isabelle = import ../applications/science/logic/isabelle {
    inherit (pkgs) stdenv fetchurl nettools perl polyml;
    inherit (pkgs.emacs24Packages) proofgeneral;
    java = if stdenv.isLinux then jre else jdk;
  };

  iprover = callPackage ../applications/science/logic/iprover {};

  lean = callPackage ../applications/science/logic/lean {};

  leo2 = callPackage ../applications/science/logic/leo2 {};

  logisim = callPackage ../applications/science/logic/logisim {};

  ltl2ba = callPackage ../applications/science/logic/ltl2ba {};

  matita = callPackage ../applications/science/logic/matita {
    ocaml = ocaml_3_11_2;
    inherit (ocamlPackages_3_11_2) findlib lablgtk ocaml_expat gmetadom ocaml_http
            lablgtkmathview ocaml_mysql ocaml_sqlite3 ocamlnet camlzip ocaml_pcre;
    ulex08 = ocamlPackages_3_11_2.ulex08.override { camlp5 = ocamlPackages_3_11_2.camlp5_old_transitional; };
  };

  matita_130312 = lowPrio (callPackage ../applications/science/logic/matita/130312.nix {
    inherit (ocamlPackages) findlib lablgtk ocaml_expat gmetadom ocaml_http
            ocaml_mysql ocamlnet ulex08 camlzip ocaml_pcre;
  });

  minisat = callPackage ../applications/science/logic/minisat {};

  opensmt = callPackage ../applications/science/logic/opensmt { };

  ott = callPackage ../applications/science/logic/ott {
    camlp5 = ocamlPackages.camlp5_transitional;
  };

  otter = callPackage ../applications/science/logic/otter {};

  picosat = callPackage ../applications/science/logic/picosat {};

  prooftree = callPackage ../applications/science/logic/prooftree {
    inherit (ocamlPackages_4_01_0) ocaml findlib lablgtk;
    camlp5 = ocamlPackages_4_01_0.camlp5_transitional;
  };

  prover9 = callPackage ../applications/science/logic/prover9 { };

  satallax = callPackage ../applications/science/logic/satallax {};

  saw-tools = callPackage ../applications/science/logic/saw-tools {};

  spass = callPackage ../applications/science/logic/spass {};

  tptp = callPackage ../applications/science/logic/tptp {};

  twelf = callPackage ../applications/science/logic/twelf {
    smlnj = if stdenv.isDarwin
      then smlnjBootstrap
      else smlnj;
  };

  verifast = callPackage ../applications/science/logic/verifast {};

  veriT = callPackage ../applications/science/logic/verit {};

  why3 = callPackage ../applications/science/logic/why3 {};

  yices = callPackage ../applications/science/logic/yices {};

  z3 = callPackage ../applications/science/logic/z3 {};
  z3_opt = callPackage ../applications/science/logic/z3_opt {};

  boolector   = boolector15;
  boolector15 = callPackage ../applications/science/logic/boolector {};
  boolector16 = lowPrio (callPackage ../applications/science/logic/boolector {
    useV16 = true;
  });

  ### SCIENCE / ELECTRONICS

  eagle = callPackage_i686 ../applications/science/electronics/eagle { };

  caneda = callPackage ../applications/science/electronics/caneda { };

  gtkwave = callPackage ../applications/science/electronics/gtkwave { };

  kicad = callPackage ../applications/science/electronics/kicad {
    wxGTK = wxGTK29;
  };

  ngspice = callPackage ../applications/science/electronics/ngspice { };

  qucs = callPackage ../applications/science/electronics/qucs { };

  xoscope = callPackage ../applications/science/electronics/xoscope { };


  ### SCIENCE / MATH

  caffe = callPackage ../applications/science/math/caffe {
    cudaSupport = config.caffe.cudaSupport or config.cudaSupport or true;
  };

  ecm = callPackage ../applications/science/math/ecm { };

  eukleides = callPackage ../applications/science/math/eukleides {
    texinfo = texinfo4;
  };

  fricas = callPackage ../applications/science/math/fricas { };

  gap = callPackage ../applications/science/math/gap { };

  maxima = callPackage ../applications/science/math/maxima { };

  wxmaxima = callPackage ../applications/science/math/wxmaxima { wxGTK = wxGTK30; };

  pari = callPackage ../applications/science/math/pari {};

  pcalc = callPackage ../applications/science/math/pcalc { };

  pspp = callPackage ../applications/science/math/pssp {
    inherit (gnome) libglade gtksourceview;
  };

  singular = callPackage ../applications/science/math/singular {};

  scilab = callPackage ../applications/science/math/scilab {
    withXaw3d = false;
    withTk = true;
    withGtk = false;
    withOCaml = true;
    withX = true;
  };

  msieve = callPackage ../applications/science/math/msieve { };

  weka = callPackage ../applications/science/math/weka { };

  yad = callPackage ../tools/misc/yad { };

  yacas = callPackage ../applications/science/math/yacas { };

  speedcrunch = callPackage ../applications/science/math/speedcrunch {
    qt = qt4;
    cmake = cmakeCurses;
  };


  ### SCIENCE / MISC

  boinc = callPackage ../applications/science/misc/boinc { };

  celestia = callPackage ../applications/science/astronomy/celestia {
    lua = lua5_1;
    inherit (xlibs) libXmu;
    inherit (pkgs.gnome) gtkglext;
  };

  fityk = callPackage ../applications/science/misc/fityk { };

  gravit = callPackage ../applications/science/astronomy/gravit { };

  golly = callPackage ../applications/science/misc/golly { };

  megam = callPackage ../applications/science/misc/megam { };

  root = callPackage ../applications/science/misc/root { };

  simgrid = callPackage ../applications/science/misc/simgrid { };

  spyder = callPackage ../applications/science/spyder {
    inherit (pythonPackages) pyflakes rope sphinx numpy scipy matplotlib; # recommended
    inherit (pythonPackages) ipython pep8; # optional
    inherit pylint;
  };

  stellarium = callPackage ../applications/science/astronomy/stellarium { };

  tulip = callPackage ../applications/science/misc/tulip {
    cmake = cmake-2_8;
  };

  vite = enableDebugging (callPackage ../applications/science/misc/vite { });

  xplanet = callPackage ../applications/science/astronomy/xplanet { };

  ### SCIENCE / PHYSICS

  geant4 = callPackage ../development/libraries/physics/geant4 {
    enableMultiThreading = true;
    enableG3toG4         = false;
    enableInventor       = false;
    enableGDML           = false;
    enableQT             = false;
    enableXM             = false;
    enableOpenGLX11      = true;
    enableRaytracerX11   = false;

    # Optional system packages, otherwise internal GEANT4 packages are used.
    clhep = null;
    expat = expat;
    zlib  = null;

    # For enableGDML.
    xercesc = null;

    # For enableQT.
    qt = null; # qt4SDK or qt5SDK

    # For enableXM.
    motif = null; # motif or lesstif

    # For enableQT, enableXM, enableOpenGLX11, enableRaytracerX11.
    mesa = mesa;
    x11  = x11;
    inherit (xlibs) libXmu;
  };

  g4py = callPackage ../development/libraries/physics/geant4/g4py { };

  ### MISC

  atari800 = callPackage ../misc/emulators/atari800 { };

  ataripp = callPackage ../misc/emulators/atari++ { };

  auctex = callPackage ../tools/typesetting/tex/auctex { };

  beep = callPackage ../misc/beep { };

  cups = callPackage ../misc/cups {
    libusb = libusb1;
  };

  cups_filters = callPackage ../misc/cups/filters.nix { };

  crashplan = callPackage ../applications/backup/crashplan { };

  gutenprint = callPackage ../misc/drivers/gutenprint { };

  gutenprintBin = callPackage ../misc/drivers/gutenprint/bin.nix { };

  cupsBjnp = callPackage ../misc/cups/drivers/cups-bjnp { };

  darcnes = callPackage ../misc/emulators/darcnes { };

  dbacl = callPackage ../tools/misc/dbacl { };

  dblatex = callPackage ../tools/typesetting/tex/dblatex {
    enableAllFeatures = false;
  };

  dblatexFull = appendToName "full" (dblatex.override {
    enableAllFeatures = true;
  });

  dosbox = callPackage ../misc/emulators/dosbox { };

  dpkg = callPackage ../tools/package-management/dpkg { };

  ekiga = newScope pkgs.gnome ../applications/networking/instant-messengers/ekiga { };

  emulationstation = callPackage ../misc/emulators/emulationstation { };

  electricsheep = callPackage ../misc/screensavers/electricsheep { };

  fakenes = callPackage ../misc/emulators/fakenes { };

  faust = callPackage ../applications/audio/faust { };

  faust2alqt = callPackage ../applications/audio/faust/faust2alqt.nix { };

  faust2alsa = callPackage ../applications/audio/faust/faust2alsa.nix { };

  faust2csound = callPackage ../applications/audio/faust/faust2csound.nix { };

  faust2firefox = callPackage ../applications/audio/faust/faust2firefox.nix { };

  faust2jack = callPackage ../applications/audio/faust/faust2jack.nix { };

  faust2jaqt = callPackage ../applications/audio/faust/faust2jaqt.nix { };

  faust2lv2 = callPackage ../applications/audio/faust/faust2lv2.nix { };

  fceux = callPackage ../misc/emulators/fceux { };

  foldingathome = callPackage ../misc/foldingathome { };

  foo2zjs = callPackage ../misc/drivers/foo2zjs {};

  foomatic_filters = callPackage ../misc/drivers/foomatic-filters {};

  freestyle = callPackage ../misc/freestyle { };

  gajim = callPackage ../applications/networking/instant-messengers/gajim { };

  gammu = callPackage ../applications/misc/gammu { };

  gensgs = callPackage_i686 ../misc/emulators/gens-gs { };

  ghostscript = callPackage ../misc/ghostscript {
    x11Support = false;
    cupsSupport = config.ghostscript.cups or (!stdenv.isDarwin);
  };

  ghostscriptX = appendToName "with-X" (ghostscript.override {
    x11Support = true;
  });

  gnuk = callPackage ../misc/gnuk { };
  gnuk-unstable = callPackage ../misc/gnuk/unstable.nix { };
  gnuk-git = callPackage ../misc/gnuk/git.nix { };

  guix = callPackage ../tools/package-management/guix {
    libgcrypt = libgcrypt_1_5;
  };

  gxemul = callPackage ../misc/emulators/gxemul { };

  hatari = callPackage ../misc/emulators/hatari { };

  hplip = callPackage ../misc/drivers/hplip { };

  hplipWithPlugin = hplip.override { withPlugin = true; };

  # using the new configuration style proposal which is unstable
  jack1 = callPackage ../misc/jackaudio/jack1.nix { };

  jack2Full = callPackage ../misc/jackaudio {
    libopus = libopus.override { withCustomModes = true; };
  };
  libjack2 = jack2Full.override { prefix = "lib"; };

  keynav = callPackage ../tools/X11/keynav { };

  lazylist = callPackage ../tools/typesetting/tex/lazylist { };

  lilypond = callPackage ../misc/lilypond { guile = guile_1_8; };

  mailcore2 = callPackage ../development/libraries/mailcore2 { };

  martyr = callPackage ../development/libraries/martyr { };

  mess = callPackage ../misc/emulators/mess {
    inherit (pkgs.gnome) GConf;
  };

  mupen64plus = callPackage ../misc/emulators/mupen64plus { };

  mupen64plus1_5 = callPackage ../misc/emulators/mupen64plus/1.5.nix { };

  nix = nixStable;

  nixStable = callPackage ../tools/package-management/nix {
    storeDir = config.nix.storeDir or "/nix/store";
    stateDir = config.nix.stateDir or "/nix/var";
  };

  nixUnstable = nixStable;
  /*
  nixUnstable = lowPrio (callPackage ../tools/package-management/nix/unstable.nix {
    storeDir = config.nix.storeDir or "/nix/store";
    stateDir = config.nix.stateDir or "/nix/var";
  });
  */

  nixops = callPackage ../tools/package-management/nixops { };

  nixopsUnstable = callPackage ../tools/package-management/nixops/unstable.nix { };

  nixui = callPackage ../tools/package-management/nixui { node_webkit = node_webkit_0_11; };

  nix-prefetch-scripts = callPackage ../tools/package-management/nix-prefetch-scripts { };

  nix-template-rpm = callPackage ../build-support/templaterpm { inherit (pythonPackages) python toposort; };

  nix-repl = callPackage ../tools/package-management/nix-repl { };

  nix-serve = callPackage ../tools/package-management/nix-serve { };

  nixos-artwork = callPackage ../data/misc/nixos-artwork { };

  nut = callPackage ../applications/misc/nut { };

  solfege = callPackage ../misc/solfege {
      pysqlite = pkgs.pythonPackages.sqlite3;
  };

  disnix = callPackage ../tools/package-management/disnix { };

  dysnomia = callPackage ../tools/package-management/disnix/dysnomia {
    enableApacheWebApplication = config.disnix.enableApacheWebApplication or false;
    enableAxis2WebService = config.disnix.enableAxis2WebService or false;
    enableEjabberdDump = config.disnix.enableEjabberdDump or false;
    enableMySQLDatabase = config.disnix.enableMySQLDatabase or false;
    enablePostgreSQLDatabase = config.disnix.enablePostgreSQLDatabase or false;
    enableSubversionRepository = config.disnix.enableSubversionRepository or false;
    enableTomcatWebApplication = config.disnix.enableTomcatWebApplication or false;
  };

  disnixos = callPackage ../tools/package-management/disnix/disnixos { };

  DisnixWebService = callPackage ../tools/package-management/disnix/DisnixWebService { };

  latex2html = callPackage ../tools/typesetting/tex/latex2html/default.nix {
    tex = tetex;
  };

  lkproof = callPackage ../tools/typesetting/tex/lkproof { };

  mysqlWorkbench = newScope gnome ../applications/misc/mysql-workbench {
    lua = lua5_1;
    libctemplate = libctemplate_2_2;
    inherit (pythonPackages) pexpect paramiko;
  };

  robomongo = callPackage ../applications/misc/robomongo { };

  rucksack = callPackage ../development/tools/rucksack { };

  opkg = callPackage ../tools/package-management/opkg { };

  opkg-utils = callPackage ../tools/package-management/opkg-utils { };

  pgadmin = callPackage ../applications/misc/pgadmin { };

  pgf = pgf2;

  # Keep the old PGF since some documents don't render properly with
  # the new one.
  pgf1 = callPackage ../tools/typesetting/tex/pgf/1.x.nix { };

  pgf2 = callPackage ../tools/typesetting/tex/pgf/2.x.nix { };

  pgf3 = callPackage ../tools/typesetting/tex/pgf/3.x.nix { };

  pgfplots = callPackage ../tools/typesetting/tex/pgfplots { };

  phabricator = callPackage ../misc/phabricator { };

  physlock = callPackage ../misc/screensavers/physlock { };

  pjsip = callPackage ../applications/networking/pjsip { };

  polytable = callPackage ../tools/typesetting/tex/polytable { };

  PPSSPP = callPackage ../misc/emulators/ppsspp { };

  uae = callPackage ../misc/emulators/uae { };

  fsuae = callPackage ../misc/emulators/fs-uae { };

  putty = callPackage ../applications/networking/remote/putty { };

  retroarchBare = callPackage ../misc/emulators/retroarch { };

  retroarch = wrapRetroArch { retroarch = retroarchBare; };

  libretro = recurseIntoAttrs (callPackage ../misc/emulators/retroarch/cores.nix {
    retroarch = retroarchBare;
  });

  rss-glx = callPackage ../misc/screensavers/rss-glx { };

  runit = callPackage ../tools/system/runit { };

  refind = callPackage ../tools/bootloaders/refind { };

  xlockmore = callPackage ../misc/screensavers/xlockmore { };

  sails = callPackage ../misc/sails { };

  samsungUnifiedLinuxDriver = import ../misc/cups/drivers/samsung {
    inherit fetchurl stdenv;
    inherit cups ghostscript glibc patchelf;
    gcc = import ../development/compilers/gcc/4.4 {
      inherit stdenv fetchurl gmp mpfr noSysDirs gettext which;
      texinfo = texinfo4;
      profiledCompiler = true;
    };
  };

  saneBackends = callPackage ../applications/graphics/sane/backends.nix {
    gt68xxFirmware = config.sane.gt68xxFirmware or null;
    snapscanFirmware = config.sane.snapscanFirmware or null;
    hotplugSupport = config.sane.hotplugSupport or true;
    libusb = libusb1;
  };

  saneBackendsGit = callPackage ../applications/graphics/sane/backends-git.nix {
    gt68xxFirmware = config.sane.gt68xxFirmware or null;
    snapscanFirmware = config.sane.snapscanFirmware or null;
    hotplugSupport = config.sane.hotplugSupport or true;
  };

  mkSaneConfig = callPackage ../applications/graphics/sane/config.nix { };

  saneFrontends = callPackage ../applications/graphics/sane/frontends.nix { };

  seafile-shared = callPackage ../misc/seafile-shared { };

  slock = callPackage ../misc/screensavers/slock { };

  soundOfSorting = callPackage ../misc/sound-of-sorting { };

  sourceAndTags = import ../misc/source-and-tags {
    inherit pkgs stdenv unzip lib ctags;
    hasktags = haskellPackages.hasktags;
  };

  splix = callPackage ../misc/cups/drivers/splix { };

  streamripper = callPackage ../applications/audio/streamripper { };

  sqsh = callPackage ../development/tools/sqsh { };

  tetex = callPackage ../tools/typesetting/tex/tetex { libpng = libpng12; };

  tewi-font = callPackage ../data/fonts/tewi  {};

  tex4ht = callPackage ../tools/typesetting/tex/tex4ht { };

  texFunctions = import ../tools/typesetting/tex/nix pkgs;

  texLive = builderDefsPackage (import ../tools/typesetting/tex/texlive) {
    inherit builderDefs zlib bzip2 ncurses libpng ed lesstif ruby potrace
      gd t1lib freetype icu perl expat curl xz pkgconfig zziplib texinfo
      libjpeg bison python fontconfig flex poppler libpaper graphite2
      makeWrapper gmp mpfr xpdf config;
    inherit (xlibs) libXaw libX11 xproto libXt libXpm
      libXmu libXext xextproto libSM libICE;
    ghostscript = ghostscriptX;
    harfbuzz = harfbuzz.override {
      withIcu = true; withGraphite2 = true;
    };
  };

  texLiveFull = lib.setName "texlive-full" (texLiveAggregationFun {
    paths = [ texLive texLiveExtra lmodern texLiveCMSuper texLiveLatexXColor
              texLivePGF texLiveBeamer texLiveModerncv tipa tex4ht texinfo
              texLiveModerntimeline texLiveContext ];
  });

  /* Look in configurations/misc/raskin.nix for usage example (around revisions
  where TeXLive was added)

  (texLiveAggregationFun {
    paths = [texLive texLiveExtra texLiveCMSuper
      texLiveBeamer
    ];
  })

  You need to use texLiveAggregationFun to regenerate, say, ls-R (TeX-related file list)
  Just installing a few packages doesn't work.
  */
  texLiveAggregationFun = params:
    builderDefsPackage (import ../tools/typesetting/tex/texlive/aggregate.nix)
      ({inherit poppler perl makeWrapper;} // params);

  texDisser = callPackage ../tools/typesetting/tex/disser {};

  texLiveContext = builderDefsPackage (import ../tools/typesetting/tex/texlive/context.nix) {
    inherit texLive;
  };

  texLiveExtra = builderDefsPackage (import ../tools/typesetting/tex/texlive/extra.nix) {
    inherit texLive xz;
  };

  texLiveCMSuper = builderDefsPackage (import ../tools/typesetting/tex/texlive/cm-super.nix) {
    inherit texLive;
  };

  texLiveLatexXColor = builderDefsPackage (import ../tools/typesetting/tex/texlive/xcolor.nix) {
    inherit texLive;
  };

  texLivePGF = pgf3;

  texLiveBeamer = builderDefsPackage (import ../tools/typesetting/tex/texlive/beamer.nix) {
    inherit texLiveLatexXColor texLivePGF texLive;
  };

  texLiveModerncv = builderDefsPackage (import ../tools/typesetting/tex/texlive/moderncv.nix) {
    inherit texLive unzip;
  };

  texLiveModerntimeline = builderDefsPackage (import ../tools/typesetting/tex/texlive/moderntimeline.nix) {
    inherit texLive unzip;
  };

  thermald = callPackage ../tools/system/thermald { };

  thinkfan = callPackage ../tools/system/thinkfan { };

  tup = callPackage ../development/tools/build-managers/tup { };

  tvheadend = callPackage ../servers/tvheadend { };

  utf8proc = callPackage ../development/libraries/utf8proc { };

  vault = callPackage ../servers/vault {};

  vbam = callPackage ../misc/emulators/vbam {
    inherit (xlibs) libpthreadstubs;
  };

  vice = callPackage ../misc/emulators/vice {
    libX11 = xlibs.libX11;
    giflib = giflib_4_1;
  };

  viewnior = callPackage ../applications/graphics/viewnior { };

  vimUtils = callPackage ../misc/vim-plugins/vim-utils.nix { inherit writeText; };

  vimPlugins = recurseIntoAttrs (callPackage ../misc/vim-plugins { });

  vimprobable2 = callPackage ../applications/networking/browsers/vimprobable2 {
    webkit = webkitgtk2;
  };

  vimprobable2Wrapper = wrapFirefox
    { browser = vimprobable2; browserName = "vimprobable2"; desktopName = "Vimprobable2";
    };

  rekonqWrapper = wrapFirefox {
    browser = kde4.rekonq; browserName = "rekonq"; desktopName = "Rekonq";
  };

  vimb = callPackage ../applications/networking/browsers/vimb {
    webkit = webkitgtk2;
  };

  vimbWrapper = wrapFirefox {
    browser = vimb;
    browserName = "vimb";
    desktopName = "Vimb";
  };

  vips = callPackage ../tools/graphics/vips { };
  nip2 = callPackage ../tools/graphics/nip2 { };

  VisualBoyAdvance = callPackage ../misc/emulators/VisualBoyAdvance { };

  wavegain = callPackage ../applications/audio/wavegain { };

  # Wine defaults to a mixed 64 / 32 build on x86_64 and to pure 32 on x86
  wine = callPackage ../misc/emulators/wine {
    wineRelease = config.wine.release or "stable";
    wineBuild = config.wine.build or (if system == "x86_64-linux" then "wineWow" else "wine32");
  };
  wineStable = wine.override { wineRelease = "stable"; };
  wineUnstable = wine.override { wineRelease = "unstable"; };
  wineStaging = wine.override { wineRelease = "staging"; };

  winetricks = callPackage ../misc/emulators/wine/winetricks.nix {
    inherit (gnome2) zenity;
  };

  wmutils-core = callPackage ../tools/X11/wmutils-core { };

  wxmupen64plus = callPackage ../misc/emulators/wxmupen64plus { };

  x2x = callPackage ../tools/X11/x2x { };

  xboxdrv = callPackage ../misc/drivers/xboxdrv { };

  xhyve = callPackage ../applications/virtualization/xhyve { };

  xinput_calibrator = callPackage ../tools/X11/xinput_calibrator {
    inherit (xlibs) libXi inputproto;
  };

  xosd = callPackage ../misc/xosd { };

  xsane = callPackage ../applications/graphics/sane/xsane.nix {
    libpng = libpng12;
    saneBackends = saneBackends;
  };

  xwiimote = callPackage ../misc/drivers/xwiimote {
    bluez = pkgs.bluez5.override {
      enableWiimote = true;
    };
  };

  yafc = callPackage ../applications/networking/yafc { };

  yandex-disk = callPackage ../tools/filesystems/yandex-disk { };

  zdfmediathk = callPackage ../applications/video/zdfmediathk { };

  zopfli = callPackage ../tools/compression/zopfli { };

  myEnvFun = import ../misc/my-env {
    inherit substituteAll pkgs;
    inherit (stdenv) mkDerivation;
  };

  # patoline requires a rather large ocaml compilation environment.
  # this is why it is build as an environment and not just a normal package.
  # remark : the emacs mode is also installed, but you have to adjust your load-path.
  PatolineEnv = pack: myEnvFun {
      name = "patoline";
      buildInputs = [ stdenv ncurses mesa freeglut libzip gcc
                                   pack.ocaml pack.findlib pack.camomile
                                   pack.dypgen pack.ocaml_sqlite3 pack.camlzip
                                   pack.lablgtk pack.camlimages pack.ocaml_cairo
                                   pack.lablgl pack.ocamlnet pack.cryptokit
                                   pack.ocaml_pcre pack.patoline
                                   ];
    # this is to circumvent the bug with libgcc_s.so.1 which is
    # not found when using thread
    extraCmds = ''
       LD_LIBRARY_PATH=\$LD_LIBRARY_PATH:${gcc.cc}/lib
       export LD_LIBRARY_PATH
    '';
  };

  patoline = PatolineEnv ocamlPackages_4_00_1;

  znc = callPackage ../applications/networking/znc { };

  zncModules = recurseIntoAttrs (
    callPackage ../applications/networking/znc/modules.nix { }
  );

  zsnes = callPackage_i686 ../misc/emulators/zsnes { };

  snes9x-gtk = callPackage ../misc/emulators/snes9x-gtk { };

  higan = callPackage ../misc/emulators/higan {
    profile = config.higan.profile or "performance";
    guiToolkit = config.higan.guiToolkit or "gtk";
  };

  misc = import ../misc/misc.nix { inherit pkgs stdenv; };

  bullet = callPackage ../development/libraries/bullet {};

  dart = callPackage ../development/interpreters/dart { };

  httrack = callPackage ../tools/backup/httrack { };

  mg = callPackage ../applications/editors/mg { };


  # Attributes for backward compatibility.
  adobeReader = adobe-reader;
  arduino_core = arduino-core;  # added 2015-02-04
  asciidocFull = asciidoc-full;  # added 2014-06-22
  bridge_utils = bridge-utils;  # added 2015-02-20
  clangAnalyzer = clang-analyzer;  # added 2015-02-20
  lttngTools = lttng-tools;  # added 2014-07-31
  lttngUst = lttng-ust;  # added 2014-07-31
  jquery_ui = jquery-ui;  # added 2014-09-07
  youtubeDL = youtube-dl;  # added 2014-10-26
  youtube-dl = pythonPackages.youtube-dl; # added 2015-06-07
  rdiff_backup = rdiff-backup;  # added 2014-11-23
  htmlTidy = html-tidy;  # added 2014-12-06
  libtidy = html-tidy;  # added 2014-12-21
  speedtest_cli = speedtest-cli;  # added 2015-02-17
  sqliteInteractive = sqlite-interactive;  # added 2014-12-06
  nfsUtils = nfs-utils;  # added 2014-12-06
  buildbotSlave = buildbot-slave;  # added 2014-12-09
  cool-old-term = cool-retro-term; # added 2015-01-31
  rssglx = rss-glx; #added 2015-03-25
  haskell-ng = haskell;                 # 2015-04-19
  haskellngPackages = haskellPackages;  # 2015-04-19
  inherit (haskell.compiler) jhc uhc;   # 2015-05-15
  cheetahTemplate = pythonPackages.cheetah; # 2015-06-15

  opentsdb = callPackage ../tools/misc/opentsdb {};

  hbase = callPackage ../servers/hbase {};

}; in self; in pkgs<|MERGE_RESOLUTION|>--- conflicted
+++ resolved
@@ -2004,16 +2004,10 @@
 
   ninka = callPackage ../development/tools/misc/ninka { };
 
-<<<<<<< HEAD
   nodejs-0_12 = callPackage ../development/web/nodejs {
-    libuv = if stdenv.isDarwin
-      then libuvVersions.v1_6_1
-      else libuvVersions.v1_2_0;
+    libuv = libuvVersions.v1_6_1;
     libtool = darwin.cctools;
   };
-=======
-  nodejs-0_12 = callPackage ../development/web/nodejs { libuv = libuvVersions.v1_6_1; };
->>>>>>> 7e3c95a0
   nodejs-unstable = callPackage ../development/web/nodejs { libuv = libuvVersions.v1_2_0; unstableVersion = true; };
   nodejs-0_10 = callPackage ../development/web/nodejs/v0_10.nix {
     libtool = darwin.cctools;
