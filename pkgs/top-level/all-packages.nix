/* This file composes the Nix Packages collection.  That is, it
   imports the functions that build the various packages, and calls
   them with appropriate arguments.  The result is a set of all the
   packages in the Nix Packages collection for some particular
   platform. */


{ # The system (e.g., `i686-linux') for which to build the packages.
  system ? builtins.currentSystem

  # Usually, the system type uniquely determines the stdenv and thus
  # how to build the packages.  But on some platforms we have
  # different stdenvs, leading to different ways to build the
  # packages.  For instance, on Windows we support both Cygwin and
  # Mingw builds.  In both cases, `system' is `i686-cygwin'.  The
  # attribute `stdenvType' is used to select the specific kind of
  # stdenv to use, e.g., `i686-mingw'.
, stdenvType ? system

, # The standard environment to use.  Only used for bootstrapping.  If
  # null, the default standard environment is used.
  bootStdenv ? null

, # Non-GNU/Linux OSes are currently "impure" platforms, with their libc
  # outside of the store.  Thus, GCC, GFortran, & co. must always look for
  # files in standard system directories (/usr/include, etc.)
  noSysDirs ? (system != "x86_64-darwin"
               && system != "x86_64-freebsd" && system != "i686-freebsd"
               && system != "x86_64-kfreebsd-gnu")

  # More flags for the bootstrapping of stdenv.
, gccWithCC ? true
, gccWithProfiling ? true

, # Allow a configuration attribute set to be passed in as an
  # argument.  Otherwise, it's read from $NIXPKGS_CONFIG or
  # ~/.nixpkgs/config.nix.
  config ? null

, crossSystem ? null
, platform ? null
}:


let config_ = config; platform_ = platform; in # rename the function arguments

let

  lib = import ../lib;

  # The contents of the configuration file found at $NIXPKGS_CONFIG or
  # $HOME/.nixpkgs/config.nix.
  # for NIXOS (nixos-rebuild): use nixpkgs.config option
  config =
    let
      toPath = builtins.toPath;
      getEnv = x: if builtins ? getEnv then builtins.getEnv x else "";
      pathExists = name:
        builtins ? pathExists && builtins.pathExists (toPath name);

      configFile = getEnv "NIXPKGS_CONFIG";
      homeDir = getEnv "HOME";
      configFile2 = homeDir + "/.nixpkgs/config.nix";

      configExpr =
        if config_ != null then config_
        else if configFile != "" && pathExists configFile then import (toPath configFile)
        else if homeDir != "" && pathExists configFile2 then import (toPath configFile2)
        else {};

    in
      # allow both:
      # { /* the config */ } and
      # { pkgs, ... } : { /* the config */ }
      if builtins.isFunction configExpr
        then configExpr { inherit pkgs; }
        else configExpr;

  # Allow setting the platform in the config file. Otherwise, let's use a reasonable default (pc)

  platformAuto = let
      platforms = (import ./platforms.nix);
    in
      if system == "armv6l-linux" then platforms.raspberrypi
      else if system == "armv5tel-linux" then platforms.sheevaplug
      else if system == "mips64el-linux" then platforms.fuloong2f_n32
      else platforms.pc;

  platform = if platform_ != null then platform_
    else config.platform or platformAuto;

  # Helper functions that are exported through `pkgs'.
  helperFunctions =
    stdenvAdapters //
    (import ../build-support/trivial-builders.nix { inherit (pkgs) stdenv; inherit (pkgs.xorg) lndir; });

  stdenvAdapters =
    import ../stdenv/adapters.nix { inherit (pkgs) dietlibc fetchurl runCommand; };


  # Allow packages to be overriden globally via the `packageOverrides'
  # configuration option, which must be a function that takes `pkgs'
  # as an argument and returns a set of new or overriden packages.
  # The `packageOverrides' function is called with the *original*
  # (un-overriden) set of packages, allowing packageOverrides
  # attributes to refer to the original attributes (e.g. "foo =
  # ... pkgs.foo ...").
  pkgs = applyGlobalOverrides (config.packageOverrides or (pkgs: {}));


  # Return the complete set of packages, after applying the overrides
  # returned by the `overrider' function (see above).  Warning: this
  # function is very expensive!
  applyGlobalOverrides = overrider:
    let
      # Call the overrider function.  We don't want stdenv overrides
      # in the case of cross-building, or otherwise the basic
      # overrided packages will not be built with the crossStdenv
      # adapter.
      overrides = overrider pkgsOrig //
        (lib.optionalAttrs (pkgsOrig.stdenv ? overrides && crossSystem == null) (pkgsOrig.stdenv.overrides pkgsOrig));

      # The un-overriden packages, passed to `overrider'.
      pkgsOrig = pkgsFun pkgs {};

      # The overriden, final packages.
      pkgs = pkgsFun pkgs overrides;
    in pkgs;


  # The package compositions.  Yes, this isn't properly indented.
  pkgsFun = pkgs: __overrides:
    with helperFunctions;
    let defaultScope = pkgs // pkgs.xorg; in
    helperFunctions // rec {

  # `__overrides' is a magic attribute that causes the attributes in
  # its value to be added to the surrounding `rec'.  We'll remove this
  # eventually.
  inherit __overrides pkgs;


  # We use `callPackage' to be able to omit function arguments that
  # can be obtained from `pkgs' or `pkgs.xorg' (i.e. `defaultScope').
  # Use `newScope' for sets of packages in `pkgs' (see e.g. `gnome'
  # below).
  callPackage = newScope {};

  newScope = extra: lib.callPackageWith (defaultScope // extra);


  # Override system. This is useful to build i686 packages on x86_64-linux.
  forceSystem = system: (import ./all-packages.nix) {
    inherit system;
    inherit bootStdenv noSysDirs gccWithCC gccWithProfiling config
      crossSystem platform;
  };


  # Used by wine, firefox with debugging version of Flash, ...
  pkgsi686Linux = forceSystem "i686-linux";

  callPackage_i686 = lib.callPackageWith (pkgsi686Linux // pkgsi686Linux.xorg);


  # For convenience, allow callers to get the path to Nixpkgs.
  path = ../..;


  ### Symbolic names.

  x11 = if stdenv.isDarwin then darwinX11AndOpenGL else xlibsWrapper;

  # `xlibs' is the set of X library components.  This used to be the
  # old modular X llibraries project (called `xlibs') but now it's just
  # the set of packages in the modular X.org tree (which also includes
  # non-library components like the server, drivers, fonts, etc.).
  xlibs = xorg // {xlibs = xlibsWrapper;};


  ### Helper functions.


  inherit lib config stdenvAdapters;

  inherit (lib) lowPrio hiPrio appendToName makeOverridable;

  # Applying this to an attribute set will cause nix-env to look
  # inside the set for derivations.
  recurseIntoAttrs = attrs: attrs // { recurseForDerivations = true; };

  builderDefs = lib.composedArgsAndFun (import ../build-support/builder-defs/builder-defs.nix) {
    inherit stringsWithDeps lib stdenv writeScript
      fetchurl fetchmtn fetchgit;
  };

  builderDefsPackage = builderDefs.builderDefsPackage builderDefs;

  stringsWithDeps = lib.stringsWithDeps;


  ### STANDARD ENVIRONMENT


  allStdenvs = import ../stdenv {
    inherit system stdenvType platform config;
    allPackages = args: import ./all-packages.nix ({ inherit config system; } // args);
  };

  defaultStdenv = allStdenvs.stdenv // { inherit platform; };

  stdenvCross = lowPrio (makeStdenvCross defaultStdenv crossSystem binutilsCross gccCrossStageFinal);

  stdenv =
    if bootStdenv != null then (bootStdenv // {inherit platform;}) else
      if crossSystem != null then
        stdenvCross
      else
        let
            changer = config.replaceStdenv or null;
        in if changer != null then
          changer {
            # We import again all-packages to avoid recursivities.
            pkgs = import ./all-packages.nix {
              # We remove packageOverrides to avoid recursivities
              config = removeAttrs config [ "replaceStdenv" ];
            };
          }
      else
        defaultStdenv;

  forceNativeDrv = drv : if crossSystem == null then drv else
    (drv // { crossDrv = drv.nativeDrv; });

  # A stdenv capable of building 32-bit binaries.  On x86_64-linux,
  # it uses GCC compiled with multilib support; on i686-linux, it's
  # just the plain stdenv.
  stdenv_32bit = lowPrio (
    if system == "x86_64-linux" then
      overrideGCC stdenv gcc46_multi
    else
      stdenv);


  ### BUILD SUPPORT

  attrSetToDir = arg: import ../build-support/upstream-updater/attrset-to-dir.nix {
    inherit writeTextFile stdenv lib;
    theAttrSet = arg;
  };

  autoreconfHook = makeSetupHook
    { substitutions = { inherit autoconf automake libtool; }; }
    ../build-support/setup-hooks/autoreconf.sh;

  buildEnv = import ../build-support/buildenv {
    inherit (pkgs) runCommand perl;
  };

  dotnetenv = import ../build-support/dotnetenv {
    inherit stdenv;
    dotnetfx = dotnetfx40;
  };

  vsenv = callPackage ../build-support/vsenv {
    vs = vs90wrapper;
  };

  fetchbzr = import ../build-support/fetchbzr {
    inherit stdenv bazaar;
  };

  fetchcvs = import ../build-support/fetchcvs {
    inherit stdenv cvs;
  };

  fetchdarcs = import ../build-support/fetchdarcs {
    inherit stdenv darcs nix;
  };

  fetchgit = import ../build-support/fetchgit {
    inherit stdenv git cacert;
  };

  fetchgitrevision = import ../build-support/fetchgitrevision runCommand git;

  fetchmtn = callPackage ../build-support/fetchmtn (config.fetchmtn or {});

  fetchsvn = import ../build-support/fetchsvn {
    inherit stdenv subversion openssh;
    sshSupport = true;
  };

  fetchsvnrevision = import ../build-support/fetchsvnrevision runCommand subversion;

  fetchsvnssh = import ../build-support/fetchsvnssh {
    inherit stdenv subversion openssh expect;
    sshSupport = true;
  };

  fetchhg = import ../build-support/fetchhg {
    inherit stdenv mercurial nix;
  };

  # `fetchurl' downloads a file from the network.
  fetchurl = import ../build-support/fetchurl {
    inherit curl stdenv;
  };

  # A wrapper around fetchurl that generates miror://gnome URLs automatically
  fetchurl_gnome = callPackage ../build-support/fetchurl/gnome.nix { };

  # fetchurlBoot is used for curl and its dependencies in order to
  # prevent a cyclic dependency (curl depends on curl.tar.bz2,
  # curl.tar.bz2 depends on fetchurl, fetchurl depends on curl).  It
  # uses the curl from the previous bootstrap phase (e.g. a statically
  # linked curl in the case of stdenv-linux).
  fetchurlBoot = stdenv.fetchurlBoot;

  resolveMirrorURLs = {url}: fetchurl {
    showURLs = true;
    inherit url;
  };

  makeDesktopItem = import ../build-support/make-desktopitem {
    inherit stdenv;
  };

  makeAutostartItem = import ../build-support/make-startupitem {
    inherit stdenv;
    inherit lib;
  };

  makeInitrd = {contents, compressor ? "gzip -9"}:
    import ../build-support/kernel/make-initrd.nix {
      inherit stdenv perl cpio contents ubootChooser compressor;
    };

  makeWrapper = makeSetupHook { } ../build-support/setup-hooks/make-wrapper.sh;

  makeModulesClosure = {kernel, rootModules, allowMissing ? false}:
    import ../build-support/kernel/modules-closure.nix {
      inherit stdenv module_init_tools kernel nukeReferences
        rootModules allowMissing;
    };

  pathsFromGraph = ../build-support/kernel/paths-from-graph.pl;

  srcOnly = args: (import ../build-support/src-only) ({inherit stdenv; } // args);

  substituteAll = import ../build-support/substitute/substitute-all.nix {
    inherit stdenv;
  };

  replaceDependency = import ../build-support/replace-dependency.nix {
    inherit runCommand nix lib;
  };

  nukeReferences = callPackage ../build-support/nuke-references/default.nix { };

  vmTools = import ../build-support/vm/default.nix {
    inherit pkgs;
  };

  releaseTools = import ../build-support/release/default.nix {
    inherit pkgs;
  };

  composableDerivation = (import ../lib/composable-derivation.nix) {
    inherit pkgs lib;
  };

  platforms = import ./platforms.nix;


  ### TOOLS

  acct = callPackage ../tools/system/acct { };

  aefs = callPackage ../tools/filesystems/aefs { };

  aespipe = callPackage ../tools/security/aespipe { };

  aircrackng = callPackage ../tools/networking/aircrack-ng { };

  analog = callPackage ../tools/admin/analog {};

  archivemount = callPackage ../tools/filesystems/archivemount { };

  arduino_core = callPackage ../development/arduino/arduino-core {
    jdk = jdk;
    jre = jdk;
  };

  argyllcms = callPackage ../tools/graphics/argyllcms {};

  ascii = callPackage ../tools/text/ascii { };

  asymptote = builderDefsPackage ../tools/graphics/asymptote {
    inherit freeglut ghostscriptX imagemagick fftw boehmgc
      mesa ncurses readline gsl libsigsegv python zlib perl
      texinfo lzma;
    texLive = texLiveAggregationFun {
      paths = [
        texLive texLiveExtra
      ];
    };
  };

  ec2_api_tools = callPackage ../tools/virtualization/ec2-api-tools { };

  ec2_ami_tools = callPackage ../tools/virtualization/ec2-ami-tools { };

  altermime = callPackage ../tools/networking/altermime {};

  amule = callPackage ../tools/networking/p2p/amule { };

  amuleDaemon = appendToName "daemon" (amule.override {
    monolithic = false;
    daemon = true;
  });

  amuleGui = appendToName "gui" (amule.override {
    monolithic = false;
    client = true;
  });

  androidenv = import ../development/mobile/androidenv {
    inherit pkgs;
    pkgs_i686 = pkgsi686Linux;
  };

  apg = callPackage ../tools/security/apg { };

  xcodeenv = callPackage ../development/mobile/xcodeenv { };

  titaniumenv = import ../development/mobile/titaniumenv {
    inherit pkgs;
    pkgs_i686 = pkgsi686Linux;
  };

  inherit (androidenv) androidsdk_4_1;

  aria = builderDefsPackage (import ../tools/networking/aria) { };

  aria2 = callPackage ../tools/networking/aria2 { };

  at = callPackage ../tools/system/at { };

  atftp = callPackage ../tools/networking/atftp {};

  autogen = callPackage ../development/tools/misc/autogen { };

  autojump = callPackage ../tools/misc/autojump { };

  avahi = callPackage ../development/libraries/avahi {
    qt4Support = config.avahi.qt4Support or false;
  };

  aws = callPackage ../tools/virtualization/aws { };

  aws_mturk_clt = callPackage ../tools/misc/aws-mturk-clt { };

  axel = callPackage ../tools/networking/axel { };

  azureus = callPackage ../tools/networking/p2p/azureus { };

  banner = callPackage ../games/banner {};

  barcode = callPackage ../tools/graphics/barcode {};

  bc = callPackage ../tools/misc/bc { };

  bchunk = callPackage ../tools/cd-dvd/bchunk { };

  bfr = callPackage ../tools/misc/bfr { };

  boomerang = callPackage ../development/tools/boomerang { };

  bootchart = callPackage ../tools/system/bootchart { };

  bsod = callPackage ../misc/emulators/bsod { };

  btrfsProgs = callPackage ../tools/filesystems/btrfsprogs { };

  catdoc = callPackage ../tools/text/catdoc { };

  dlx = callPackage ../misc/emulators/dlx { };

  eggdrop = callPackage ../tools/networking/eggdrop { };

  enca = callPackage ../tools/text/enca { };

  mcrl = callPackage ../tools/misc/mcrl { };

  mcrl2 = callPackage ../tools/misc/mcrl2 { };

  syslogng = callPackage ../tools/system/syslog-ng { };
  rsyslog = callPackage ../tools/system/rsyslog { };

  mcelog = callPackage ../os-specific/linux/mcelog { };

  asciidoc = callPackage ../tools/typesetting/asciidoc { };

  autossh = callPackage ../tools/networking/autossh { };

  bacula = callPackage ../tools/backup/bacula { };

  bibtextools = callPackage ../tools/typesetting/bibtex-tools {
    inherit (strategoPackages016) strategoxt sdf;
  };

  bittorrent = callPackage ../tools/networking/p2p/bittorrent {
    gui = true;
  };

  bittornado = callPackage ../tools/networking/p2p/bit-tornado { };

  blueman = callPackage ../tools/bluetooth/blueman {
    inherit (pythonPackages) notify;
  };

  bmrsa = builderDefsPackage (import ../tools/security/bmrsa/11.nix) {
    inherit unzip;
  };

  bogofilter = callPackage ../tools/misc/bogofilter {
    bdb = db4;
  };

  bsdiff = callPackage ../tools/compression/bsdiff { };

  btar = callPackage ../tools/backup/btar { };

  bup = callPackage ../tools/backup/bup {
    inherit (pythonPackages) pyxattr pylibacl setuptools fuse;
    inherit (haskellPackages) pandoc;
    par2Support = (config.bup.par2Support or false);
  };

  atool = callPackage ../tools/archivers/atool { };

  bzip2 = callPackage ../tools/compression/bzip2 { };

  cabextract = callPackage ../tools/archivers/cabextract { };

  ccid = callPackage ../tools/security/ccid { };

  ccrypt = callPackage ../tools/security/ccrypt { };

  cdecl = callPackage ../development/tools/cdecl { };

  cdrdao = callPackage ../tools/cd-dvd/cdrdao { };

  cdrkit = callPackage ../tools/cd-dvd/cdrkit { };

  cfdg = builderDefsPackage ../tools/graphics/cfdg {
    inherit libpng bison flex;
    ffmpeg = ffmpeg_1_1;
  };

  checkinstall = callPackage ../tools/package-management/checkinstall { };

  cheetahTemplate = builderDefsPackage (import ../tools/text/cheetah-template/2.0.1.nix) {
    inherit makeWrapper python;
  };

  chkrootkit = callPackage ../tools/security/chkrootkit { };

  cksfv = callPackage ../tools/networking/cksfv { };

  ciopfs = callPackage ../tools/filesystems/ciopfs { };

  colordiff = callPackage ../tools/text/colordiff { };

  connect = callPackage ../tools/networking/connect { };

  convertlit = callPackage ../tools/text/convertlit { };

  cowsay = callPackage ../tools/misc/cowsay { };

  unifdef = callPackage ../development/tools/misc/unifdef { };

  "unionfs-fuse" = callPackage ../tools/filesystems/unionfs-fuse { };

  usb_modeswitch = callPackage ../development/tools/misc/usb-modeswitch { };

  clamav = callPackage ../tools/security/clamav { };

  cloc = callPackage ../tools/misc/cloc {
    inherit (perlPackages) perl AlgorithmDiff RegexpCommon;
  };

  cloog = callPackage ../development/libraries/cloog { };

  cloogppl = callPackage ../development/libraries/cloog-ppl { };

  convmv = callPackage ../tools/misc/convmv { };

  coreutils = (if stdenv.isDarwin then
      # 8.20 doesn't build on Darwin
      callPackage ../tools/misc/coreutils/8.19.nix
    else
      callPackage ../tools/misc/coreutils)
    {
      # TODO: Add ACL support for cross-Linux.
      aclSupport = crossSystem == null && stdenv.isLinux;
    };

  cpio = callPackage ../tools/archivers/cpio { };

  cromfs = callPackage ../tools/archivers/cromfs { };

  cron = callPackage ../tools/system/cron { };

  cudatoolkit = callPackage ../development/compilers/cudatoolkit {
    python = python26;
  };

  curl = callPackage ../tools/networking/curl rec {
    fetchurl = fetchurlBoot;
    zlibSupport = true;
    sslSupport = zlibSupport;
    scpSupport = zlibSupport && !stdenv.isSunOS && !stdenv.isCygwin;
  };

  cunit = callPackage ../tools/misc/cunit { };

  curlftpfs = callPackage ../tools/filesystems/curlftpfs { };

  dadadodo = builderDefsPackage (import ../tools/text/dadadodo) { };

  dar = callPackage ../tools/archivers/dar { };

  davfs2 = callPackage ../tools/filesystems/davfs2 { };

  dbench = callPackage ../development/tools/misc/dbench { };

  dcraw = callPackage ../tools/graphics/dcraw { };

  debian_devscripts = callPackage ../tools/misc/debian-devscripts {
    inherit (perlPackages) CryptSSLeay LWP TimeDate DBFile FileDesktopEntry;
  };

  debootstrap = callPackage ../tools/misc/debootstrap { };

  detox = callPackage ../tools/misc/detox { };

  ddclient = callPackage ../tools/networking/ddclient { };

  dd_rescue = callPackage ../tools/system/dd_rescue { };

  ddrescue = callPackage ../tools/system/ddrescue { };

  deluge = pythonPackages.deluge;

  desktop_file_utils = callPackage ../tools/misc/desktop-file-utils { };

  despotify = callPackage ../development/libraries/despotify { };

  dev86 = callPackage ../development/compilers/dev86 {
    /* Using GNU Make 3.82 leads to this:
         make[4]: *** No rule to make target `__ldivmod.o)'
       So use 3.81.  */
    stdenv = overrideInStdenv stdenv [gnumake381];
  };

  dnsmasq = callPackage ../tools/networking/dnsmasq { };

  dnstop = callPackage ../tools/networking/dnstop { };

  dhcp = callPackage ../tools/networking/dhcp { };

  dhcpcd = callPackage ../tools/networking/dhcpcd { };

  diffstat = callPackage ../tools/text/diffstat { };

  diffutils = callPackage ../tools/text/diffutils { };

  wgetpaste = callPackage ../tools/text/wgetpaste { };

  dirmngr = callPackage ../tools/security/dirmngr { };

  disper = callPackage ../tools/misc/disper { };

  dmg2img = callPackage ../tools/misc/dmg2img { };

  docbook2x = callPackage ../tools/typesetting/docbook2x {
    inherit (perlPackages) XMLSAX XMLParser XMLNamespaceSupport;
    libiconv = if stdenv.isDarwin then libiconv else null;
  };

  dosfstools = callPackage ../tools/filesystems/dosfstools { };

  dotnetfx35 = callPackage ../development/libraries/dotnetfx35 { };

  dotnetfx40 = callPackage ../development/libraries/dotnetfx40 { };

  dropbear = callPackage ../tools/networking/dropbear {
    enableStatic = true;
    zlib = zlibStatic;
  };

  dtach = callPackage ../tools/misc/dtach { };

  duplicity = callPackage ../tools/backup/duplicity {
    inherit (pythonPackages) boto;
    gnupg = gnupg1;
  };

  dvdplusrwtools = callPackage ../tools/cd-dvd/dvd+rw-tools { };

  dvgrab = callPackage ../tools/video/dvgrab { };

  e2fsprogs = callPackage ../tools/filesystems/e2fsprogs { };

  ebook_tools = callPackage ../tools/text/ebook-tools { };

  ecryptfs = callPackage ../tools/security/ecryptfs { };

  edk2 = callPackage ../development/compilers/edk2 { };

  efibootmgr = callPackage ../tools/system/efibootmgr { };

  elasticsearch = callPackage ../servers/search/elasticsearch { };

  enblendenfuse = callPackage ../tools/graphics/enblend-enfuse {
    boost = boost149;
  };

  encfs = callPackage ../tools/filesystems/encfs { };

  enscript = callPackage ../tools/text/enscript { };

  ethtool = callPackage ../tools/misc/ethtool { };

  euca2ools = callPackage ../tools/virtualization/euca2ools { pythonPackages = python26Packages; };

  evtest = callPackage ../applications/misc/evtest { };

  exif = callPackage ../tools/graphics/exif { };

  exiftags = callPackage ../tools/graphics/exiftags { };

  expect = callPackage ../tools/misc/expect { };

  fail2ban = callPackage ../tools/security/fail2ban { };

  fakeroot = callPackage ../tools/system/fakeroot { };

  fcitx = callPackage ../tools/inputmethods/fcitx { };

  fcron = callPackage ../tools/system/fcron { };

  fdm = callPackage ../tools/networking/fdm {};

  figlet = callPackage ../tools/misc/figlet { };

  file = callPackage ../tools/misc/file { };

  fileschanged = callPackage ../tools/misc/fileschanged { };

  findutils = callPackage ../tools/misc/findutils { };

  finger_bsd = callPackage ../tools/networking/bsd-finger { };

  fio = callPackage ../tools/system/fio { };

  flvstreamer = callPackage ../tools/networking/flvstreamer { };

  libbsd = callPackage ../development/libraries/libbsd { };

  flvtool2 = callPackage ../tools/video/flvtool2 { };

  fontforge = lowPrio (callPackage ../tools/misc/fontforge { });

  fontforgeX = callPackage ../tools/misc/fontforge {
    withX11 = true;
  };

  fortune = callPackage ../tools/misc/fortune { };

  fox = callPackage ../development/libraries/fox/default.nix { };
  fox_1_6 = callPackage ../development/libraries/fox/fox-1.6.nix { };

  fping = callPackage ../tools/networking/fping {};

  fprot = callPackage ../tools/security/fprot { };

  freeipmi = callPackage ../tools/system/freeipmi {};

  freetalk = callPackage ../applications/networking/instant-messengers/freetalk {
    guile = guile_1_8;
  };

  freetds = callPackage ../development/libraries/freetds { };

  ftgl = callPackage ../development/libraries/ftgl { };

  ftgl212 = callPackage ../development/libraries/ftgl/2.1.2.nix { };

  fuppes = callPackage ../tools/networking/fuppes {
    ffmpeg = ffmpeg_0_6_90;
  };

  fsfs = callPackage ../tools/filesystems/fsfs { };

  fuse_zip = callPackage ../tools/filesystems/fuse-zip { };

  dos2unix = callPackage ../tools/text/dos2unix { };

  uni2ascii = callPackage ../tools/text/uni2ascii { };

  gawk = callPackage ../tools/text/gawk { };

  gdmap = callPackage ../tools/system/gdmap { };

  genext2fs = callPackage ../tools/filesystems/genext2fs { };

  gengetopt = callPackage ../development/tools/misc/gengetopt { };

  getmail = callPackage ../tools/networking/getmail { };

  getopt = callPackage ../tools/misc/getopt { };

  gftp = callPackage ../tools/networking/gftp { };

  gifsicle = callPackage ../tools/graphics/gifsicle { };

  glusterfs = callPackage ../tools/filesystems/glusterfs { };

  glxinfo = callPackage ../tools/graphics/glxinfo { };

  gnokii = builderDefsPackage (import ../tools/misc/gnokii) {
    inherit intltool perl gettext libusb pkgconfig bluez readline pcsclite
      libical gtk glib;
    inherit (xorg) libXpm;
  };

  gnufdisk = callPackage ../tools/system/fdisk {
    guile = guile_1_8;
  };

  gnugrep =
    # Use libiconv only on non-GNU platforms (we can't test with
    # `stdenv ? glibc' at this point.)
    let gnu = stdenv.isLinux; in
      callPackage ../tools/text/gnugrep {
        libiconv = if gnu then null else libiconv;
      };

  gnulib = callPackage ../development/tools/gnulib { };

  gnupatch = callPackage ../tools/text/gnupatch { };

  gnupg1orig = callPackage ../tools/security/gnupg1 {
    ideaSupport = false;
  };

  gnupg1compat = callPackage ../tools/security/gnupg1compat { };

  # use config.packageOverrides if you prefer original gnupg1
  gnupg1 = gnupg1compat;

  gnupg = callPackage ../tools/security/gnupg { };

  gnupg2_1 = lowPrio (callPackage ../tools/security/gnupg/git.nix {
    libassuan = libassuan2_1;
  });

  gnuplot = callPackage ../tools/graphics/gnuplot {
    texLive = null;
    lua = null;
  };

  gnused = callPackage ../tools/text/gnused { };

  gnutar = callPackage ../tools/archivers/gnutar { };

  gnuvd = callPackage ../tools/misc/gnuvd { };

  gource = callPackage ../applications/version-management/gource {};

  gptfdisk = callPackage ../tools/system/gptfdisk { };

  graphviz = callPackage ../tools/graphics/graphviz { };

  /* Readded by Michael Raskin. There are programs in the wild
   * that do want 2.0 but not 2.22. Please give a day's notice for
   * objections before removal.
   */
  graphviz_2_0 = callPackage ../tools/graphics/graphviz/2.0.nix { };

  grive = callPackage ../tools/filesystems/grive { };

  groff = callPackage ../tools/text/groff {
    ghostscript = null;
  };

  grub = callPackage_i686 ../tools/misc/grub {
    buggyBiosCDSupport = config.grub.buggyBiosCDSupport or true;
  };

  grub2 = callPackage ../tools/misc/grub/2.0x.nix { };

  grub2_efi = grub2.override { EFIsupport = true; };

  gssdp = callPackage ../development/libraries/gssdp {
    inherit (gnome) libsoup;
  };

  gt5 = callPackage ../tools/system/gt5 { };

  gtkdatabox = callPackage ../development/libraries/gtkdatabox {};

  gtkgnutella = callPackage ../tools/networking/p2p/gtk-gnutella { };

  gtkvnc = callPackage ../tools/admin/gtk-vnc {};

  gtmess = callPackage ../applications/networking/instant-messengers/gtmess { };

  gummiboot = callPackage ../tools/misc/gummiboot { };

  gupnp = callPackage ../development/libraries/gupnp {
    inherit (gnome) libsoup;
  };

  gupnp_igd = callPackage ../development/libraries/gupnp-igd {};

  gupnptools = callPackage ../tools/networking/gupnp-tools {
    inherit (gnome) libsoup libglade gnomeicontheme;
  };

  gvpe = builderDefsPackage ../tools/networking/gvpe {
    inherit openssl gmp nettools iproute;
  };

  gzip = callPackage ../tools/compression/gzip { };

  pigz = callPackage ../tools/compression/pigz { };

  haproxy = callPackage ../tools/networking/haproxy { };

  hardlink = callPackage ../tools/system/hardlink { };

  halibut = callPackage ../tools/typesetting/halibut { };

  hddtemp = callPackage ../tools/misc/hddtemp { };

  hdf5 = callPackage ../tools/misc/hdf5 { };

  heimdall = callPackage ../tools/misc/heimdall { };

  hevea = callPackage ../tools/typesetting/hevea { };

  highlight = callPackage ../tools/text/highlight {
    lua = lua5;
  };

  host = callPackage ../tools/networking/host { };

  hping = callPackage ../tools/networking/hping { };

  httpie = callPackage ../tools/networking/httpie { };

  httpfs2 = callPackage ../tools/filesystems/httpfs { };

  # FIXME: This Hydra snapshot is outdated and depends on the `nixPerl',
  # which no longer exists.
  #
  # hydra = callPackage ../development/tools/misc/hydra {
  #   nix = nixUnstable;
  # };

  iasl = callPackage ../development/compilers/iasl { };

  icecast = callPackage ../servers/icecast { };

  icoutils = callPackage ../tools/graphics/icoutils { };

  idutils = callPackage ../tools/misc/idutils { };

  idle3tools = callPackage ../tools/system/idle3tools { };

  iftop = callPackage ../tools/networking/iftop { };

  imapproxy = callPackage ../tools/networking/imapproxy { };

  imapsync = callPackage ../tools/networking/imapsync {
    inherit (perlPackages) MailIMAPClient;
  };

  inadyn = callPackage ../tools/networking/inadyn { };

  inetutils = callPackage ../tools/networking/inetutils { };

  ioping = callPackage ../tools/system/ioping {};

  iodine = callPackage ../tools/networking/iodine { };

  iperf = callPackage ../tools/networking/iperf { };

  ipmitool = callPackage ../tools/system/ipmitool {
    static = false;
  };

  ipmiutil = callPackage ../tools/system/ipmiutil {};

  ised = callPackage ../tools/misc/ised {};

  isl = callPackage ../development/libraries/isl { };

  isync = callPackage ../tools/networking/isync { };

  jdiskreport = callPackage ../tools/misc/jdiskreport { };

  jfsrec = callPackage ../tools/filesystems/jfsrec {
    boost = boost144;
  };

  jfsutils = callPackage ../tools/filesystems/jfsutils { };

  jhead = callPackage ../tools/graphics/jhead { };

  jing = callPackage ../tools/text/xml/jing { };

  jing_tools = callPackage ../tools/text/xml/jing/jing-script.nix { };

  jnettop = callPackage ../tools/networking/jnettop { };

  jscoverage = callPackage ../development/tools/misc/jscoverage { };

  jwhois = callPackage ../tools/networking/jwhois { };

  kexectools = callPackage ../os-specific/linux/kexectools { };

  keychain = callPackage ../tools/misc/keychain { };

  kismet = callPackage ../applications/networking/sniffers/kismet { };

  less = callPackage ../tools/misc/less { };

  lockfileProgs = callPackage ../tools/misc/lockfile-progs { };

  logstash = callPackage ../tools/misc/logstash { };

  klavaro = callPackage ../games/klavaro {};

  minidlna = callPackage ../tools/networking/minidlna { };

  mmv = callPackage ../tools/misc/mmv { };

  most = callPackage ../tools/misc/most { };

  netperf = callPackage ../applications/networking/netperf { };

  ninka = callPackage ../development/tools/misc/ninka { };

  nodejs = callPackage ../development/web/nodejs {};

  nodePackages = recurseIntoAttrs (import ./node-packages.nix {
    inherit pkgs stdenv nodejs fetchurl;
    neededNatives = [python] ++ lib.optional (lib.elem system lib.platforms.linux) utillinux;
  });

  ldns = callPackage ../development/libraries/ldns { };

  lftp = callPackage ../tools/networking/lftp { };

  libconfig = callPackage ../development/libraries/libconfig { };

  libee = callPackage ../development/libraries/libee { };

  libestr = callPackage ../development/libraries/libestr { };

  libtirpc = callPackage ../development/libraries/ti-rpc { };

  libshout = callPackage ../development/libraries/libshout { };

  libtorrent = callPackage ../tools/networking/p2p/libtorrent { };

  logcheck = callPackage ../tools/system/logcheck {
    inherit (perlPackages) mimeConstruct;
  };

  logrotate = callPackage ../tools/system/logrotate { };

  logstalgica = callPackage ../tools/graphics/logstalgica {};

  lout = callPackage ../tools/typesetting/lout { };

  lrzip = callPackage ../tools/compression/lrzip { };

  # lsh installs `bin/nettle-lfib-stream' and so does Nettle.  Give the
  # former a lower priority than Nettle.
  lsh = lowPrio (callPackage ../tools/networking/lsh { });

  lshw = callPackage ../tools/system/lshw { };

  lxc = callPackage ../os-specific/linux/lxc { };

  lzip = callPackage ../tools/compression/lzip { };

  lzma = xz;

  xz = callPackage ../tools/compression/xz { };

  lzop = callPackage ../tools/compression/lzop { };

  maildrop = callPackage ../tools/networking/maildrop { };

  mailutils = callPackage ../tools/networking/mailutils {
    guile = guile_1_8;
  };

  mairix = callPackage ../tools/text/mairix { };

  makemkv = callPackage ../applications/video/makemkv { };

  man = callPackage ../tools/misc/man { };

  man_db = callPackage ../tools/misc/man-db { };

  memtest86 = callPackage ../tools/misc/memtest86 { };

  memtest86plus = callPackage ../tools/misc/memtest86/plus.nix { };

  mc = callPackage ../tools/misc/mc { };

  mcabber = callPackage ../applications/networking/instant-messengers/mcabber { };

  mcron = callPackage ../tools/system/mcron {
    guile = guile_1_8;
  };

  mdbtools = callPackage ../tools/misc/mdbtools { };

  mdbtools_git = callPackage ../tools/misc/mdbtools/git.nix { };

  minecraft = callPackage ../games/minecraft { };

  minetest = callPackage ../games/minetest { };

  miniupnpc = callPackage ../tools/networking/miniupnpc { };

  miniupnpd = callPackage ../tools/networking/miniupnpd { };

  minixml = callPackage ../development/libraries/minixml { };

  mjpegtools = callPackage ../tools/video/mjpegtools { };

  mkcue = callPackage ../tools/cd-dvd/mkcue { };

  mkpasswd = callPackage ../tools/security/mkpasswd { };

  mktemp = callPackage ../tools/security/mktemp { };

  mktorrent = callPackage ../tools/misc/mktorrent { };

  modemmanager = callPackage ../tools/networking/modemmanager {};

  monit = builderDefsPackage ../tools/system/monit {
    inherit openssl flex bison;
  };

  mosh = callPackage ../tools/networking/mosh {
    boost = boostHeaders;
    inherit (perlPackages) IOTty;
  };

  mpage = callPackage ../tools/text/mpage { };

  mr = callPackage ../applications/version-management/mr { };

  mscgen = callPackage ../tools/graphics/mscgen { };

  msf = builderDefsPackage (import ../tools/security/metasploit/3.1.nix) {
    inherit ruby makeWrapper;
  };

  mssys = callPackage ../tools/misc/mssys { };

  mtdutils = callPackage ../tools/filesystems/mtdutils { };

  mtools = callPackage ../tools/filesystems/mtools { };

  mtr = callPackage ../tools/networking/mtr {};

  multitran = recurseIntoAttrs (let callPackage = newScope pkgs.multitran; in rec {
    multitrandata = callPackage ../tools/text/multitran/data { };

    libbtree = callPackage ../tools/text/multitran/libbtree { };

    libmtsupport = callPackage ../tools/text/multitran/libmtsupport { };

    libfacet = callPackage ../tools/text/multitran/libfacet { };

    libmtquery = callPackage ../tools/text/multitran/libmtquery { };

    mtutils = callPackage ../tools/text/multitran/mtutils { };
  });

  muscleframework = callPackage ../tools/security/muscleframework { };

  muscletool = callPackage ../tools/security/muscletool { };

  mysql2pgsql = callPackage ../tools/misc/mysql2pgsql { };

  namazu = callPackage ../tools/text/namazu { };

  nbd = callPackage ../tools/networking/nbd { };

  netcdf = callPackage ../development/libraries/netcdf { };

  nc6 = callPackage ../tools/networking/nc6 { };

  ncat = callPackage ../tools/networking/ncat { };

  ncftp = callPackage ../tools/networking/ncftp { };

  ncompress = callPackage ../tools/compression/ncompress { };

  ndisc6 = callPackage ../tools/networking/ndisc6 { };

  netboot = callPackage ../tools/networking/netboot {};

  netcat = callPackage ../tools/networking/netcat { };

  netkittftp = callPackage ../tools/networking/netkit/tftp { };

  netpbm = callPackage ../tools/graphics/netpbm { };

  netrw = callPackage ../tools/networking/netrw { };

  netselect = callPackage ../tools/networking/netselect { };

  networkmanager = callPackage ../tools/networking/network-manager { };

  networkmanager_pptp = callPackage ../tools/networking/network-manager/pptp.nix { };

  networkmanager_pptp_gnome = networkmanager_pptp.override { withGnome = true; };

  networkmanagerapplet = newScope gnome ../tools/networking/network-manager-applet { };

  nilfs_utils = callPackage ../tools/filesystems/nilfs-utils {};

  nlopt = callPackage ../development/libraries/nlopt {};

  npth = callPackage ../development/libraries/npth {};

  nmap = callPackage ../tools/security/nmap {
    inherit (pythonPackages) pysqlite;
  };

  nss_pam_ldapd = callPackage ../tools/networking/nss-pam-ldapd {};

  ntfs3g = callPackage ../tools/filesystems/ntfs-3g { };

  # ntfsprogs are merged into ntfs-3g
  ntfsprogs = pkgs.ntfs3g;

  ntop = callPackage ../tools/networking/ntop { };

  ntp = callPackage ../tools/networking/ntp { };

  nssmdns = callPackage ../tools/networking/nss-mdns { };

  nylon = callPackage ../tools/networking/nylon { };

  nzbget = callPackage ../tools/networking/nzbget { };

  obex_data_server = callPackage ../tools/bluetooth/obex-data-server { };

  obexd = callPackage ../tools/bluetooth/obexd { };

  obexfs = callPackage ../tools/bluetooth/obexfs { };

  obexftp = callPackage ../tools/bluetooth/obexftp { };

  obnam = callPackage ../tools/backup/obnam { };

  odt2txt = callPackage ../tools/text/odt2txt { };

  offlineimap = callPackage ../tools/networking/offlineimap { };

  opendbx = callPackage ../development/libraries/opendbx { };

  opendkim = callPackage ../development/libraries/opendkim { };

  openjade = callPackage ../tools/text/sgml/openjade {
    perl = perl510;
  };

  openobex = callPackage ../tools/bluetooth/openobex { };

  openresolv = callPackage ../tools/networking/openresolv { };

  opensc_0_11_7 = callPackage ../tools/security/opensc/0.11.7.nix { };

  opensc = opensc_0_11_7;

  opensc_dnie_wrapper = callPackage ../tools/security/opensc-dnie-wrapper { };

  openssh = callPackage ../tools/networking/openssh {
    hpnSupport = false;
    etcDir = "/etc/ssh";
    pam = if stdenv.isLinux then pam else null;
  };

  opensp = callPackage ../tools/text/sgml/opensp { };

  spCompat = callPackage ../tools/text/sgml/opensp/compat.nix { };

  openvpn = callPackage ../tools/networking/openvpn { };

  optipng = callPackage ../tools/graphics/optipng { };

  ossec = callPackage ../tools/security/ossec {};

  p7zip = callPackage ../tools/archivers/p7zip { };

  pal = callPackage ../tools/misc/pal { };

  panomatic = callPackage ../tools/graphics/panomatic { };

  par2cmdline = callPackage ../tools/networking/par2cmdline { };

  parallel = callPackage ../tools/misc/parallel { };

  patchutils = callPackage ../tools/text/patchutils { };

  parted = callPackage ../tools/misc/parted { hurd = null; };

  hurdPartedCross =
    if crossSystem != null && crossSystem.config == "i586-pc-gnu"
    then (makeOverridable
            ({ hurd }:
              (parted.override {
                # Needs the Hurd's libstore.
                inherit hurd;

                # The Hurd wants a libparted.a.
                enableStatic = true;

                gettext = null;
                readline = null;
                devicemapper = null;
              }).crossDrv)
           { hurd = gnu.hurdCrossIntermediate; })
    else null;

  ipsecTools = callPackage ../os-specific/linux/ipsec-tools { };

  patch = gnupatch;

  pbzip2 = callPackage ../tools/compression/pbzip2 { };

  pciutils = callPackage ../tools/system/pciutils { };

  pcsclite = callPackage ../tools/security/pcsclite { };

  pdf2djvu = callPackage ../tools/typesetting/pdf2djvu { };

  pdfjam = callPackage ../tools/typesetting/pdfjam { };

  jbig2enc = callPackage ../tools/graphics/jbig2enc { };

  pdfread = callPackage ../tools/graphics/pdfread { };

  briss = callPackage ../tools/graphics/briss { };

  pdnsd = callPackage ../tools/networking/pdnsd { };

  pg_top = callPackage ../tools/misc/pg_top { };

  pdsh = callPackage ../tools/networking/pdsh {
    rsh = true;          # enable internal rsh implementation
    ssh = openssh;
  };

  pfstools = callPackage ../tools/graphics/pfstools { };

  philter = callPackage ../tools/networking/philter { };

  pinentry = callPackage ../tools/security/pinentry { };

  pius = callPackage ../tools/security/pius { };

  pk2cmd = callPackage ../tools/misc/pk2cmd { };

  plan9port = callPackage ../tools/system/plan9port { };

  ploticus = callPackage ../tools/graphics/ploticus {
    libpng = libpng12;
  };

  plotutils = callPackage ../tools/graphics/plotutils { };

  plowshare = callPackage ../tools/misc/plowshare { };

  pngcrush = callPackage ../tools/graphics/pngcrush { };

  pngnq = callPackage ../tools/graphics/pngnq { };

  pngtoico = callPackage ../tools/graphics/pngtoico {
    libpng = libpng12;
  };

  podiff = callPackage ../tools/text/podiff { };

  polipo = callPackage ../servers/polipo { };

  polkit_gnome = callPackage ../tools/security/polkit-gnome { };

  povray = callPackage ../tools/graphics/povray { };

  ppl = callPackage ../development/libraries/ppl { };

  ppp = callPackage ../tools/networking/ppp { };

  pptp = callPackage ../tools/networking/pptp {};

  proxychains = callPackage ../tools/networking/proxychains { };

  proxytunnel = callPackage ../tools/misc/proxytunnel { };

  cntlm = callPackage ../tools/networking/cntlm { };

  psmisc = callPackage ../os-specific/linux/psmisc { };

  pstoedit = callPackage ../tools/graphics/pstoedit { };

  pv = callPackage ../tools/misc/pv { };

  pwgen = callPackage ../tools/security/pwgen { };

  pydb = callPackage ../development/tools/pydb { };

  pystringtemplate = callPackage ../development/python-modules/stringtemplate { };

  pythonDBus = callPackage ../development/python-modules/dbus { };

  pythonIRClib = builderDefsPackage (import ../development/python-modules/irclib) {
    inherit python;
  };

  pythonSexy = builderDefsPackage (import ../development/python-modules/libsexy) {
    inherit python libsexy pkgconfig libxml2 pygtk pango gtk glib;
  };

  openmpi = callPackage ../development/libraries/openmpi { };

  qhull = callPackage ../development/libraries/qhull { };

  qjoypad = callPackage ../tools/misc/qjoypad { };

  qshowdiff = callPackage ../tools/text/qshowdiff { };

  radvd = callPackage ../tools/networking/radvd { };

  privateer = callPackage ../games/privateer { };

  rtmpdump = callPackage ../tools/video/rtmpdump { };

  recutils = callPackage ../tools/misc/recutils { };

  refind = callPackage ../tools/misc/refind { };

  reiser4progs = callPackage ../tools/filesystems/reiser4progs { };

  reiserfsprogs = callPackage ../tools/filesystems/reiserfsprogs { };

  relfs = callPackage ../tools/filesystems/relfs {
    inherit (gnome) gnome_vfs GConf;
  };

  remind = callPackage ../tools/misc/remind { };

  remmina = callPackage ../applications/networking/remote/remmina {};

  renameutils = callPackage ../tools/misc/renameutils { };

  replace = callPackage ../tools/text/replace { };

  reptyr = callPackage ../os-specific/linux/reptyr {};

  rdiff_backup = callPackage ../tools/backup/rdiff-backup { };

  ripmime = callPackage ../tools/networking/ripmime {};

  rng_tools = callPackage ../tools/security/rng-tools { };

  rsnapshot = callPackage ../tools/backup/rsnapshot {
    # For the `logger' command, we can use either `utillinux' or
    # GNU Inetutils.  The latter is more portable.
    logger = inetutils;
  };

  rlwrap = callPackage ../tools/misc/rlwrap { };

  rockbox_utility = callPackage ../tools/misc/rockbox-utility { };

  rpPPPoE = builderDefsPackage (import ../tools/networking/rp-pppoe) {
    inherit ppp;
  };

  rpm = callPackage ../tools/package-management/rpm {
    db4 = db45;
  };

  rrdtool = callPackage ../tools/misc/rrdtool { };

  rtorrent = callPackage ../tools/networking/p2p/rtorrent { };

  rubber = callPackage ../tools/typesetting/rubber { };

  rxp = callPackage ../tools/text/xml/rxp { };

  rzip = callPackage ../tools/compression/rzip { };

  s3backer = callPackage ../tools/filesystems/s3backer { };

  s3cmd = callPackage ../tools/networking/s3cmd { };

  s3sync = callPackage ../tools/networking/s3sync {
    ruby = ruby18;
  };

  sablotron = callPackage ../tools/text/xml/sablotron { };

  safecopy = callPackage ../tools/system/safecopy { };

  salut_a_toi = callPackage ../applications/networking/instant-messengers/salut-a-toi {};

  samplicator = callPackage ../tools/networking/samplicator { };

  screen = callPackage ../tools/misc/screen { };

  scrot = callPackage ../tools/graphics/scrot { };

  seccure = callPackage ../tools/security/seccure/0.4.nix { };

  setserial = builderDefsPackage (import ../tools/system/setserial) {
    inherit groff;
  };

  sg3_utils = callPackage ../tools/system/sg3_utils { };

  sharutils = callPackage ../tools/archivers/sharutils { };

  shebangfix = callPackage ../tools/misc/shebangfix { };

  siege = callPackage ../tools/networking/siege {};

  sleuthkit = callPackage ../tools/system/sleuthkit {};

  slimrat = callPackage ../tools/networking/slimrat {
    inherit (perlPackages) WWWMechanize LWP;
  };

  slsnif = callPackage ../tools/misc/slsnif { };

  smartmontools = callPackage ../tools/system/smartmontools { };

  smbldaptools = callPackage ../tools/networking/smbldaptools {
    inherit (perlPackages) NetLDAP CryptSmbHash DigestSHA1;
  };

  smbnetfs = callPackage ../tools/filesystems/smbnetfs {};

  snx = callPackage_i686 ../tools/networking/snx {
    inherit (pkgsi686Linux) pam gcc33;
    inherit (pkgsi686Linux.xlibs) libX11;
  };

  stardict = callPackage ../applications/misc/stardict/stardict.nix {
    inherit (gnome) libgnomeui scrollkeeper;
  };

  storebrowse = callPackage ../tools/system/storebrowse { };

  fusesmb = callPackage ../tools/filesystems/fusesmb { };

  sl = callPackage ../tools/misc/sl { };

  socat = callPackage ../tools/networking/socat { };

  sourceHighlight = callPackage ../tools/text/source-highlight { };

  socat2pre = lowPrio (builderDefsPackage ../tools/networking/socat/2.0.0-b3.nix {
    inherit fetchurl stdenv openssl;
  });

  squashfsTools = callPackage ../tools/filesystems/squashfs { };

  sshfsFuse = callPackage ../tools/filesystems/sshfs-fuse { };

  sudo = callPackage ../tools/security/sudo { };

  suidChroot = builderDefsPackage (import ../tools/system/suid-chroot) { };

  super = callPackage ../tools/security/super { };

  ssmtp = callPackage ../tools/networking/ssmtp {
    tlsSupport = true;
  };

  ssss = callPackage ../tools/security/ssss { };

  stun = callPackage ../tools/networking/stun { };

  stunnel = callPackage ../tools/networking/stunnel { };

  su = shadow;

  surfraw = callPackage ../tools/networking/surfraw { };

  swec = callPackage ../tools/networking/swec {
    inherit (perlPackages) LWP URI HTMLParser HTTPServerSimple Parent;
  };

  svnfs = callPackage ../tools/filesystems/svnfs { };

  sysbench = callPackage ../development/tools/misc/sysbench {};

  system_config_printer = callPackage ../tools/misc/system-config-printer {
    libxml2 = libxml2Python;
   };

  sitecopy = callPackage ../tools/networking/sitecopy { };

  privoxy = callPackage ../tools/networking/privoxy {
    autoconf = autoconf213;
  };

  tarsnap = callPackage ../tools/backup/tarsnap { };

  tcpdump = callPackage ../tools/networking/tcpdump { };

  teamviewer = callPackage_i686 ../applications/networking/remote/teamviewer { };

  # Work In Progress: it doesn't start unless running a daemon as root
  teamviewer8 = lowPrio (callPackage_i686 ../applications/networking/remote/teamviewer/8.nix { });

  telnet = callPackage ../tools/networking/telnet { };

  texmacs = callPackage ../applications/editors/texmacs {
    tex = texLive; /* tetex is also an option */
    extraFonts = true;
    guile = guile_1_8;
  };

  tinc = callPackage ../tools/networking/tinc { };

  tmux = callPackage ../tools/misc/tmux { };

  tor = callPackage ../tools/security/tor { };

  torsocks = callPackage ../tools/security/tor/torsocks.nix { };

  trickle = callPackage ../tools/networking/trickle {};

  ttf2pt1 = callPackage ../tools/misc/ttf2pt1 { };

  ucl = callPackage ../development/libraries/ucl { };

  udftools = callPackage ../tools/filesystems/udftools {};

  ufraw = callPackage ../applications/graphics/ufraw { };

  unetbootin = callPackage ../tools/cd-dvd/unetbootin { };

  unfs3 = callPackage ../servers/unfs3 { };

  upx = callPackage ../tools/compression/upx { };

  usbmuxd = callPackage ../tools/misc/usbmuxd {};

  vacuum = callPackage ../applications/networking/instant-messengers/vacuum {};

  vidalia = callPackage ../tools/security/vidalia { };

  vbetool = builderDefsPackage ../tools/system/vbetool {
    inherit pciutils libx86 zlib;
  };

  vde2 = callPackage ../tools/networking/vde2 { };

  verilog = callPackage ../applications/science/electronics/verilog {};

  vfdecrypt = callPackage ../tools/misc/vfdecrypt { };

  vifm = callPackage ../applications/misc/vifm {};

  viking = callPackage ../applications/misc/viking {
    inherit (gnome) scrollkeeper;
  };

  vncrec = builderDefsPackage ../tools/video/vncrec {
    inherit (xlibs) imake libX11 xproto gccmakedep libXt
      libXmu libXaw libXext xextproto libSM libICE libXpm
      libXp;
  };

  vobcopy = callPackage ../tools/cd-dvd/vobcopy { };

  vorbisgain = callPackage ../tools/misc/vorbisgain { };

  vpnc = callPackage ../tools/networking/vpnc { };

  vtun = callPackage ../tools/networking/vtun { };

  wbox = callPackage ../tools/networking/wbox {};

  welkin = callPackage ../tools/graphics/welkin {};

  testdisk = callPackage ../tools/misc/testdisk { };

  htmlTidy = callPackage ../tools/text/html-tidy { };

  tftp_hpa = callPackage ../tools/networking/tftp-hpa {};

  tigervnc = callPackage ../tools/admin/tigervnc {
    fontDirectories = [ xorg.fontadobe75dpi xorg.fontmiscmisc xorg.fontcursormisc
      xorg.fontbhlucidatypewriter75dpi ];
    xorgserver = xorg.xorgserver_1_13_0;
    fltk = fltk13;
  };

  tightvnc = callPackage ../tools/admin/tightvnc {
    fontDirectories = [ xorg.fontadobe75dpi xorg.fontmiscmisc xorg.fontcursormisc
      xorg.fontbhlucidatypewriter75dpi ];
  };

  time = callPackage ../tools/misc/time { };

  tkabber = callPackage ../applications/networking/instant-messengers/tkabber { };

  tkabber_plugins = callPackage ../applications/networking/instant-messengers/tkabber-plugins { };

  qfsm = callPackage ../applications/science/electronics/qfsm { };

  tkgate = callPackage ../applications/science/electronics/tkgate/1.x.nix {
    inherit (xlibs) libX11 imake xproto gccmakedep;
  };

  # The newer package is low-priority because it segfaults at startup.
  tkgate2 = lowPrio (callPackage ../applications/science/electronics/tkgate/2.x.nix {
    inherit (xlibs) libX11;
  });

  tm = callPackage ../tools/system/tm { };

  trang = callPackage ../tools/text/xml/trang { };

  tre = callPackage ../development/libraries/tre { };

  ts = callPackage ../tools/system/ts { };

  transfig = callPackage ../tools/graphics/transfig {
    libpng = libpng12;
  };

  truecrypt = callPackage ../applications/misc/truecrypt {
    wxGUI = config.truecrypt.wxGUI or true;
  };

  ttmkfdir = callPackage ../tools/misc/ttmkfdir { };

  unclutter = callPackage ../tools/misc/unclutter { };

  unbound = callPackage ../tools/networking/unbound { };

  units = callPackage ../tools/misc/units { };

  unrar = callPackage ../tools/archivers/unrar { };

  unarj = callPackage ../tools/archivers/unarj { };

  unshield = callPackage ../tools/archivers/unshield { };

  unzip = callPackage ../tools/archivers/unzip { };

  unzipNLS = lowPrio (unzip.override { enableNLS = true; });

  uptimed = callPackage ../tools/system/uptimed { };

  vlan = callPackage ../tools/networking/vlan { };

  wakelan = callPackage ../tools/networking/wakelan { };

  wavemon = callPackage ../tools/networking/wavemon { };

  w3cCSSValidator = callPackage ../tools/misc/w3c-css-validator {
    tomcat = tomcat6;
  };

  wdfs = callPackage ../tools/filesystems/wdfs { };

  wdiff = callPackage ../tools/text/wdiff { };

  webalizer = callPackage ../tools/networking/webalizer { };

  webdruid = builderDefsPackage ../tools/admin/webdruid {
    inherit zlib libpng freetype gd which
      libxml2 geoip;
  };

  wget = callPackage ../tools/networking/wget {
    inherit (perlPackages) LWP;
  };

  which = callPackage ../tools/system/which { };

  wicd = callPackage ../tools/networking/wicd { };

  wkhtmltopdf = callPackage ../tools/graphics/wkhtmltopdf { };

  wv = callPackage ../tools/misc/wv { };

  wv2 = callPackage ../tools/misc/wv2 { };

  x86info = callPackage ../os-specific/linux/x86info { };

  x11_ssh_askpass = callPackage ../tools/networking/x11-ssh-askpass { };

  xbursttools = assert stdenv ? glibc; import ../tools/misc/xburst-tools {
    inherit stdenv fetchgit autoconf automake confuse pkgconfig libusb libusb1;
    # It needs a cross compiler for mipsel to build the firmware it will
    # load into the Ben Nanonote
    gccCross =
      let
        pkgsCross = (import ./all-packages.nix) {
          inherit system;
          inherit bootStdenv noSysDirs gccWithCC gccWithProfiling config;
          # Ben Nanonote system
          crossSystem = {
            config = "mipsel-unknown-linux";
            bigEndian = true;
            arch = "mips";
            float = "soft";
            withTLS = true;
            libc = "uclibc";
            platform = {
              name = "ben_nanonote";
              kernelMajor = "2.6";
              # It's not a bcm47xx processor, but for the headers this should work
              kernelHeadersBaseConfig = "bcm47xx_defconfig";
              kernelArch = "mips";
            };
            gcc = {
              arch = "mips32";
            };
          };
        };
      in
        pkgsCross.gccCrossStageStatic;
  };

  xclip = callPackage ../tools/misc/xclip { };

  xdelta = callPackage ../tools/compression/xdelta { };

  xfsprogs = callPackage ../tools/filesystems/xfsprogs { };

  xmlroff = callPackage ../tools/typesetting/xmlroff {
    inherit (gnome) libgnomeprint;
  };

  xmlstarlet = callPackage ../tools/text/xml/xmlstarlet { };

  xmlto = callPackage ../tools/typesetting/xmlto { };

  xmltv = callPackage ../tools/misc/xmltv { };

  xmpppy = builderDefsPackage (import ../development/python-modules/xmpppy) {
    inherit python setuptools;
  };

  xorriso = callPackage ../tools/cd-dvd/xorriso { };

  xpf = callPackage ../tools/text/xml/xpf {
    libxml2 = libxml2Python;
  };

  xsel = callPackage ../tools/misc/xsel { };

  xtreemfs = callPackage ../tools/filesystems/xtreemfs {};

  xvfb_run = callPackage ../tools/misc/xvfb-run { inherit (texFunctions) fontsConf; };

  youtubeDL = callPackage ../tools/misc/youtube-dl { inherit (haskellPackages) pandoc; };

  zbar = callPackage ../tools/graphics/zbar {};

  zdelta = callPackage ../tools/compression/zdelta { };

  zile = callPackage ../applications/editors/zile { };

  zip = callPackage ../tools/archivers/zip { };

  zpaq = callPackage ../tools/archivers/zpaq { };

  zsync = callPackage ../tools/compression/zsync { };


  ### SHELLS


  bash = lowPrio (callPackage ../shells/bash {
    texinfo = null;
  });

  bashInteractive = appendToName "interactive" (callPackage ../shells/bash {
    interactive = true;
  });

  bashCompletion = callPackage ../shells/bash-completion { };

  dash = callPackage ../shells/dash { };

  tcsh = callPackage ../shells/tcsh { };

  rush = callPackage ../shells/rush { };

  zsh = callPackage ../shells/zsh { };


  ### DEVELOPMENT / COMPILERS


  abc =
    abcPatchable [];

  abcPatchable = patches :
    import ../development/compilers/abc/default.nix {
      inherit stdenv fetchurl patches jre apacheAnt;
      javaCup = callPackage ../development/libraries/java/cup { };
    };

  aspectj = callPackage ../development/compilers/aspectj { };

  bigloo = callPackage ../development/compilers/bigloo { };

  ccl = builderDefsPackage ../development/compilers/ccl {};

  clangUnwrapped = callPackage ../development/compilers/llvm/clang.nix {
    stdenv = if stdenv.isDarwin
      then stdenvAdapters.overrideGCC stdenv gccApple
      else stdenv;
  };

  clang = wrapClang clangUnwrapped;

  #Use this instead of stdenv to build with clang
  clangStdenv = lowPrio (stdenvAdapters.overrideGCC stdenv clang);

  clean = callPackage ../development/compilers/clean { };

  cmucl_binary = callPackage ../development/compilers/cmucl/binary.nix { };

  cython = callPackage ../development/interpreters/cython { };

  dylan = callPackage ../development/compilers/gwydion-dylan {
    dylan = callPackage ../development/compilers/gwydion-dylan/binary.nix {  };
  };

  ecl = callPackage ../development/compilers/ecl { };

  eql = callPackage ../development/compilers/eql {};

  adobe_flex_sdk = callPackage ../development/compilers/adobe-flex-sdk { };

  fpc = callPackage ../development/compilers/fpc { };
  fpc_2_4_0 = callPackage ../development/compilers/fpc/2.4.0.nix { };

  gambit = callPackage ../development/compilers/gambit { };

  gcc = gcc46;

  gcc33 = wrapGCC (import ../development/compilers/gcc/3.3 {
    inherit fetchurl stdenv noSysDirs;
  });

  gcc34 = wrapGCC (import ../development/compilers/gcc/3.4 {
    inherit fetchurl stdenv noSysDirs;
  });

  # XXX: GCC 4.2 (and possibly others) misdetects `makeinfo' when
  # using Texinfo >= 4.10, just because it uses a stupid regexp that
  # expects a single digit after the dot.  As a workaround, we feed
  # GCC with Texinfo 4.9.  Stupid bug, hackish workaround.

  gcc42 = wrapGCC (makeOverridable (import ../development/compilers/gcc/4.2) {
    inherit fetchurl stdenv noSysDirs;
    profiledCompiler = false;
  });

  gcc43 = lowPrio (wrapGCC (makeOverridable (import ../development/compilers/gcc/4.3) {
    inherit stdenv fetchurl texinfo gmp mpfr noSysDirs;
    profiledCompiler = true;
  }));

  gcc43_realCross = makeOverridable (import ../development/compilers/gcc/4.3) {
    inherit stdenv fetchurl texinfo gmp mpfr noSysDirs;
    binutilsCross = binutilsCross;
    libcCross = libcCross;
    profiledCompiler = false;
    enableMultilib = true;
    crossStageStatic = false;
    cross = assert crossSystem != null; crossSystem;
  };

  gcc44_realCross = lib.addMetaAttrs { platforms = []; }
    (makeOverridable (import ../development/compilers/gcc/4.4) {
      inherit stdenv fetchurl texinfo gmp mpfr /* ppl cloogppl */ noSysDirs
          gettext which;
      binutilsCross = binutilsCross;
      libcCross = libcCross;
      profiledCompiler = false;
      enableMultilib = false;
      crossStageStatic = false;
      cross = assert crossSystem != null; crossSystem;
    });

  gcc45 = gcc45_real;

  gcc46 = gcc46_real;

  gcc47 = gcc47_real;

  gcc45_realCross = lib.addMetaAttrs { platforms = []; }
    (makeOverridable (import ../development/compilers/gcc/4.5) {
      inherit fetchurl stdenv texinfo gmp mpfr mpc libelf zlib
        ppl cloogppl gettext which noSysDirs;
      binutilsCross = binutilsCross;
      libcCross = libcCross;
      profiledCompiler = false;
      enableMultilib = false;
      crossStageStatic = false;
      cross = assert crossSystem != null; crossSystem;
    });

  gcc46_realCross = lib.addMetaAttrs { platforms = []; }
    (makeOverridable (import ../development/compilers/gcc/4.6) {
      inherit fetchurl stdenv texinfo gmp mpfr mpc libelf zlib
        cloog ppl gettext which noSysDirs;
      binutilsCross = binutilsCross;
      libcCross = libcCross;
      profiledCompiler = false;
      enableMultilib = false;
      crossStageStatic = false;
      cross = assert crossSystem != null; crossSystem;
    });

  gcc47_realCross = lib.addMetaAttrs { platforms = []; }
    (makeOverridable (import ../development/compilers/gcc/4.7) {
      inherit fetchurl stdenv texinfo gmp mpfr mpc libelf zlib
        cloog ppl gettext which noSysDirs;
      binutilsCross = binutilsCross;
      libcCross = libcCross;
      profiledCompiler = false;
      enableMultilib = false;
      crossStageStatic = false;
      cross = assert crossSystem != null; crossSystem;
    });

  gcc_realCross = gcc47_realCross;

  gccCrossStageStatic = let
      isMingw = (stdenv.cross.libc == "msvcrt");
      isMingw64 = isMingw && stdenv.cross.config == "x86_64-w64-mingw32";
      libcCross1 = if isMingw64 then windows.mingw_w64_headers else
                   if isMingw then windows.mingw_headers1 else null;
    in
      wrapGCCCross {
      gcc = forceNativeDrv (lib.addMetaAttrs { platforms = []; } (
        gcc_realCross.override {
          crossStageStatic = true;
          langCC = false;
          libcCross = libcCross1;
          enableShared = false;
        }));
      libc = libcCross1;
      binutils = binutilsCross;
      cross = assert crossSystem != null; crossSystem;
  };

  # Only needed for mingw builds
  gccCrossMingw2 = wrapGCCCross {
    gcc = gccCrossStageStatic.gcc;
    libc = windows.mingw_headers2;
    binutils = binutilsCross;
    cross = assert crossSystem != null; crossSystem;
  };

  gccCrossStageFinal = wrapGCCCross {
    gcc = forceNativeDrv (gcc_realCross.override {
      libpthreadCross =
        # FIXME: Don't explicitly refer to `i586-pc-gnu'.
        if crossSystem != null && crossSystem.config == "i586-pc-gnu"
        then gnu.libpthreadCross
        else null;

      # XXX: We have troubles cross-compiling libstdc++ on MinGW (see
      # <http://hydra.nixos.org/build/4268232>), so don't even try.
      langCC = (crossSystem == null
                || crossSystem.config != "i686-pc-mingw32");
     });
    libc = libcCross;
    binutils = binutilsCross;
    cross = assert crossSystem != null; crossSystem;
  };

  gcc43_multi = lowPrio (wrapGCCWith (import ../build-support/gcc-wrapper) glibc_multi (gcc43.gcc.override {
    stdenv = overrideGCC stdenv (wrapGCCWith (import ../build-support/gcc-wrapper) glibc_multi gcc);
    profiledCompiler = false;
    enableMultilib = true;
  }));

  gcc44 = lowPrio (wrapGCC (makeOverridable (import ../development/compilers/gcc/4.4) {
    inherit fetchurl stdenv texinfo gmp mpfr /* ppl cloogppl */
      gettext which noSysDirs;
    profiledCompiler = true;
  }));

  gcc45_real = lowPrio (wrapGCC (makeOverridable (import ../development/compilers/gcc/4.5) {
    inherit fetchurl stdenv texinfo gmp mpfr mpc libelf zlib perl
      ppl cloogppl
      gettext which noSysDirs;
    # bootstrapping a profiled compiler does not work in the sheevaplug:
    # http://gcc.gnu.org/bugzilla/show_bug.cgi?id=43944
    profiledCompiler = !stdenv.isArm;

    # When building `gcc.crossDrv' (a "Canadian cross", with host == target
    # and host != build), `cross' must be null but the cross-libc must still
    # be passed.
    cross = null;
    libcCross = if crossSystem != null then libcCross else null;
    libpthreadCross =
      if crossSystem != null && crossSystem.config == "i586-pc-gnu"
      then gnu.libpthreadCross
      else null;
  }));

  # A non-stripped version of GCC.
  gcc45_debug = lowPrio (wrapGCC (callPackage ../development/compilers/gcc/4.5 {
    stripped = false;

    inherit noSysDirs;

    # bootstrapping a profiled compiler does not work in the sheevaplug:
    # http://gcc.gnu.org/bugzilla/show_bug.cgi?id=43944
    profiledCompiler = !stdenv.system == "armv5tel-linux";
  }));

  gcc46_real = lowPrio (wrapGCC (callPackage ../development/compilers/gcc/4.6 {
    inherit noSysDirs;

    # bootstrapping a profiled compiler does not work in the sheevaplug:
    # http://gcc.gnu.org/bugzilla/show_bug.cgi?id=43944
    profiledCompiler = !stdenv.isArm;

    # When building `gcc.crossDrv' (a "Canadian cross", with host == target
    # and host != build), `cross' must be null but the cross-libc must still
    # be passed.
    cross = null;
    libcCross = if crossSystem != null then libcCross else null;
    libpthreadCross =
      if crossSystem != null && crossSystem.config == "i586-pc-gnu"
      then gnu.libpthreadCross
      else null;
  }));

  # A non-stripped version of GCC.
  gcc46_debug = lowPrio (wrapGCC (callPackage ../development/compilers/gcc/4.6 {
    stripped = false;

    inherit noSysDirs;
    cross = null;
    libcCross = null;
    binutilsCross = null;
  }));

  gcc46_multi = if system == "x86_64-linux" then lowPrio (
      wrapGCCWith (import ../build-support/gcc-wrapper) glibc_multi (gcc46.gcc.override {
      stdenv = overrideGCC stdenv (wrapGCCWith (import ../build-support/gcc-wrapper) glibc_multi gcc.gcc);
      profiledCompiler = false;
      enableMultilib = true;
    })) else throw "Multilib gcc not supported on ‘${system}’";

  gcc47_real = lowPrio (wrapGCC (callPackage ../development/compilers/gcc/4.7 {
    inherit noSysDirs;
    # I'm not sure if profiling with enableParallelBuilding helps a lot.
    # We can enable it back some day. This makes the *gcc* builds faster now.
    profiledCompiler = false;

    # When building `gcc.crossDrv' (a "Canadian cross", with host == target
    # and host != build), `cross' must be null but the cross-libc must still
    # be passed.
    cross = null;
    libcCross = if crossSystem != null then libcCross else null;
    libpthreadCross =
      if crossSystem != null && crossSystem.config == "i586-pc-gnu"
      then gnu.libpthreadCross
      else null;
  }));

  gcc47_debug = lowPrio (wrapGCC (callPackage ../development/compilers/gcc/4.7 {
    stripped = false;

    inherit noSysDirs;
    cross = null;
    libcCross = null;
    binutilsCross = null;
  }));

  gccApple =
    assert stdenv.isDarwin;
    wrapGCC (makeOverridable (import ../development/compilers/gcc/4.2-apple64) {
      inherit fetchurl noSysDirs;
      profiledCompiler = true;
      # Since it fails to build with GCC 4.6, build it with the "native"
      # Apple-GCC.
      stdenv = allStdenvs.stdenvNative;
    });

  gfortran = gfortran46;

  gfortran42 = wrapGCC (gcc42.gcc.override {
    name = "gfortran";
    langFortran = true;
    langCC = false;
    langC = false;
    inherit gmp mpfr;
  });

  gfortran43 = wrapGCC (gcc43.gcc.override {
    name = "gfortran";
    langFortran = true;
    langCC = false;
    langC = false;
    profiledCompiler = false;
  });

  gfortran44 = wrapGCC (gcc44.gcc.override {
    name = "gfortran";
    langFortran = true;
    langCC = false;
    langC = false;
    profiledCompiler = false;
  });

  gfortran45 = wrapGCC (gcc45_real.gcc.override {
    name = "gfortran";
    langFortran = true;
    langCC = false;
    langC = false;
    profiledCompiler = false;
  });

  gfortran46 = wrapGCC (gcc46_real.gcc.override {
    name = "gfortran";
    langFortran = true;
    langCC = false;
    langC = false;
    profiledCompiler = false;
  });

  gcj = gcj45;

  gcj44 = wrapGCC (gcc44.gcc.override {
    name = "gcj";
    langJava = true;
    langFortran = false;
    langCC = true;
    langC = false;
    profiledCompiler = false;
    inherit zip unzip zlib boehmgc gettext pkgconfig;
    inherit gtk;
    inherit (gnome) libart_lgpl;
    inherit (xlibs) libX11 libXt libSM libICE libXtst libXi libXrender
      libXrandr xproto renderproto xextproto inputproto randrproto;
  });

  gcj45 = wrapGCC (gcc45.gcc.override {
    name = "gcj";
    langJava = true;
    langFortran = false;
    langCC = true;
    langC = false;
    profiledCompiler = false;
    inherit zip unzip zlib boehmgc gettext pkgconfig perl;
    inherit gtk;
    inherit (gnome) libart_lgpl;
    inherit (xlibs) libX11 libXt libSM libICE libXtst libXi libXrender
      libXrandr xproto renderproto xextproto inputproto randrproto;
  });

  gcj46 = wrapGCC (gcc46.gcc.override {
    name = "gcj";
    langJava = true;
    langFortran = false;
    langCC = true;
    langC = false;
    profiledCompiler = false;
    inherit zip unzip zlib boehmgc gettext pkgconfig perl;
    inherit gtk;
    inherit (gnome) libart_lgpl;
    inherit (xlibs) libX11 libXt libSM libICE libXtst libXi libXrender
      libXrandr xproto renderproto xextproto inputproto randrproto;
  });

  gnat = gnat45;

  gnat44 = wrapGCC (gcc44.gcc.override {
    name = "gnat";
    langCC = false;
    langC = true;
    langAda = true;
    profiledCompiler = false;
    inherit gnatboot;
    # We can't use the ppl stuff, because we would have
    # libstdc++ problems.
    cloogppl = null;
    ppl = null;
  });

  gnat45 = wrapGCC (gcc45_real.gcc.override {
    name = "gnat";
    langCC = false;
    langC = true;
    langAda = true;
    profiledCompiler = false;
    inherit gnatboot;
    # We can't use the ppl stuff, because we would have
    # libstdc++ problems.
    cloogppl = null;
    ppl = null;
  });

  gnat46 = wrapGCC (gcc46_real.gcc.override {
    name = "gnat";
    langCC = false;
    langC = true;
    langAda = true;
    profiledCompiler = false;
    gnatboot = gnat45;
    # We can't use the ppl stuff, because we would have
    # libstdc++ problems.
    ppl = null;
    cloog = null;
  });

  gnatboot = wrapGCC (import ../development/compilers/gnatboot {
    inherit fetchurl stdenv;
  });

  # gccgo46 does not work. I set 4.7 then.
  gccgo = gccgo47;

  gccgo47 = wrapGCC (gcc47_real.gcc.override {
    name = "gccgo";
    langCC = true; #required for go.
    langC = true;
    langGo = true;
  });

  ghdl = wrapGCC (import ../development/compilers/gcc/4.3 {
    inherit stdenv fetchurl texinfo gmp mpfr noSysDirs gnat;
    name = "ghdl";
    langVhdl = true;
    langCC = false;
    langC = false;
    profiledCompiler = false;
    enableMultilib = false;
  });

  # Not officially supported version for ghdl
  ghdl_gcc44 = lowPrio (wrapGCC (import ../development/compilers/gcc/4.4 {
    inherit stdenv fetchurl texinfo gmp mpfr noSysDirs gnat gettext which
      ppl cloogppl;
    name = "ghdl";
    langVhdl = true;
    langCC = false;
    langC = false;
    profiledCompiler = false;
    enableMultilib = false;
  }));

  gcl = builderDefsPackage ../development/compilers/gcl {
    inherit mpfr m4 binutils fetchcvs emacs zlib which
      texinfo;
    gmp = gmp4;
    inherit (xlibs) libX11 xproto inputproto libXi
      libXext xextproto libXt libXaw libXmu;
    inherit stdenv;
    texLive = texLiveAggregationFun {
      paths = [
        texLive texLiveExtra
      ];
    };
  };

  jhc = callPackage ../development/compilers/jhc {
    inherit (haskellPackages_ghc6123) ghc binary zlib utf8String readline fgl
    regexCompat HsSyck random;
  };

  # Haskell and GHC

  # Import Haskell infrastructure.

  haskell = callPackage ./haskell-defaults.nix { inherit pkgs; };

  # Available GHC versions.

  # For several compiler versions, we export a large set of Haskell-related
  # packages.

  # NOTE (recurseIntoAttrs): After discussion, we originally decided to
  # enable it for all GHC versions. However, this is getting too much,
  # particularly in connection with Hydra builds for all these packages.
  # So we enable it for selected versions only.

  # Current default version: 7.4.2.
  haskellPackages = haskellPackages_ghc742;
  # Current Haskell Platform: 2012.4.0.0
  haskellPlatform = haskellPackages.haskellPlatform;

  haskellPackages_ghc6104             =                   haskell.packages_ghc6104;
  haskellPackages_ghc6121             =                   haskell.packages_ghc6121;
  haskellPackages_ghc6122             =                   haskell.packages_ghc6122;
  haskellPackages_ghc6123             =                   haskell.packages_ghc6123;
  haskellPackages_ghc701              =                   haskell.packages_ghc701;
  haskellPackages_ghc702              =                   haskell.packages_ghc702;
  haskellPackages_ghc703              =                   haskell.packages_ghc703;
  haskellPackages_ghc704              =                   haskell.packages_ghc704;
  haskellPackages_ghc721              =                   haskell.packages_ghc721;
  haskellPackages_ghc722              =                   haskell.packages_ghc722;
  # For the default version, we build profiling versions of the libraries, too.
  # The following three lines achieve that: the first two make Hydra build explicit
  # profiling and non-profiling versions; the final respects the user-configured
  # default setting.
  haskellPackages_ghc741              =                   haskell.packages_ghc741;
  haskellPackages_ghc742_no_profiling = recurseIntoAttrs (haskell.packages_ghc742.noProfiling);
  haskellPackages_ghc742_profiling    = recurseIntoAttrs (haskell.packages_ghc742.profiling);
  haskellPackages_ghc742              = recurseIntoAttrs (haskell.packages_ghc742.highPrio);
  haskellPackages_ghc761              =                   haskell.packages_ghc761;
  haskellPackages_ghc762              = recurseIntoAttrs (haskell.packages_ghc762);
  # Reasonably current HEAD snapshot.
  haskellPackages_ghcHEAD             =                   haskell.packages_ghcHEAD;

  haxe = callPackage ../development/compilers/haxe { };

  hiphopvm = callPackage ../development/interpreters/hiphopvm {
    libevent = libevent14;
    boost = boost149;
  };

  falcon = builderDefsPackage (import ../development/interpreters/falcon) {
    inherit cmake;
  };

  fsharp = callPackage ../development/compilers/fsharp {};

  go = callPackage ../development/compilers/go { };

  gprolog = callPackage ../development/compilers/gprolog { };

  gwt240 = callPackage ../development/compilers/gwt/2.4.0.nix { };

  ikarus = callPackage ../development/compilers/ikarus { };

  hugs = callPackage ../development/compilers/hugs { };

  path64 = callPackage ../development/compilers/path64 { };

  openjdk =
    if stdenv.isDarwin then
      callPackage ../development/compilers/openjdk-darwin { }
    else
      let
        openjdkBootstrap = callPackage ../development/compilers/openjdk/bootstrap.nix {};
        openjdkStage1 = callPackage ../development/compilers/openjdk {
          jdk = openjdkBootstrap;
          ant = pkgs.ant.override { jdk = openjdkBootstrap; };
        };
      in callPackage ../development/compilers/openjdk {
        jdk = openjdkStage1;
        ant = pkgs.ant.override { jdk = openjdkStage1; };
      };

  openjre = pkgs.openjdk.override {
    jreOnly = true;
  };

  jdk = if stdenv.isDarwin || stdenv.system == "i686-linux" || stdenv.system == "x86_64-linux"
    then pkgs.openjdk
    else pkgs.oraclejdk;
  jre = if stdenv.system == "i686-linux" || stdenv.system == "x86_64-linux"
    then pkgs.openjre
    else pkgs.oraclejre;

  oraclejdk = pkgs.jdkdistro true false;

  oraclejre = lowPrio (pkgs.jdkdistro false false);

  jrePlugin = lowPrio (pkgs.jdkdistro false true);

  supportsJDK =
    system == "i686-linux" ||
    system == "x86_64-linux";

  jdkdistro = installjdk: pluginSupport:
    assert supportsJDK;
    (if pluginSupport then appendToName "plugin" else x: x)
      (callPackage ../development/compilers/jdk/jdk6-linux.nix { });

  jikes = callPackage ../development/compilers/jikes { };

  julia = callPackage ../development/compilers/julia {
    liblapack = liblapack.override {shared = true;};
    fftw = fftw.override {pthreads = true;};
    fftwSinglePrec = fftwSinglePrec.override {pthreads = true;};
  };

  lazarus = builderDefsPackage (import ../development/compilers/fpc/lazarus.nix) {
    inherit makeWrapper gtk glib pango atk gdk_pixbuf;
    inherit (xlibs) libXi inputproto libX11 xproto libXext xextproto;
    fpc = fpc;
  };

  llvm = callPackage ../development/compilers/llvm {
    stdenv = if stdenv.isDarwin
      then stdenvAdapters.overrideGCC stdenv gccApple
      else stdenv;
  };

  mitscheme = callPackage ../development/compilers/mit-scheme { };

  mlton = callPackage ../development/compilers/mlton { };

  mono = callPackage ../development/compilers/mono { };

  monoDLLFixer = callPackage ../build-support/mono-dll-fixer { };

  mozart = callPackage ../development/compilers/mozart { };

  neko = callPackage ../development/compilers/neko { };

  nasm = callPackage ../development/compilers/nasm { };

  nvidia_cg_toolkit = callPackage ../development/compilers/nvidia-cg-toolkit { };

  ocaml = ocaml_3_12_1;

  ocaml_3_08_0 = callPackage ../development/compilers/ocaml/3.08.0.nix { };

  ocaml_3_10_0 = callPackage ../development/compilers/ocaml/3.10.0.nix { };

  ocaml_3_11_2 = callPackage ../development/compilers/ocaml/3.11.2.nix { };

  ocaml_3_12_1 = callPackage ../development/compilers/ocaml/3.12.1.nix { };

  ocaml_4_00_1 = callPackage ../development/compilers/ocaml/4.00.1.nix { };

  metaocaml_3_09 = callPackage ../development/compilers/ocaml/metaocaml-3.09.nix { };

  ber_metaocaml_003 = callPackage ../development/compilers/ocaml/ber-metaocaml-003.nix { };

  mkOcamlPackages = ocaml: self: let callPackage = newScope self; in rec {
    inherit ocaml;

    camlidl = callPackage ../development/tools/ocaml/camlidl { };

    camlp5_5_strict = callPackage ../development/tools/ocaml/camlp5/5.15.nix { };

    camlp5_5_transitional = callPackage ../development/tools/ocaml/camlp5/5.15.nix {
      transitional = true;
    };

    camlp5_6_strict = callPackage ../development/tools/ocaml/camlp5 { };

    camlp5_6_transitional = callPackage ../development/tools/ocaml/camlp5 {
      transitional = true;
    };

    camlp5_strict = camlp5_6_strict;

    camlp5_transitional = camlp5_6_transitional;

    camlzip = callPackage ../development/ocaml-modules/camlzip { };

    camomile_0_8_2 = callPackage ../development/ocaml-modules/camomile/0.8.2.nix { };
    camomile = callPackage ../development/ocaml-modules/camomile { };

    cryptokit = callPackage ../development/ocaml-modules/cryptokit { };

    findlib = callPackage ../development/tools/ocaml/findlib { };

    gmetadom = callPackage ../development/ocaml-modules/gmetadom { };

    lablgtk = callPackage ../development/ocaml-modules/lablgtk {
      inherit (gnome) libgnomecanvas libglade gtksourceview;
    };

    lablgtkmathview = callPackage ../development/ocaml-modules/lablgtkmathview {
      gtkmathview = callPackage ../development/libraries/gtkmathview { };
    };

    menhir = callPackage ../development/ocaml-modules/menhir { };

    mldonkey = callPackage ../applications/networking/p2p/mldonkey { };

    ocaml_batteries = callPackage ../development/ocaml-modules/batteries {
      camomile = camomile_0_8_2;
    };

    ocaml_cryptgps = callPackage ../development/ocaml-modules/cryptgps { };

    ocaml_expat = callPackage ../development/ocaml-modules/expat { };

    ocamlgraph = callPackage ../development/ocaml-modules/ocamlgraph { };

    ocaml_http = callPackage ../development/ocaml-modules/http { };

    ocaml_lwt = callPackage ../development/ocaml-modules/lwt { };

    ocaml_mysql = callPackage ../development/ocaml-modules/mysql { };

    ocamlnet = callPackage ../development/ocaml-modules/ocamlnet { };

    ocaml_pcre = callPackage ../development/ocaml-modules/pcre {
      inherit pcre;
    };

    ocaml_react = callPackage ../development/ocaml-modules/react { };

    ocaml_sqlite3 = callPackage ../development/ocaml-modules/sqlite3 { };

    ocaml_ssl = callPackage ../development/ocaml-modules/ssl { };

    ounit = callPackage ../development/ocaml-modules/ounit { };

    ulex = callPackage ../development/ocaml-modules/ulex { };

    ulex08 = callPackage ../development/ocaml-modules/ulex/0.8 {
      camlp5 = camlp5_transitional;
    };

    ocaml_typeconv = callPackage ../development/ocaml-modules/typeconv { };

    ocaml_sexplib = callPackage ../development/ocaml-modules/sexplib { };

    ocaml_extlib = callPackage ../development/ocaml-modules/extlib { };

    pycaml = callPackage ../development/ocaml-modules/pycaml { };

    opam = callPackage ../development/tools/ocaml/opam { };
  };

  ocamlPackages = recurseIntoAttrs ocamlPackages_3_12_1;
  ocamlPackages_3_10_0 = mkOcamlPackages ocaml_3_10_0 pkgs.ocamlPackages_3_10_0;
  ocamlPackages_3_11_2 = mkOcamlPackages ocaml_3_11_2 pkgs.ocamlPackages_3_11_2;
  ocamlPackages_3_12_1 = mkOcamlPackages ocaml_3_12_1 pkgs.ocamlPackages_3_12_1;
  ocamlPackages_4_00_1 = mkOcamlPackages ocaml_4_00_1 pkgs.ocamlPackages_4_00_1;

  ocaml_make = callPackage ../development/ocaml-modules/ocamlmake { };

  opa = let callPackage = newScope pkgs.ocamlPackages_3_12_1; in callPackage ../development/compilers/opa { };

  ocamlnat = let callPackage = newScope pkgs.ocamlPackages_3_12_1; in callPackage ../development/ocaml-modules/ocamlnat { };

  opencxx = callPackage ../development/compilers/opencxx {
    gcc = gcc33;
  };

  qcmm = callPackage ../development/compilers/qcmm {
    lua   = lua4;
    ocaml = ocaml_3_08_0;
  };

  roadsend = callPackage ../development/compilers/roadsend { };

  # TODO: the corresponding nix file is missing
  # rust = pkgsi686Linux.callPackage ../development/compilers/rust {};

  sbcl = builderDefsPackage (import ../development/compilers/sbcl) {
    inherit makeWrapper clisp;
  };

  scala = callPackage ../development/compilers/scala { };

  sdcc = callPackage ../development/compilers/sdcc {
    boost = boost149; # sdcc 3.2.0 fails to build with boost 1.53
  };

  stalin = callPackage ../development/compilers/stalin { };

  strategoPackages = recurseIntoAttrs strategoPackages018;

  strategoPackages016 = callPackage ../development/compilers/strategoxt/0.16.nix {
    stdenv = overrideInStdenv stdenv [gnumake380];
  };

  strategoPackages017 = callPackage ../development/compilers/strategoxt/0.17.nix {
    readline = readline5;
  };

  strategoPackages018 = callPackage ../development/compilers/strategoxt/0.18.nix {
    readline = readline5;
  };

  metaBuildEnv = callPackage ../development/compilers/meta-environment/meta-build-env { };

  swiProlog = callPackage ../development/compilers/swi-prolog { };

  tbb = callPackage ../development/libraries/tbb { };

  tinycc = callPackage ../development/compilers/tinycc { };

  urweb = callPackage ../development/compilers/urweb { };

  vala = vala17;

  vala15 = callPackage ../development/compilers/vala/15.2.nix { };

  vala16 = callPackage ../development/compilers/vala/16.1.nix { };

  vala17 = callPackage ../development/compilers/vala/default.nix { };

  visualcpp = callPackage ../development/compilers/visual-c++ { };

  vs90wrapper = callPackage ../development/compilers/vs90wrapper { };

  webdsl = callPackage ../development/compilers/webdsl { };

  win32hello = callPackage ../development/compilers/visual-c++/test { };

  wrapGCCWith = gccWrapper: glibc: baseGCC: gccWrapper {
    nativeTools = stdenv ? gcc && stdenv.gcc.nativeTools;
    nativeLibc = stdenv ? gcc && stdenv.gcc.nativeLibc;
    nativePrefix = if stdenv ? gcc then stdenv.gcc.nativePrefix else "";
    gcc = baseGCC;
    libc = glibc;
    shell = bash;
    inherit stdenv binutils coreutils zlib;
  };

  wrapClangWith = clangWrapper: glibc: baseClang: clangWrapper {
    nativeTools = stdenv ? gcc && stdenv.gcc.nativeTools;
    nativeLibc = stdenv ? gcc && stdenv.gcc.nativeLibc;
    nativePrefix = if stdenv ? gcc then stdenv.gcc.nativePrefix else "";
    clang = baseClang;
    libc = glibc;
    shell = bash;
    binutils = stdenv.gcc.binutils;
    inherit stdenv coreutils zlib;
  };

  wrapClang = wrapClangWith (import ../build-support/clang-wrapper) glibc;

  wrapGCC = wrapGCCWith (import ../build-support/gcc-wrapper) glibc;

  wrapGCCCross =
    {gcc, libc, binutils, cross, shell ? "", name ? "gcc-cross-wrapper"}:

    forceNativeDrv (import ../build-support/gcc-cross-wrapper {
      nativeTools = false;
      nativeLibc = false;
      noLibc = (libc == null);
      inherit stdenv gcc binutils libc shell name cross;
    });

  # prolog
  yap = callPackage ../development/compilers/yap { };

  yasm = callPackage ../development/compilers/yasm { };

  ### DEVELOPMENT / INTERPRETERS

  acl2 = builderDefsPackage ../development/interpreters/acl2 {
    inherit sbcl;
  };

  angelscript = callPackage ../development/interpreters/angelscript {};

  clisp = callPackage ../development/interpreters/clisp { };

  # compatibility issues in 2.47 - at list 2.44.1 is known good
  # for sbcl bootstrap
  clisp_2_44_1 = callPackage ../development/interpreters/clisp/2.44.1.nix {
    libsigsegv = libsigsegv_25;
  };

  clojure = callPackage ../development/interpreters/clojure { };

  clojureUnstable = callPackage ../development/interpreters/clojure { version = "1.5.0-RC1"; };

  clojure_binary = callPackage ../development/interpreters/clojure/binary.nix { };

  clojure_wrapper = callPackage ../development/interpreters/clojure/wrapper.nix {
    #clojure = clojure_binary;
  };

  clooj_standalone_binary = callPackage ../development/interpreters/clojure/clooj.nix { };

  clooj_wrapper = callPackage ../development/interpreters/clojure/clooj-wrapper.nix {
    clooj = clooj_standalone_binary;
  };

  erlangR14B04 = callPackage ../development/interpreters/erlang/R14B04.nix { };
  erlangR15B02 = callPackage ../development/interpreters/erlang/R15B02.nix { };
  erlang = erlangR15B02;

  groovy = callPackage ../development/interpreters/groovy { };

  guile_1_8 = callPackage ../development/interpreters/guile/1.8.nix { };

  guile_2_0 = callPackage ../development/interpreters/guile { };

  guile = guile_2_0;

  hadoop = callPackage ../applications/networking/cluster/hadoop { };

  io = callPackage ../development/interpreters/io { };

  j = callPackage ../development/interpreters/j {};

  kaffe = callPackage ../development/interpreters/kaffe { };

  kona = callPackage ../development/interpreters/kona {};

  love = callPackage ../development/interpreters/love {};

  lua4 = callPackage ../development/interpreters/lua-4 { };
  lua5 = callPackage ../development/interpreters/lua-5 { };
  lua5_0 = callPackage ../development/interpreters/lua-5/5.0.3.nix { };
  lua5_1 = callPackage ../development/interpreters/lua-5/5.1.nix { };

  maude = callPackage ../development/interpreters/maude { };

  octave = callPackage ../development/interpreters/octave {
    fltk = fltk13;
  };

  # mercurial (hg) bleeding edge version
  octaveHG = callPackage ../development/interpreters/octave/hg.nix { };

  perl58 = callPackage ../development/interpreters/perl/5.8 {
    impureLibcPath = if stdenv.isLinux then null else "/usr";
  };

  perl510 = callPackage ../development/interpreters/perl/5.10 { };

  perl514 = callPackage ../development/interpreters/perl/5.14 { };

  perl516 = callPackage ../development/interpreters/perl/5.16 {
    fetchurl = fetchurlBoot;
  };

  perl = if system != "i686-cygwin" then perl516 else sysPerl;

  php = callPackage ../development/interpreters/php/5.3.nix { };

  php_apc = callPackage ../development/libraries/php-apc { };

  php_xcache = callPackage ../development/libraries/php-xcache { };

  phpXdebug = callPackage ../development/interpreters/php-xdebug { };

  picolisp = callPackage ../development/interpreters/picolisp {};

  pltScheme = racket; # just to be sure

  polyml = callPackage ../development/compilers/polyml { };

  pure = callPackage ../development/interpreters/pure {};

<<<<<<< HEAD
  python3 = hiPrio (callPackage ../development/interpreters/python/3.3 { });
=======
  python3 = python33;
  python32 = callPackage ../development/interpreters/python/3.2 { };
  python33 = callPackage ../development/interpreters/python/3.3 { };
>>>>>>> 3da635c8

  python = python27;
  python26 = callPackage ../development/interpreters/python/2.6 { };
  python27 = callPackage ../development/interpreters/python/2.7 { };

  pythonFull = python27Full;
  python26Full = callPackage ../development/interpreters/python/wrapper.nix {
    extraLibs = lib.attrValues python26.modules;
    python = python26;
    inherit (python26Packages) recursivePthLoader;
  };
  python27Full = callPackage ../development/interpreters/python/wrapper.nix {
    extraLibs = lib.attrValues python27.modules;
    python = python27;
    inherit (python27Packages) recursivePthLoader;
  };

  pythonDocs = recurseIntoAttrs (import ../development/interpreters/python/docs {
    inherit stdenv fetchurl lib;
  });

  pythonLinkmeWrapper = callPackage ../development/interpreters/python/python-linkme-wrapper.nix { };

  pyrex = pyrex095;

  pyrex095 = callPackage ../development/interpreters/pyrex/0.9.5.nix { };

  pyrex096 = callPackage ../development/interpreters/pyrex/0.9.6.nix { };

  qi = callPackage ../development/compilers/qi { };

  racket = callPackage ../development/interpreters/racket { };

  regina = callPackage ../development/interpreters/regina {};

  ruby18 = callPackage ../development/interpreters/ruby/ruby-18.nix { };
  ruby19 = callPackage ../development/interpreters/ruby/ruby-19.nix { };
  ruby2 = lowPrio (callPackage ../development/interpreters/ruby/ruby-2.0.nix { });

  ruby = ruby19;

  rubyLibs = recurseIntoAttrs (callPackage ../development/interpreters/ruby/libs.nix { });

  rake = callPackage ../development/ruby-modules/rake { };

  rubySqlite3 = callPackage ../development/ruby-modules/sqlite3 { };

  rLang = callPackage ../development/interpreters/r-lang {
    withBioconductor = config.rLang.withBioconductor or false;
  };

  rubygemsFun = ruby: builderDefsPackage (import ../development/interpreters/ruby/rubygems.nix) {
    inherit ruby makeWrapper;
  };
  rubygems = hiPrio (rubygemsFun ruby);

  rq = callPackage ../applications/networking/cluster/rq { };

  scsh = callPackage ../development/interpreters/scsh { };

  spidermonkey = callPackage ../development/interpreters/spidermonkey { };
  spidermonkey_1_8_0rc1 = callPackage ../development/interpreters/spidermonkey/1.8.0-rc1.nix { };
  spidermonkey_185 = callPackage ../development/interpreters/spidermonkey/185-1.0.0.nix { };

  sysPerl = callPackage ../development/interpreters/perl/sys-perl { };

  tcl = callPackage ../development/interpreters/tcl { };

  xulrunnerWrapper = {application, launcher}:
    import ../development/interpreters/xulrunner/wrapper {
      inherit stdenv application launcher xulrunner;
    };

  xulrunner = pkgs.firefoxPkgs.xulrunner;


  ### DEVELOPMENT / MISC

  avrgcclibc = callPackage ../development/misc/avr-gcc-with-avr-libc {};

  avr8burnomat = callPackage ../development/misc/avr8-burn-omat { };

  sourceFromHead = import ../build-support/source-from-head-fun.nix {
    inherit config;
  };

  ecj = callPackage ../development/eclipse/ecj { };

  jdtsdk = callPackage ../development/eclipse/jdt-sdk { };

  jruby165 = callPackage ../development/interpreters/jruby { };

  guileCairo = callPackage ../development/guile-modules/guile-cairo { };

  guileGnome = callPackage ../development/guile-modules/guile-gnome {
    gconf = gnome.GConf;
    inherit (gnome) gnome_vfs libglade libgnome libgnomecanvas libgnomeui;
  };

  guile_lib = callPackage ../development/guile-modules/guile-lib { };

  guile_ncurses = callPackage ../development/guile-modules/guile-ncurses { };

  windowssdk = (
    import ../development/misc/windows-sdk {
      inherit fetchurl stdenv cabextract;
    });


  ### DEVELOPMENT / TOOLS


  antlr = callPackage ../development/tools/parsing/antlr/2.7.7.nix { };

  antlr3 = callPackage ../development/tools/parsing/antlr { };

  ant = apacheAnt;

  apacheAnt = callPackage ../development/tools/build-managers/apache-ant { };

  apacheAntOpenJDK = apacheAnt.override { jdk = openjdk; };
  apacheAntOracleJDK = ant.override { jdk = pkgs.oraclejdk; };

  apacheAntGcj = callPackage ../development/tools/build-managers/apache-ant/from-source.nix {
    # must be either pre-built or built with GCJ *alone*
    gcj = gcj.gcc; # use the raw GCJ, which has ${gcj}/lib/jvm
  };

  astyle = callPackage ../development/tools/misc/astyle { };

  autobuild = callPackage ../development/tools/misc/autobuild { };

  autoconf = callPackage ../development/tools/misc/autoconf { };

  autoconf213 = callPackage ../development/tools/misc/autoconf/2.13.nix { };

  automake = automake112x;

  automake110x = callPackage ../development/tools/misc/automake/automake-1.10.x.nix { };

  automake111x = callPackage ../development/tools/misc/automake/automake-1.11.x.nix { };

  automake112x = callPackage ../development/tools/misc/automake/automake-1.12.x.nix { };

  automake113x = callPackage ../development/tools/misc/automake/automake-1.13.x.nix { };

  automoc4 = callPackage ../development/tools/misc/automoc4 { };

  avrdude = callPackage ../development/tools/misc/avrdude { };

  bam = callPackage ../development/tools/build-managers/bam {};

  binutils = callPackage ../development/tools/misc/binutils {
    inherit noSysDirs;
  };

  binutils_gold = lowPrio (callPackage ../development/tools/misc/binutils {
    inherit noSysDirs;
    gold = true;
  });

  binutilsCross = lowPrio (forceNativeDrv (import ../development/tools/misc/binutils {
    inherit stdenv fetchurl zlib;
    noSysDirs = true;
    cross = assert crossSystem != null; crossSystem;
  }));

  bison = callPackage ../development/tools/parsing/bison { };

  buildbot = callPackage ../development/tools/build-managers/buildbot {
    inherit (pythonPackages) twisted;
  };

  byacc = callPackage ../development/tools/parsing/byacc { };

  casperjs = callPackage ../development/tools/casperjs { };

  cbrowser = callPackage ../development/tools/misc/cbrowser { };

  ccache = callPackage ../development/tools/misc/ccache { };

  # Wrapper that works as gcc or g++
  # It can be used by setting in nixpkgs config like this, for example:
  #    replaceStdenv = { pkgs }: pkgs.ccacheStdenv;
  # But if you build in chroot, you should have that path in chroot
  # If instantiated directly, it will use the HOME/.ccache as cache directory.
  # You can use an override in packageOverrides to set extraConfig:
  #    packageOverrides = pkgs: {
  #     ccacheWrapper = pkgs.ccacheWrapper.override {
  #       extraConfig = ''
  #         CCACHE_COMPRESS=1
  #         CCACHE_DIR=/bin/.ccache
  #       '';
  #     };
  #
  ccacheWrapper = makeOverridable ({ extraConfig ? "" }:
     wrapGCC (ccache.links extraConfig)) {};
  ccacheStdenv = lowPrio (overrideGCC stdenv ccacheWrapper);

  cgdb = callPackage ../development/tools/misc/cgdb { };

  chromedriver = callPackage ../development/tools/selenium/chromedriver { };

  complexity = callPackage ../development/tools/misc/complexity { };

  ctags = callPackage ../development/tools/misc/ctags { };

  ctagsWrapped = import ../development/tools/misc/ctags/wrapped.nix {
    inherit pkgs ctags writeScriptBin;
  };

  cmake = callPackage ../development/tools/build-managers/cmake { };

  cmake264 = callPackage ../development/tools/build-managers/cmake/264.nix { };

  cmakeCurses = cmake.override { useNcurses = true; };

  cmakeWithGui = cmakeCurses.override { useQt4 = true; };

  coccinelle = callPackage ../development/tools/misc/coccinelle { };

  framac = callPackage ../development/tools/misc/frama-c { };

  cppi = callPackage ../development/tools/misc/cppi { };

  cproto = callPackage ../development/tools/misc/cproto { };

  cflow = callPackage ../development/tools/misc/cflow { };

  cppcheck = callPackage ../development/tools/analysis/cppcheck { };

  cscope = callPackage ../development/tools/misc/cscope { };

  csslint = callPackage ../development/web/csslint { };

  libcxx = callPackage ../development/libraries/libc++ { stdenv = pkgs.clangStdenv; };

  dejagnu = callPackage ../development/tools/misc/dejagnu { };

  ddd = callPackage ../development/tools/misc/ddd { };

  distcc = callPackage ../development/tools/misc/distcc { };

  # distccWrapper: wrapper that works as gcc or g++
  # It can be used by setting in nixpkgs config like this, for example:
  #    replaceStdenv = { pkgs }: pkgs.distccStdenv;
  # But if you build in chroot, a default 'nix' will create
  # a new net namespace, and won't have network access.
  # You can use an override in packageOverrides to set extraConfig:
  #    packageOverrides = pkgs: {
  #     distccWrapper = pkgs.distccWrapper.override {
  #       extraConfig = ''
  #         DISTCC_HOSTS="myhost1 myhost2"
  #       '';
  #     };
  #
  distccWrapper = makeOverridable ({ extraConfig ? "" }:
     wrapGCC (distcc.links extraConfig)) {};
  distccStdenv = lowPrio (overrideGCC stdenv distccWrapper);

  distccMasquerade = callPackage ../development/tools/misc/distcc/masq.nix {
    gccRaw = gcc.gcc;
    binutils = binutils;
  };

  docutils = builderDefsPackage (import ../development/tools/documentation/docutils) {
    inherit python pil makeWrapper;
  };

  doxygen = lowPrio (doxygen_gui.override { qt4 = null; });

  /* XXX: The LaTeX output with Doxygen 1.8.0 makes LaTeX barf.
     See <https://bugzilla.gnome.org/show_bug.cgi?id=670973>.  */
  doxygen_1_7 = callPackage ../development/tools/documentation/doxygen/1.7.nix {
    qt4 = null;
  };

  doxygen_gui = callPackage ../development/tools/documentation/doxygen { };

  eggdbus = callPackage ../development/tools/misc/eggdbus { };

  elfutils = callPackage ../development/tools/misc/elfutils { };

  epm = callPackage ../development/tools/misc/epm { };

  emma = callPackage ../development/tools/analysis/emma { };

  findbugs = callPackage ../development/tools/analysis/findbugs { };

  pmd = callPackage ../development/tools/analysis/pmd { };

  jdepend = callPackage ../development/tools/analysis/jdepend { };

  checkstyle = callPackage ../development/tools/analysis/checkstyle { };

  flex = flex2535;

  flex2535 = callPackage ../development/tools/parsing/flex/flex-2.5.35.nix { };

  flex2534 = callPackage ../development/tools/parsing/flex/flex-2.5.34.nix { };

  flex2533 = callPackage ../development/tools/parsing/flex/flex-2.5.33.nix { };

  # Note: 2.5.4a is much older than 2.5.35 but happens first when sorting
  # alphabetically, hence the low priority.
  flex254a = lowPrio (import ../development/tools/parsing/flex/flex-2.5.4a.nix {
    inherit fetchurl stdenv yacc;
  });

  m4 = gnum4;

  global = callPackage ../development/tools/misc/global { };

  gnome_doc_utils = callPackage ../development/tools/documentation/gnome-doc-utils {};

  gnum4 = callPackage ../development/tools/misc/gnum4 { };

  gnumake = callPackage ../development/tools/build-managers/gnumake { };

  gnumake380 = callPackage ../development/tools/build-managers/gnumake-3.80 { };
  gnumake381 = callPackage ../development/tools/build-managers/gnumake/3.81.nix { };

  gob2 = callPackage ../development/tools/misc/gob2 { };

  gradle = callPackage ../development/tools/build-managers/gradle { };

  gperf = callPackage ../development/tools/misc/gperf { };

  gtk_doc = callPackage ../development/tools/documentation/gtk-doc { };

  gtkdialog = callPackage ../development/tools/misc/gtkdialog { };

  guileLint = callPackage ../development/tools/guile/guile-lint { };

  gwrap = callPackage ../development/tools/guile/g-wrap { };

  help2man = callPackage ../development/tools/misc/help2man {
    inherit (perlPackages) LocaleGettext;
  };

  hyenae = callPackage ../tools/networking/hyenae { };

  iconnamingutils = callPackage ../development/tools/misc/icon-naming-utils {
    inherit (perlPackages) XMLSimple;
  };

  indent = callPackage ../development/tools/misc/indent { };

  ino = callPackage ../development/arduino/ino { };

  inotifyTools = callPackage ../development/tools/misc/inotify-tools { };

  intelgen4asm = callPackage ../development/misc/intelgen4asm { };

  ired = callPackage ../development/tools/analysis/radare/ired.nix { };

  itstool = callPackage ../development/tools/misc/itstool { };

  jam = callPackage ../development/tools/build-managers/jam { };

  jikespg = callPackage ../development/tools/parsing/jikespg { };

  lcov = callPackage ../development/tools/analysis/lcov { };

  leiningen = callPackage ../development/tools/build-managers/leiningen { };

  libtool = libtool_2;

  libtool_1_5 = callPackage ../development/tools/misc/libtool { };

  libtool_2 = callPackage ../development/tools/misc/libtool/libtool2.nix { };

  lsof = callPackage ../development/tools/misc/lsof { };

  ltrace = callPackage ../development/tools/misc/ltrace { };

  mk = callPackage ../development/tools/build-managers/mk { };

  neoload = callPackage ../development/tools/neoload {
    licenseAccepted = (config.neoload.accept_license or false);
  };

  noweb = callPackage ../development/tools/literate-programming/noweb { };

  omake = callPackage ../development/tools/ocaml/omake { };

  openocd = callPackage ../development/tools/misc/openocd { };

  oprofile = callPackage ../development/tools/profiling/oprofile { };

  patchelf = callPackage ../development/tools/misc/patchelf { };

  patchelfUnstable = callPackage ../development/tools/misc/patchelf/unstable.nix { };

  peg = callPackage ../development/tools/parsing/peg { };

  phantomjs = callPackage ../development/tools/phantomjs { };

  pmccabe = callPackage ../development/tools/misc/pmccabe { };

  /* Make pkgconfig always return a nativeDrv, never a proper crossDrv,
     because most usage of pkgconfig as buildInput (inheritance of
     pre-cross nixpkgs) means using it using as nativeBuildInput
     cross_renaming: we should make all programs use pkgconfig as
     nativeBuildInput after the renaming.
     */
  pkgconfig = forceNativeDrv (callPackage ../development/tools/misc/pkgconfig { });
  pkgconfigUpstream = lowPrio (pkgconfig.override { vanilla = true; });

  premake = callPackage ../development/tools/misc/premake { };

  pstack = callPackage ../development/tools/misc/gdb/pstack.nix { };

  radare = callPackage ../development/tools/analysis/radare {
    inherit (gnome) vte;
    lua = lua5;
    useX11 = config.radare.useX11 or false;
    pythonBindings = config.radare.pythonBindings or false;
    rubyBindings = config.radare.rubyBindings or false;
    luaBindings = config.radare.luaBindings or false;
  };

  ragel = callPackage ../development/tools/parsing/ragel { };

  re2c = callPackage ../development/tools/parsing/re2c { };

  remake = callPackage ../development/tools/build-managers/remake { };

  # couldn't find the source yet
  seleniumRCBin = callPackage ../development/tools/selenium/remote-control {
    jre = jdk;
  };

  scons = callPackage ../development/tools/build-managers/scons { };

  simpleBuildTool = callPackage ../development/tools/build-managers/simple-build-tool { };

  sloccount = callPackage ../development/tools/misc/sloccount { };

  smatch = callPackage ../development/tools/analysis/smatch {
    buildllvmsparse = false;
    buildc2xml = false;
  };

  sparse = callPackage ../development/tools/analysis/sparse { };

  spin = callPackage ../development/tools/analysis/spin { };

  splint = callPackage ../development/tools/analysis/splint { };

  strace = callPackage ../development/tools/misc/strace { };

  swig = callPackage ../development/tools/misc/swig { };

  swig2 = callPackage ../development/tools/misc/swig/2.x.nix { };

  swigWithJava = swig;

  swfmill = callPackage ../tools/video/swfmill { };

  swftools = callPackage ../tools/video/swftools { };

  texinfo413 = callPackage ../development/tools/misc/texinfo/4.13a.nix { };
  texinfo49 = callPackage ../development/tools/misc/texinfo/4.9.nix { };
  texinfo5 = callPackage ../development/tools/misc/texinfo/5.1.nix { };
  texinfo = texinfo413;

  texi2html = callPackage ../development/tools/misc/texi2html { };

  uisp = callPackage ../development/tools/misc/uisp { };

  gdb = callPackage ../development/tools/misc/gdb {
    hurd = gnu.hurdCross;
    inherit (gnu) mig;
  };

  gdbCross = lowPrio (callPackage ../development/tools/misc/gdb {
    target = crossSystem;
  });

  valgrind = callPackage ../development/tools/analysis/valgrind {
    stdenv =
      # On Darwin, Valgrind 3.7.0 expects Apple's GCC (for
      # `__private_extern'.)
      if stdenv.isDarwin
      then overrideGCC stdenv gccApple
      else stdenv;
  };

  valkyrie = callPackage ../development/tools/analysis/valkyrie { };

  xxdiff = callPackage ../development/tools/misc/xxdiff { };

  yacc = bison;

  yodl = callPackage ../development/tools/misc/yodl { };


  ### DEVELOPMENT / LIBRARIES


  a52dec = callPackage ../development/libraries/a52dec { };

  aacskeys = callPackage ../development/libraries/aacskeys { };

  aalib = callPackage ../development/libraries/aalib { };

  acl = callPackage ../development/libraries/acl { };

  activemq = callPackage ../development/libraries/apache-activemq { };

  adns = callPackage ../development/libraries/adns { };

  afflib = callPackage ../development/libraries/afflib {};

  agg = callPackage ../development/libraries/agg { };

  allegro = callPackage ../development/libraries/allegro {};
  allegro5 = callPackage ../development/libraries/allegro/5.nix {};

  amrnb = callPackage ../development/libraries/amrnb { };

  amrwb = callPackage ../development/libraries/amrwb { };

  apr = callPackage ../development/libraries/apr { };

  aprutil = callPackage ../development/libraries/apr-util {
    bdbSupport = true;
  };

  asio = callPackage ../development/libraries/asio { };

  aspell = callPackage ../development/libraries/aspell { };

  aspellDicts = recurseIntoAttrs (import ../development/libraries/aspell/dictionaries.nix {
    inherit fetchurl stdenv aspell which;
  });

  aterm = aterm25;

  aterm25 = callPackage ../development/libraries/aterm/2.5.nix { };

  aterm28 = lowPrio (callPackage ../development/libraries/aterm/2.8.nix { });

  attica = callPackage ../development/libraries/attica { };

  attr = callPackage ../development/libraries/attr { };

  aqbanking = callPackage ../development/libraries/aqbanking { };

  aubio = callPackage ../development/libraries/aubio { };

  audiofile = callPackage ../development/libraries/audiofile { };

  axis = callPackage ../development/libraries/axis { };

  babl_0_0_22 = callPackage ../development/libraries/babl/0_0_22.nix { };

  babl = callPackage ../development/libraries/babl { };

  beecrypt = callPackage ../development/libraries/beecrypt { };

  boehmgc = callPackage ../development/libraries/boehm-gc { };

  boolstuff = callPackage ../development/libraries/boolstuff { };

  boost144 = callPackage ../development/libraries/boost/1.44.nix { };
  boost149 = callPackage ../development/libraries/boost/1.49.nix { };
  boost153 = callPackage ../development/libraries/boost/1.53.nix { };
  boost = boost153;

  boostHeaders153 = callPackage ../development/libraries/boost/1.53-headers.nix { };
  boostHeaders = boostHeaders153;

  botan = callPackage ../development/libraries/botan { };

  box2d = callPackage ../development/libraries/box2d { };
  box2d_2_0_1 = callPackage ../development/libraries/box2d/2.0.1.nix { };

  buddy = callPackage ../development/libraries/buddy { };

  bwidget = callPackage ../development/libraries/bwidget { };

  caelum = callPackage ../development/libraries/caelum { };

  scmccid = callPackage ../development/libraries/scmccid { };

  ccrtp = callPackage ../development/libraries/ccrtp { };
  ccrtp_1_8 = callPackage ../development/libraries/ccrtp/1.8.nix { };

  celt = callPackage ../development/libraries/celt {};
  celt_0_7 = callPackage ../development/libraries/celt/0.7.nix {};
  celt_0_5_1 = callPackage ../development/libraries/celt/0.5.1.nix {};

  cgal = callPackage ../development/libraries/CGAL {};

  cgui = callPackage ../development/libraries/cgui {};

  check = callPackage ../development/libraries/check { };

  chipmunk = builderDefsPackage (import ../development/libraries/chipmunk) {
    inherit cmake freeglut mesa;
    inherit (xlibs) libX11 xproto inputproto libXi libXmu;
  };

  chmlib = callPackage ../development/libraries/chmlib { };

  cil = callPackage ../development/libraries/cil { };

  cilaterm = callPackage ../development/libraries/cil-aterm {
    stdenv = overrideInStdenv stdenv [gnumake380];
  };

  clanlib = callPackage ../development/libraries/clanlib { };

  classads = callPackage ../development/libraries/classads { };

  classpath = callPackage ../development/libraries/java/classpath {
    javac = gcj;
    jvm = gcj;
    gconf = gnome.GConf;
  };

  clearsilver = callPackage ../development/libraries/clearsilver { };

  cln = callPackage ../development/libraries/cln { };

  clppcre = builderDefsPackage (import ../development/libraries/cl-ppcre) { };

  clucene_core_2 = callPackage ../development/libraries/clucene-core/2.x.nix { };

  clucene_core = callPackage ../development/libraries/clucene-core { };

  cluceneCore = clucene_core; # !!! remove this

  clutter = callPackage ../development/libraries/clutter { };

  clutter_gtk = callPackage ../development/libraries/clutter-gtk { };
  clutter_gtk_0_10 = callPackage ../development/libraries/clutter-gtk/0.10.8.nix { };

  cminpack = callPackage ../development/libraries/cminpack { };

  cogl = callPackage ../development/libraries/cogl { };

  coin3d = callPackage ../development/libraries/coin3d { };

  commoncpp2 = callPackage ../development/libraries/commoncpp2 { };

  confuse = callPackage ../development/libraries/confuse { };

  coredumper = callPackage ../development/libraries/coredumper { };

  ctl = callPackage ../development/libraries/ctl { };

  cppunit = callPackage ../development/libraries/cppunit { };

  cppnetlib = callPackage ../development/libraries/cppnetlib {
    boost = boostHeaders;
  };

  cracklib = callPackage ../development/libraries/cracklib { };

  cryptopp = callPackage ../development/libraries/crypto++ { };

  cyrus_sasl = callPackage ../development/libraries/cyrus-sasl { };

  db4 = db45;

  db44 = callPackage ../development/libraries/db4/db4-4.4.nix { };

  db45 = callPackage ../development/libraries/db4/db4-4.5.nix { };

  db47 = callPackage ../development/libraries/db4/db4-4.7.nix { };

  db48 = callPackage ../development/libraries/db4/db4-4.8.nix { };

  dbus = pkgs.dbus_all.libs // { inherit (pkgs.dbus_all) libs; };

  dbus_daemon = pkgs.dbus_all.daemon;

  dbus_tools = pkgs.dbus_all.tools;

  dbus_libs = pkgs.dbus_all.libs;

  dbus_all = callPackage ../development/libraries/dbus {
    useX11 = true;
  };

  dbus_cplusplus = callPackage ../development/libraries/dbus-cplusplus { };

  dbus_glib = callPackage ../development/libraries/dbus-glib { };

  dbus_java = callPackage ../development/libraries/java/dbus-java { };

  dclib = callPackage ../development/libraries/dclib { };

  directfb = callPackage ../development/libraries/directfb { };

  dotconf = callPackage ../development/libraries/dotconf { };

  dssi = callPackage ../development/libraries/dssi {};

  dragonegg = callPackage ../development/compilers/llvm/dragonegg.nix { };

  dxflib = callPackage ../development/libraries/dxflib {};

  eigen = callPackage ../development/libraries/eigen {};

  eigen2 = callPackage ../development/libraries/eigen/2.0.nix {};

  enchant = callPackage ../development/libraries/enchant { };

  enet = callPackage ../development/libraries/enet { };

  enginepkcs11 = callPackage ../development/libraries/enginepkcs11 { };

  esdl = callPackage ../development/libraries/esdl { };

  exiv2 = callPackage ../development/libraries/exiv2 { };

  expat = callPackage ../development/libraries/expat { };

  extremetuxracer = builderDefsPackage (import ../games/extremetuxracer) {
    inherit mesa tcl freeglut SDL SDL_mixer pkgconfig
      gettext intltool;
    inherit (xlibs) libX11 xproto libXi inputproto
      libXmu libXext xextproto libXt libSM libICE;
    libpng = libpng12;
  };

  eventlog = callPackage ../development/libraries/eventlog { };

  facile = callPackage ../development/libraries/facile { };

  faac = callPackage ../development/libraries/faac { };

  faad2 = callPackage ../development/libraries/faad2 { };

  farsight2 = callPackage ../development/libraries/farsight2 { };

  farstream = callPackage ../development/libraries/farstream { };

  fcgi = callPackage ../development/libraries/fcgi { };

  ffmpeg = callPackage ../development/libraries/ffmpeg {
    vpxSupport = !stdenv.isMips;
  };

  ffmpeg_0_6_90 = callPackage ../development/libraries/ffmpeg/0.6.90.nix {
    vpxSupport = !stdenv.isMips;
  };

  ffmpeg_1_1 = callPackage ../development/libraries/ffmpeg/1.1.nix {
    vpxSupport = !stdenv.isMips;
  };

  fftw = callPackage ../development/libraries/fftw {
    singlePrecision = false;
  };

  fftwSinglePrec = callPackage ../development/libraries/fftw {
    singlePrecision = true;
  };

  flann = callPackage ../development/libraries/flann { };

  flite = callPackage ../development/libraries/flite { };

  fltk13 = callPackage ../development/libraries/fltk/fltk13.nix { };

  fltk20 = callPackage ../development/libraries/fltk { };

  fmod = callPackage ../development/libraries/fmod { };

  freeimage = callPackage ../development/libraries/freeimage { };

  freetts = callPackage ../development/libraries/freetts { };

  cfitsio = callPackage ../development/libraries/cfitsio { };

  fontconfig = callPackage ../development/libraries/fontconfig { };

  makeFontsConf = let fontconfig_ = fontconfig; in {fontconfig ? fontconfig_, fontDirectories}:
    import ../development/libraries/fontconfig/make-fonts-conf.nix {
      inherit runCommand libxslt fontconfig fontDirectories;
    };

  freealut = callPackage ../development/libraries/freealut { };

  freeglut = if stdenv.isDarwin then darwinX11AndOpenGL else
    callPackage ../development/libraries/freeglut { };

  freetype = callPackage ../development/libraries/freetype { };

  fribidi = callPackage ../development/libraries/fribidi { };

  funambol = callPackage ../development/libraries/funambol { };

  fam = gamin;

  gamin = callPackage ../development/libraries/gamin { };

  gav = callPackage ../games/gav { };

  GConf3 = callPackage ../development/libraries/GConf/3.x.nix { };

  gdome2 = callPackage ../development/libraries/gdome2 {
    inherit (gnome) gtkdoc;
  };

  gdbm = callPackage ../development/libraries/gdbm { };

  gegl = callPackage ../development/libraries/gegl {
    #  avocodec avformat librsvg
  };

  gegl_0_0_22 = callPackage ../development/libraries/gegl/0_0_22.nix {
    #  avocodec avformat librsvg
  };

  geoclue = callPackage ../development/libraries/geoclue {};

  geoip = builderDefsPackage ../development/libraries/geoip {
    inherit zlib;
  };

  geoipjava = callPackage ../development/libraries/java/geoipjava { };

  geos = callPackage ../development/libraries/geos { };

  gettext = gettext_0_18;

  gettext_0_17 = callPackage ../development/libraries/gettext/0.17.nix { };
  gettext_0_18 = callPackage ../development/libraries/gettext { };

  gd = callPackage ../development/libraries/gd { };

  gdal = callPackage ../development/libraries/gdal { };

  ggz_base_libs = callPackage ../development/libraries/ggz_base_libs {};

  giblib = callPackage ../development/libraries/giblib { };

  glew = callPackage ../development/libraries/glew { };

  glfw = callPackage ../development/libraries/glfw { };

  glibc = glibc217;

  glibcCross = glibc217Cross;

  glibc213 = (callPackage ../development/libraries/glibc/2.13 {
    kernelHeaders = linuxHeaders;
    installLocales = config.glibc.locales or false;
    machHeaders = null;
    hurdHeaders = null;
    gccCross = null;
  }) // (if crossSystem != null then { crossDrv = glibc213Cross; } else {});

  glibc217 = callPackage ../development/libraries/glibc/2.17 {
    kernelHeaders = linuxHeaders;
    installLocales = config.glibc.locales or false;
    machHeaders = null;
    hurdHeaders = null;
    gccCross = null;
  };

  glibc217Cross = forceNativeDrv (makeOverridable (import ../development/libraries/glibc/2.17)
    (let crossGNU = crossSystem != null && crossSystem.config == "i586-pc-gnu";
     in {
       inherit stdenv fetchurl;
       gccCross = gccCrossStageStatic;
       kernelHeaders = if crossGNU then gnu.hurdHeaders else linuxHeadersCross;
       installLocales = config.glibc.locales or false;
     }
     // lib.optionalAttrs crossGNU {
        inherit (gnu) machHeaders hurdHeaders libpthreadHeaders mig;
        inherit fetchgit;
      }));


  # We can choose:
  libcCrossChooser = name : if name == "glibc" then glibcCross
    else if name == "uclibc" then uclibcCross
    else if name == "msvcrt" && stdenv.cross.config == "x86_64-w64-mingw32" then
      windows.mingw_w64
    else if name == "msvcrt" then windows.mingw_headers3
    else throw "Unknown libc";

  libcCross = assert crossSystem != null; libcCrossChooser crossSystem.libc;

  eglibc = callPackage ../development/libraries/eglibc {
    kernelHeaders = linuxHeaders;
    installLocales = config.glibc.locales or false;
  };

  glibcLocales = callPackage ../development/libraries/glibc/2.17/locales.nix { };

  glibcInfo = callPackage ../development/libraries/glibc/2.17/info.nix { };

  glibc_multi =
    runCommand "${glibc.name}-multi"
      { glibc64 = glibc;
        glibc32 = (import ./all-packages.nix {system = "i686-linux";}).glibc;
      }
      ''
        mkdir -p $out
        ln -s $glibc64/* $out/

        rm $out/lib $out/lib64
        mkdir -p $out/lib
        ln -s $glibc64/lib/* $out/lib
        ln -s $glibc32/lib $out/lib/32
        ln -s lib $out/lib64

        rm $out/include
        cp -rs $glibc32/include $out
        chmod -R u+w $out/include
        cp -rsf $glibc64/include $out
      '' # */
      ;

  glpk = callPackage ../development/libraries/glpk { };

  gmime = callPackage ../development/libraries/gmime { };

  gmm = callPackage ../development/libraries/gmm { };

  gmp = gmp5;

  gmpxx = appendToName "with-cxx" (gmp.override { cxx = true; });

  # The GHC bootstrap binaries link against libgmp.so.3, which is in GMP 4.x.
  gmp4 = callPackage ../development/libraries/gmp/4.3.2.nix { };

  gmp5 = callPackage ../development/libraries/gmp/5.0.5.nix { };

  gmp51 = callPackage ../development/libraries/gmp/5.1.1.nix { };

  gobjectIntrospection = callPackage ../development/libraries/gobject-introspection { };

  goffice = callPackage ../development/libraries/goffice {
    inherit (gnome) libglade libgnomeui;
    gconf = gnome.GConf;
    libart = gnome.libart_lgpl;
  };

  goffice_0_10 = callPackage ../development/libraries/goffice/0.10.nix {
    inherit (gnome) libglade libgnomeui;
    gconf = gnome.GConf;
    libart = gnome.libart_lgpl;
    gtk = gtk3;
  };

  goocanvas = callPackage ../development/libraries/goocanvas { };

  gperftools = callPackage ../development/libraries/gperftools { };

  #GMP ex-satellite, so better keep it near gmp
  mpfr = callPackage ../development/libraries/mpfr { };

  gst_all = {
    inherit (pkgs) gstreamer gnonlin gst_python qt_gstreamer;
    gstPluginsBase = pkgs.gst_plugins_base;
    gstPluginsBad = pkgs.gst_plugins_bad;
    gstPluginsGood = pkgs.gst_plugins_good;
    gstPluginsUgly = pkgs.gst_plugins_ugly;
    gstFfmpeg = pkgs.gst_ffmpeg;
  };

  gstreamer = callPackage ../development/libraries/gstreamer/gstreamer {};

  gst_plugins_base = callPackage ../development/libraries/gstreamer/gst-plugins-base {};

  gst_plugins_good = callPackage ../development/libraries/gstreamer/gst-plugins-good {};

  gst_plugins_bad = callPackage ../development/libraries/gstreamer/gst-plugins-bad {};

  gst_plugins_ugly = callPackage ../development/libraries/gstreamer/gst-plugins-ugly {};

  gst_ffmpeg = callPackage ../development/libraries/gstreamer/gst-ffmpeg {};

  gst_python = callPackage ../development/libraries/gstreamer/gst-python {};

  gnonlin = callPackage ../development/libraries/gstreamer/gnonlin {};

  qt_gstreamer = callPackage ../development/libraries/gstreamer/qt-gstreamer {};

  gnet = callPackage ../development/libraries/gnet { };

  gnu_efi = callPackage ../development/libraries/gnu-efi {
    stdenv = overrideInStdenv stdenv [gnumake381];
  };

  gnutls = callPackage ../development/libraries/gnutls {
    guileBindings = config.gnutls.guile or true;
  };

  gnutls2 = callPackage ../development/libraries/gnutls/2.12.nix {
    guileBindings = config.gnutls.guile or true;
  };

  gnutls_without_guile = gnutls.override { guileBindings = false; };
  gnutls2_without_guile = gnutls2.override { guileBindings = false; };

  gpac = callPackage ../applications/video/gpac { };

  gpgme = callPackage ../development/libraries/gpgme {
    gnupg1 = gnupg1orig;
  };

  grantlee = callPackage ../development/libraries/grantlee { };

  gsasl = callPackage ../development/libraries/gsasl { };

  gsl = callPackage ../development/libraries/gsl { };

  gsm = callPackage ../development/libraries/gsm {};

  gsoap = callPackage ../development/libraries/gsoap { };

  gss = callPackage ../development/libraries/gss { };

  gtkimageview = callPackage ../development/libraries/gtkimageview { };

  gtkmathview = callPackage ../development/libraries/gtkmathview { };

  gtkLibs = {
    inherit (pkgs) glib glibmm atk atkmm cairo pango pangomm gdk_pixbuf gtk
      gtkmm;
  };

  glib = callPackage ../development/libraries/glib/2.34.x.nix { };
  glibmm = callPackage ../development/libraries/glibmm { };

  glib_networking = callPackage ../development/libraries/glib-networking {};

  atk = callPackage ../development/libraries/atk/2.6.x.nix { };
  atkmm = callPackage ../development/libraries/atkmm { };

  cairo = callPackage ../development/libraries/cairo { };
  cairomm = callPackage ../development/libraries/cairomm { };
  cairo_1_12_2 = callPackage ../development/libraries/cairo/1.12.2.nix { };

  pango = callPackage ../development/libraries/pango/1.30.x.nix { };
  pangomm = callPackage ../development/libraries/pangomm/2.28.x.nix { };

  gdk_pixbuf = callPackage ../development/libraries/gdk-pixbuf/2.26.x.nix { };

  gtk2 = callPackage ../development/libraries/gtk+/2.24.x.nix { };
  gtk3 = lowPrio (callPackage ../development/libraries/gtk+/3.2.x.nix { });
  gtk = pkgs.gtk2;

  gtkmm = callPackage ../development/libraries/gtkmm/2.x.nix { };
  gtkmm3 = callPackage ../development/libraries/gtkmm/3.x.nix { };

  gtkmozembedsharp = callPackage ../development/libraries/gtkmozembed-sharp {
    gtksharp = gtksharp2;
  };

  gtksharp1 = callPackage ../development/libraries/gtk-sharp-1 {
    inherit (gnome) libglade libgtkhtml gtkhtml
              libgnomecanvas libgnomeui libgnomeprint
              libgnomeprintui GConf;
  };

  gtksharp2 = callPackage ../development/libraries/gtk-sharp-2 {
    inherit (gnome) libglade libgtkhtml gtkhtml
              libgnomecanvas libgnomeui libgnomeprint
              libgnomeprintui GConf gnomepanel;
  };

  gtksourceviewsharp = callPackage ../development/libraries/gtksourceview-sharp {
    inherit (gnome) gtksourceview;
    gtksharp = gtksharp2;
  };

  gtkspell = callPackage ../development/libraries/gtkspell { };

  gts = callPackage ../development/libraries/gts { };

  gwenhywfar = callPackage ../development/libraries/gwenhywfar { };

  # TODO : Add MIT Kerberos and let admin choose.
  kerberos = heimdal;

  harfbuzz = callPackage ../development/libraries/harfbuzz { };

  hawknl = callPackage ../development/libraries/hawknl { };

  heimdal = callPackage ../development/libraries/kerberos/heimdal.nix { };

  herqq = callPackage ../development/libraries/herqq { };

  hspell = callPackage ../development/libraries/hspell { };

  hspellDicts = callPackage ../development/libraries/hspell/dicts.nix { };

  hsqldb = callPackage ../development/libraries/java/hsqldb { };

  hunspell = callPackage ../development/libraries/hunspell { };

  hwloc = callPackage ../development/libraries/hwloc {
    inherit (xlibs) libX11;
  };

  hydraAntLogger = callPackage ../development/libraries/java/hydra-ant-logger { };

  icedtea = callPackage ../development/libraries/java/icedtea {
    ant = apacheAntGcj;
    xerces = xercesJava;
    xulrunner = icecatXulrunner3;
    inherit (xlibs) libX11 libXp libXtst libXinerama libXt
      libXrender xproto;
  };

  icu = callPackage ../development/libraries/icu { };

  id3lib = callPackage ../development/libraries/id3lib { };

  ilbc = callPackage ../development/libraries/ilbc { };

  ilmbase = callPackage ../development/libraries/ilmbase { };

  imlib = callPackage ../development/libraries/imlib {
    libpng = libpng12;
  };

  imlib2 = callPackage ../development/libraries/imlib2 { };

  incrtcl = callPackage ../development/libraries/incrtcl { };

  indilib = callPackage ../development/libraries/indilib { };

  iniparser = callPackage ../development/libraries/iniparser { };

  inteltbb = callPackage ../development/libraries/intel-tbb { };

  intltool = gnome.intltool;
  intltool_standalone = callPackage ../development/tools/misc/intltool {};

  irrlicht3843 = callPackage ../development/libraries/irrlicht { };

  isocodes = callPackage ../development/libraries/iso-codes { };

  itk = callPackage ../development/libraries/itk { };

  jamp = builderDefsPackage ../games/jamp {
    inherit mesa SDL SDL_image SDL_mixer;
  };

  jasper = callPackage ../development/libraries/jasper { };

  jama = callPackage ../development/libraries/jama { };

  jbig2dec = callPackage ../development/libraries/jbig2dec { };

  jetty_gwt = callPackage ../development/libraries/java/jetty-gwt { };

  jetty_util = callPackage ../development/libraries/java/jetty-util { };

  json_glib = callPackage ../development/libraries/json-glib { };

  json_c = callPackage ../development/libraries/json-c { };

  libjson = callPackage ../development/libraries/libjson { };

  judy = callPackage ../development/libraries/judy { };

  krb5 = callPackage ../development/libraries/kerberos/krb5.nix { };

  lcms = lcms1;

  lcms1 = callPackage ../development/libraries/lcms { };

  lcms2 = callPackage ../development/libraries/lcms2 { };

  lensfun = callPackage ../development/libraries/lensfun { };

  lesstif = callPackage ../development/libraries/lesstif { };

  lesstif93 = callPackage ../development/libraries/lesstif-0.93 { };

  levmar = callPackage ../development/libraries/levmar { };

  leptonica = callPackage ../development/libraries/leptonica { };

  lib3ds = callPackage ../development/libraries/lib3ds { };

  libaacs = callPackage ../development/libraries/libaacs { };

  libaal = callPackage ../development/libraries/libaal { };

  libao = callPackage ../development/libraries/libao {
    usePulseAudio = config.pulseaudio or true;
  };

  libarchive = callPackage ../development/libraries/libarchive { };

  libass = callPackage ../development/libraries/libass { };

  libassuan1 = callPackage ../development/libraries/libassuan1 { };

  libassuan = callPackage ../development/libraries/libassuan { };

  libassuan2_1 = callPackage ../development/libraries/libassuan/git.nix { };

  libav = callPackage ../development/libraries/libav { };

  libavc1394 = callPackage ../development/libraries/libavc1394 { };

  libbluedevil = callPackage ../development/libraries/libbluedevil { };

  libbluray = callPackage ../development/libraries/libbluray { };

  libcaca = callPackage ../development/libraries/libcaca { };

  libcanberra = callPackage ../development/libraries/libcanberra { };

  libcdaudio = callPackage ../development/libraries/libcdaudio { };

  libcddb = callPackage ../development/libraries/libcddb { };

  libcdio = callPackage ../development/libraries/libcdio { };

  libcdr = callPackage ../development/libraries/libcdr { };

  libchamplain = callPackage ../development/libraries/libchamplain {
    inherit (gnome) libsoup;
  };

  libchamplain_0_6 = callPackage ../development/libraries/libchamplain/0.6.nix {};

  libchop = callPackage ../development/libraries/libchop { };

  libcm = callPackage ../development/libraries/libcm { };

  libcroco = callPackage ../development/libraries/libcroco {};

  libctemplate = callPackage ../development/libraries/libctemplate { };

  libcue = callPackage ../development/libraries/libcue { };

  libdaemon = callPackage ../development/libraries/libdaemon { };

  libdbi = callPackage ../development/libraries/libdbi { };

  libdbiDriversBase = callPackage ../development/libraries/libdbi-drivers {
    mysql = null;
    sqlite = null;
  };

  libdbiDrivers = libdbiDriversBase.override {
    inherit sqlite mysql;
  };

  libdbusmenu_qt = callPackage ../development/libraries/libdbusmenu-qt { };

  libdc1394 = callPackage ../development/libraries/libdc1394 { };

  libdc1394avt = callPackage ../development/libraries/libdc1394avt { };

  libdevil = callPackage ../development/libraries/libdevil { };

  libdiscid = callPackage ../development/libraries/libdiscid { };

  libdivsufsort = callPackage ../development/libraries/libdivsufsort { };

  libdmtx = callPackage ../development/libraries/libdmtx { };

  libdnet = callPackage ../development/libraries/libdnet { };

  libdrm = callPackage ../development/libraries/libdrm {
    inherit fetchurl stdenv pkgconfig;
    inherit (xorg) libpthreadstubs;
  };

  libdv = callPackage ../development/libraries/libdv { };

  libdvbpsi = callPackage ../development/libraries/libdvbpsi { };

  libdwg = callPackage ../development/libraries/libdwg { };

  libdvdcss = callPackage ../development/libraries/libdvdcss { };

  libdvdnav = callPackage ../development/libraries/libdvdnav { };

  libdvdread = callPackage ../development/libraries/libdvdread { };

  libdwarf = callPackage ../development/libraries/libdwarf { };

  libeatmydata = callPackage ../development/libraries/libeatmydata { };

  libebml = callPackage ../development/libraries/libebml { };

  libedit = callPackage ../development/libraries/libedit { };

  libelf = callPackage ../development/libraries/libelf { };

  libgadu = callPackage ../development/libraries/libgadu { };

  libgdata = (newScope gnome) ../development/libraries/libgdata {};
  libgdata_0_6 = (newScope gnome) ../development/libraries/libgdata/0.6.nix {};

  libgig = callPackage ../development/libraries/libgig { };

  libgnome_keyring = callPackage ../development/libraries/libgnome-keyring { };
  libgnome_keyring3 = callPackage ../development/libraries/libgnome-keyring/3.x.nix { };

  libgtop = callPackage ../development/libraries/libgtop {};

  libgweather = callPackage ../development/libraries/libgweather {};

  liblo = callPackage ../development/libraries/liblo { };

  liblrdf = librdf;

  liblscp = callPackage ../development/libraries/liblscp { };

  libev = builderDefsPackage ../development/libraries/libev { };

  libevent14 = callPackage ../development/libraries/libevent/1.4.nix { };
  libevent = callPackage ../development/libraries/libevent { };

  libewf = callPackage ../development/libraries/libewf { };

  libexif = callPackage ../development/libraries/libexif { };

  libexosip = callPackage ../development/libraries/exosip {};

  libextractor = callPackage ../development/libraries/libextractor {
    libmpeg2 = mpeg2dec;
  };

  libexttextcat = callPackage ../development/libraries/libexttextcat {};

  libf2c = callPackage ../development/libraries/libf2c {};

  libfixposix = callPackage ../development/libraries/libfixposix {};

  libffcall = builderDefsPackage (import ../development/libraries/libffcall) {
    inherit fetchcvs;
  };

  libffi = callPackage ../development/libraries/libffi { };

  libftdi = callPackage ../development/libraries/libftdi { };

  libgcrypt = callPackage ../development/libraries/libgcrypt { };

  libgdiplus = callPackage ../development/libraries/libgdiplus { };

  libgpgerror = callPackage ../development/libraries/libgpg-error { };

  libgphoto2 = callPackage ../development/libraries/libgphoto2 { };

  libgpod = callPackage ../development/libraries/libgpod {
    inherit (pkgs.pythonPackages) mutagen;
  };

  libharu = callPackage ../development/libraries/libharu { };

  libical = callPackage ../development/libraries/libical { };

  libicns = callPackage ../development/libraries/libicns { };

  libimobiledevice = callPackage ../development/libraries/libimobiledevice { };

  libiodbc = callPackage ../development/libraries/libiodbc {
    useGTK = config.libiodbc.gtk or false;
  };

  liblastfmSF = callPackage ../development/libraries/liblastfmSF { };

  liblastfm = callPackage ../development/libraries/liblastfm { };

  liblqr1 = callPackage ../development/libraries/liblqr-1 { };

  liblockfile = callPackage ../development/libraries/liblockfile { };

  libmcrypt = callPackage ../development/libraries/libmcrypt {};

  libmhash = callPackage ../development/libraries/libmhash {};

  libmtp = callPackage ../development/libraries/libmtp { };

  libnatspec = callPackage ../development/libraries/libnatspec { };

  libnfsidmap = callPackage ../development/libraries/libnfsidmap { };

  libnice = callPackage ../development/libraries/libnice { };

  libplist = callPackage ../development/libraries/libplist { };

  libQGLViewer = callPackage ../development/libraries/libqglviewer { };

  libre = callPackage ../development/libraries/libre {};
  librem = callPackage ../development/libraries/librem {};

  libsamplerate = callPackage ../development/libraries/libsamplerate { };

  libspectre = callPackage ../development/libraries/libspectre { };

  libgsf = callPackage ../development/libraries/libgsf {
    inherit (gnome) gnome_vfs libbonobo;
  };

  libiconv = callPackage ../development/libraries/libiconv { };

  libiconvOrEmpty = if libiconvOrNull == null then [] else [libiconv];

  libiconvOrNull =
    if gcc.libc or null != null || stdenv.isGlibc
    then null
    else libiconv;

  libiconvOrLibc = if libiconvOrNull == null then gcc.libc else libiconv;

  libid3tag = callPackage ../development/libraries/libid3tag { };

  libidn = callPackage ../development/libraries/libidn { };

  libiec61883 = callPackage ../development/libraries/libiec61883 { };

  libinfinity = callPackage ../development/libraries/libinfinity {
    inherit (gnome) gtkdoc;
  };

  libiptcdata = callPackage ../development/libraries/libiptcdata { };

  libjpeg = callPackage ../development/libraries/libjpeg { };

  libjpeg_turbo = callPackage ../development/libraries/libjpeg-turbo { };

  libjpeg62 = callPackage ../development/libraries/libjpeg/62.nix {
    libtool = libtool_1_5;
  };

  libkate = callPackage ../development/libraries/libkate { };

  libksba = callPackage ../development/libraries/libksba { };

  libmad = callPackage ../development/libraries/libmad { };

  libmatchbox = callPackage ../development/libraries/libmatchbox { };

  libmatthew_java = callPackage ../development/libraries/java/libmatthew-java { };

  libmatroska = callPackage ../development/libraries/libmatroska { };

  libmcs = callPackage ../development/libraries/libmcs { };

  libmemcached = callPackage ../development/libraries/libmemcached { };

  libmicrohttpd = callPackage ../development/libraries/libmicrohttpd { };

  libmikmod = callPackage ../development/libraries/libmikmod { };

  libmilter = callPackage ../development/libraries/libmilter { };

  libmms = callPackage ../development/libraries/libmms { };

  libmowgli = callPackage ../development/libraries/libmowgli { };

  libmng = callPackage ../development/libraries/libmng { };

  libmnl = callPackage ../development/libraries/libmnl { };

  libmodplug = callPackage ../development/libraries/libmodplug {};

  libmpcdec = callPackage ../development/libraries/libmpcdec { };

  libmrss = callPackage ../development/libraries/libmrss { };

  libmsn = callPackage ../development/libraries/libmsn { };

  libmspack = callPackage ../development/libraries/libmspack { };

  libmusclecard = callPackage ../development/libraries/libmusclecard { };

  libmusicbrainz2 = callPackage ../development/libraries/libmusicbrainz/2.x.nix { };

  libmusicbrainz3 = callPackage ../development/libraries/libmusicbrainz { };

  libmusicbrainz = libmusicbrainz3;

  libnetfilter_conntrack = callPackage ../development/libraries/libnetfilter_conntrack { };

  libnfnetlink = callPackage ../development/libraries/libnfnetlink { };

  libnih = callPackage ../development/libraries/libnih { };

  libnova = callPackage ../development/libraries/libnova { };

  libnxml = callPackage ../development/libraries/libnxml { };

  libofa = callPackage ../development/libraries/libofa { };

  libofx = callPackage ../development/libraries/libofx { };

  libogg = callPackage ../development/libraries/libogg { };

  liboggz = callPackage ../development/libraries/liboggz { };

  liboil = callPackage ../development/libraries/liboil { };

  liboop = callPackage ../development/libraries/liboop { };

  libopus = callPackage ../development/libraries/libopus { };

  libosip = callPackage ../development/libraries/osip {};

  libotr = callPackage ../development/libraries/libotr { };

  libp11 = callPackage ../development/libraries/libp11 { };

  libpar2 = callPackage ../development/libraries/libpar2 { };

  libpcap = callPackage ../development/libraries/libpcap { };

  libpng = callPackage ../development/libraries/libpng { };
  libpng_apng = callPackage ../development/libraries/libpng/libpng-apng.nix { };
  libpng12 = callPackage ../development/libraries/libpng/12.nix { };

  libproxy = callPackage ../development/libraries/libproxy { };

  libpseudo = callPackage ../development/libraries/libpseudo { };

  libqalculate = callPackage ../development/libraries/libqalculate { };

  librsvg = callPackage ../development/libraries/librsvg { };

  librsync = callPackage ../development/libraries/librsync { };

  libsigcxx = callPackage ../development/libraries/libsigcxx { };

  libsigcxx12 = callPackage ../development/libraries/libsigcxx/1.2.nix { };

  libsigsegv = callPackage ../development/libraries/libsigsegv { };

  # To bootstrap SBCL, I need CLisp 2.44.1; it needs libsigsegv 2.5
  libsigsegv_25 = callPackage ../development/libraries/libsigsegv/2.5.nix { };

  libsndfile = callPackage ../development/libraries/libsndfile { };

  libsoup = callPackage ../development/libraries/libsoup { };

  libssh = callPackage ../development/libraries/libssh { };

  libssh2 = callPackage ../development/libraries/libssh2 { };

  libstartup_notification = callPackage ../development/libraries/startup-notification { };

  libtasn1 = callPackage ../development/libraries/libtasn1 { };

  libtheora = callPackage ../development/libraries/libtheora { };

  libtiff = callPackage ../development/libraries/libtiff { };

  libtiger = callPackage ../development/libraries/libtiger { };

  libtommath = callPackage ../development/libraries/libtommath { };

  libtorrentRasterbar = callPackage ../development/libraries/libtorrent-rasterbar { };

  libtunepimp = callPackage ../development/libraries/libtunepimp { };

  libgeotiff = callPackage ../development/libraries/libgeotiff { };

  libunistring = callPackage ../development/libraries/libunistring { };

  libupnp = callPackage ../development/libraries/pupnp { };

  giflib = callPackage ../development/libraries/giflib { };

  libungif = callPackage ../development/libraries/giflib/libungif.nix { };

  libunique = callPackage ../development/libraries/libunique/default.nix { };

  libusb = callPackage ../development/libraries/libusb { };

  libusb1 = callPackage ../development/libraries/libusb1 { };

  libunwind = callPackage ../development/libraries/libunwind { };

  libv4l = lowPrio (v4l_utils.override {
    withQt4 = false;
  });

  libva = callPackage ../development/libraries/libva { };

  libvdpau = callPackage ../development/libraries/libvdpau { inherit (xlibs) libX11; };

  libvirt = callPackage ../development/libraries/libvirt { };

  libvisio = callPackage ../development/libraries/libvisio { };

  libvncserver = builderDefsPackage (import ../development/libraries/libvncserver) {
    inherit libtool libjpeg openssl zlib;
    inherit (xlibs) xproto libX11 damageproto libXdamage
      libXext xextproto fixesproto libXfixes xineramaproto
      libXinerama libXrandr randrproto libXtst;
  };

  libviper = callPackage ../development/libraries/libviper { };

  libvpx = callPackage ../development/libraries/libvpx { };

  libvterm = callPackage ../development/libraries/libvterm { };

  libvorbis = callPackage ../development/libraries/libvorbis { };

  libwebp = callPackage ../development/libraries/libwebp { };

  libwmf = callPackage ../development/libraries/libwmf { };

  libwnck = callPackage ../development/libraries/libwnck { };
  libwnck3 = callPackage ../development/libraries/libwnck/3.x.nix { };

  libwpd = callPackage ../development/libraries/libwpd { };

  libwpd_08 = callPackage ../development/libraries/libwpd/0.8.nix { };

  libwpg = callPackage ../development/libraries/libwpg { };

  libx86 = builderDefsPackage ../development/libraries/libx86 {};

  libxdg_basedir = callPackage ../development/libraries/libxdg-basedir { };

  libxklavier = callPackage ../development/libraries/libxklavier { };

  libxmi = callPackage ../development/libraries/libxmi { };

  libxml2 = callPackage ../development/libraries/libxml2 {
    pythonSupport = false;
  };

  libxml2Python = lowPrio (libxml2.override {
    pythonSupport = true;
  });

  libxmlxx = callPackage ../development/libraries/libxmlxx { };

  libxslt = callPackage ../development/libraries/libxslt { };

  libxtc_dxtn = callPackage ../development/libraries/libxtc_dxtn { };

  libixp_for_wmii = lowPrio (import ../development/libraries/libixp_for_wmii {
    inherit fetchurl stdenv;
  });

  libyaml = callPackage ../development/libraries/libyaml { };

  libzip = callPackage ../development/libraries/libzip { };

  libzrtpcpp = callPackage ../development/libraries/libzrtpcpp { };
  libzrtpcpp_1_6 = callPackage ../development/libraries/libzrtpcpp/1.6.nix {
    ccrtp = ccrtp_1_8;
  };

  lightning = callPackage ../development/libraries/lightning { };

  lirc = callPackage ../development/libraries/lirc { };

  liquidwar = builderDefsPackage ../games/liquidwar {
    inherit (xlibs) xproto libX11 libXrender;
    inherit gmp mesa libjpeg libpng
      expat gettext perl
      SDL SDL_image SDL_mixer SDL_ttf
      curl sqlite
      libogg libvorbis
      ;
   guile = guile_1_8;
  };

  log4cxx = callPackage ../development/libraries/log4cxx { };

  log4cplus = callPackage ../development/libraries/log4cplus { };

  loudmouth = callPackage ../development/libraries/loudmouth { };

  lzo = callPackage ../development/libraries/lzo { };

  mdds = callPackage ../development/libraries/mdds { };

  # failed to build
  mediastreamer = callPackage ../development/libraries/mediastreamer { };

  mesaSupported = lib.elem system lib.platforms.mesaPlatforms;

  darwinX11AndOpenGL = callPackage ../os-specific/darwin/native-x11-and-opengl { };

  mesa = if stdenv.isDarwin then darwinX11AndOpenGL else
    callPackage ../development/libraries/mesa { };

  metaEnvironment = recurseIntoAttrs (let callPackage = newScope pkgs.metaEnvironment; in rec {
    sdfLibrary    = callPackage ../development/libraries/sdf-library { aterm = aterm28; };
    toolbuslib    = callPackage ../development/libraries/toolbuslib { aterm = aterm28; inherit (windows) w32api; };
    cLibrary      = callPackage ../development/libraries/c-library { aterm = aterm28; };
    errorSupport  = callPackage ../development/libraries/error-support { aterm = aterm28; };
    ptSupport     = callPackage ../development/libraries/pt-support { aterm = aterm28; };
    ptableSupport = callPackage ../development/libraries/ptable-support { aterm = aterm28; };
    configSupport = callPackage ../development/libraries/config-support { aterm = aterm28; };
    asfSupport    = callPackage ../development/libraries/asf-support { aterm = aterm28; };
    tideSupport   = callPackage ../development/libraries/tide-support { aterm = aterm28; };
    rstoreSupport = callPackage ../development/libraries/rstore-support { aterm = aterm28; };
    sdfSupport    = callPackage ../development/libraries/sdf-support { aterm = aterm28; };
    sglr          = callPackage ../development/libraries/sglr { aterm = aterm28; };
    ascSupport    = callPackage ../development/libraries/asc-support { aterm = aterm28; };
    pgen          = callPackage ../development/libraries/pgen { aterm = aterm28; };
  });

  ming = callPackage ../development/libraries/ming { };

  mkvtoolnix = callPackage ../applications/video/mkvtoolnix { };

  mlt = callPackage ../development/libraries/mlt {
    ffmpeg = ffmpeg_1_1;
  };

  libmpeg2 = callPackage ../development/libraries/libmpeg2 { };

  mpeg2dec = libmpeg2;

  msilbc = callPackage ../development/libraries/msilbc { };

  mp4v2 = callPackage ../development/libraries/mp4v2 { };

  mpc = callPackage ../development/libraries/mpc { };

  mpich2 = callPackage ../development/libraries/mpich2 { };

  mtdev = callPackage ../development/libraries/mtdev { };

  mu = callPackage ../tools/networking/mu { };

  muparser = callPackage ../development/libraries/muparser { };

  mygui = callPackage ../development/libraries/mygui {};

  myguiSvn = callPackage ../development/libraries/mygui/svn.nix {};

  mysocketw = callPackage ../development/libraries/mysocketw { };

  mythes = callPackage ../development/libraries/mythes { };

  ncurses = makeOverridable (import ../development/libraries/ncurses) {
    inherit fetchurl;
    unicode = system != "i686-cygwin";
    stdenv =
      # On Darwin, NCurses uses `-no-cpp-precomp', which is specific to
      # Apple-GCC.  Since NCurses is part of stdenv, always use
      # `stdenvNative' to build it.
      if stdenv.isDarwin
      then allStdenvs.stdenvNative
      else stdenv;
  };

  neon = callPackage ../development/libraries/neon {
    compressionSupport = true;
    sslSupport = true;
  };

  nethack = builderDefsPackage (import ../games/nethack) {
    inherit ncurses flex bison;
  };

  nettle = callPackage ../development/libraries/nettle { };

  newt = callPackage ../development/libraries/newt { };

  nspr = callPackage ../development/libraries/nspr { };

  nss = lowPrio (callPackage ../development/libraries/nss { });

  nssTools = callPackage ../development/libraries/nss {
    includeTools = true;
  };

  ntrack = callPackage ../development/libraries/ntrack { };

  ode = builderDefsPackage (import ../development/libraries/ode) { };

  ogre = callPackage ../development/libraries/ogre {};

  ogrepaged = callPackage ../development/libraries/ogrepaged { };

  oniguruma = callPackage ../development/libraries/oniguruma { };

  openal = callPackage ../development/libraries/openal { };

  # added because I hope that it has been easier to compile on x86 (for blender)
  openalSoft = callPackage ../development/libraries/openal-soft { };

  openbabel = callPackage ../development/libraries/openbabel { };

  opencascade = callPackage ../development/libraries/opencascade {
    automake = automake111x;
    ftgl = ftgl212;
  };

  opencascade_oce = callPackage ../development/libraries/opencascade/oce.nix { };

  opencsg = callPackage ../development/libraries/opencsg { };

  openct = callPackage ../development/libraries/openct { };

  opencv = callPackage ../development/libraries/opencv {
    ffmpeg = ffmpeg_0_6_90;
  };

  opencv_2_1 = callPackage ../development/libraries/opencv/2.1.nix {
    ffmpeg = ffmpeg_0_6_90;
    libpng = libpng12;
  };

  # this ctl version is needed by openexr_viewers
  openexr_ctl = callPackage ../development/libraries/openexr_ctl { };

  openexr = callPackage ../development/libraries/openexr { };

  openldap = callPackage ../development/libraries/openldap { };

  openlierox = builderDefsPackage ../games/openlierox {
    inherit (xlibs) libX11 xproto;
    inherit gd SDL SDL_image SDL_mixer zlib libxml2
      pkgconfig;
  };

  libopensc_dnie = callPackage ../development/libraries/libopensc-dnie {
    opensc = opensc_0_11_7;
  };

  opencolorio = callPackage ../development/libraries/opencolorio { };

  ois = callPackage ../development/libraries/ois {};

  opal = callPackage ../development/libraries/opal {};

  openjpeg = callPackage ../development/libraries/openjpeg { };

  openscenegraph = callPackage ../development/libraries/openscenegraph {};

  openssl = callPackage ../development/libraries/openssl {
    fetchurl = fetchurlBoot;
    cryptodevHeaders = linuxPackages.cryptodev.override {
      fetchurl = fetchurlBoot;
      onlyHeaders = true;
    };
  };

  ortp = callPackage ../development/libraries/ortp { };

  p11_kit = callPackage ../development/libraries/p11-kit { };

  pangoxsl = callPackage ../development/libraries/pangoxsl { };

  pcre = callPackage ../development/libraries/pcre {
    unicodeSupport = config.pcre.unicode or true;
  };

  pdf2xml = callPackage ../development/libraries/pdf2xml {} ;

  phonon = callPackage ../development/libraries/phonon { };

  phonon_backend_gstreamer = callPackage ../development/libraries/phonon-backend-gstreamer { };

  phonon_backend_vlc = callPackage ../development/libraries/phonon-backend-vlc { };

  physfs = callPackage ../development/libraries/physfs { };

  plib = callPackage ../development/libraries/plib { };

  pocketsphinx = callPackage ../development/libraries/pocketsphinx { };

  podofo = callPackage ../development/libraries/podofo { };

  polkit = callPackage ../development/libraries/polkit { };

  polkit_qt_1 = callPackage ../development/libraries/polkit-qt-1 { };

  policykit = callPackage ../development/libraries/policykit { };

  poppler = callPackage ../development/libraries/poppler {
    gtkSupport = true;
    qt4Support = false;
  };

  popplerQt4 = poppler.override {
    gtkSupport = false;
    qt4Support = true;
  };

  popt = callPackage ../development/libraries/popt { };

  portaudio = callPackage ../development/libraries/portaudio { };
  portaudioSVN = callPackage ../development/libraries/portaudio/svn-head.nix { };

  prison = callPackage ../development/libraries/prison { };

  proj = callPackage ../development/libraries/proj { };

  postgis = callPackage ../development/libraries/postgis { };

  protobuf = callPackage ../development/libraries/protobuf { };

  protobufc = callPackage ../development/libraries/protobufc { };

  pth = callPackage ../development/libraries/pth { };

  ptlib = callPackage ../development/libraries/ptlib {};

  qca2 = callPackage ../development/libraries/qca2 {};

  qca2_ossl = callPackage ../development/libraries/qca2/ossl.nix {};

  qimageblitz = callPackage ../development/libraries/qimageblitz {};

  qjson = callPackage ../development/libraries/qjson { };

  qoauth = callPackage ../development/libraries/qoauth { };

  qt3 = callPackage ../development/libraries/qt-3 {
    openglSupport = mesaSupported;
  };

  qt4 = pkgs.kde4.qt4;

  qt48 = callPackage ../development/libraries/qt-4.x/4.8 {
    # GNOME dependencies are not used unless gtkStyle == true
    inherit (pkgs.gnome) libgnomeui GConf gnome_vfs;
  };

  qt4_for_qtcreator = qt48.override {
    developerBuild = true;
  };

  qtscriptgenerator = callPackage ../development/libraries/qtscriptgenerator { };

  quesoglc = callPackage ../development/libraries/quesoglc { };

  qwt = callPackage ../development/libraries/qwt {};

  readline = readline6;

  readline4 = callPackage ../development/libraries/readline/readline4.nix { };

  readline5 = callPackage ../development/libraries/readline/readline5.nix { };

  readline6 = callPackage ../development/libraries/readline/readline6.nix {
    stdenv =
      # On Darwin, Readline uses `-arch_only', which is specific to
      # Apple-GCC.  So give it what it expects.
      if stdenv.isDarwin
      then overrideGCC stdenv gccApple
      else stdenv;
  };

  librdf_raptor = callPackage ../development/libraries/librdf/raptor.nix { };

  librdf_raptor2 = callPackage ../development/libraries/librdf/raptor2.nix { };

  librdf_rasqal = callPackage ../development/libraries/librdf/rasqal.nix { };

  librdf_redland = callPackage ../development/libraries/librdf/redland.nix { };

  librdf = callPackage ../development/libraries/librdf { };

  lilv = callPackage ../development/libraries/audio/lilv { };

  lv2 = callPackage ../development/libraries/audio/lv2 { };

  qrupdate = callPackage ../development/libraries/qrupdate { };

  redland = pkgs.librdf_redland;

  rhino = callPackage ../development/libraries/java/rhino {
    ant = apacheAntGcj;
    javac = gcj;
    jvm = gcj;
  };

  rlog = callPackage ../development/libraries/rlog { };

  rubberband = callPackage ../development/libraries/rubberband {
    fftw = fftwSinglePrec;
    inherit (vamp) vampSDK;
  };

  sbc = callPackage ../development/libraries/sbc { };

  schroedinger = callPackage ../development/libraries/schroedinger { };

  SDL = callPackage ../development/libraries/SDL {
    openglSupport = mesaSupported;
    alsaSupport = true;
    x11Support = true;
    pulseaudioSupport = false; # better go through ALSA
  };

  SDL_gfx = callPackage ../development/libraries/SDL_gfx { };

  SDL_image = callPackage ../development/libraries/SDL_image { };

  SDL_mixer = callPackage ../development/libraries/SDL_mixer { };

  SDL_net = callPackage ../development/libraries/SDL_net { };

  SDL_sound = callPackage ../development/libraries/SDL_sound { };

  SDL_ttf = callPackage ../development/libraries/SDL_ttf { };

  serd = callPackage ../development/libraries/serd {};

  silgraphite = callPackage ../development/libraries/silgraphite {};

  simgear = callPackage ../development/libraries/simgear { };

  sfml_git = callPackage ../development/libraries/sfml { };

  slang = callPackage ../development/libraries/slang { };

  slibGuile = callPackage ../development/libraries/slib {
    scheme = guile_1_8;
  };

  smpeg = callPackage ../development/libraries/smpeg { };

  snack = callPackage ../development/libraries/snack {
        # optional
  };

  snappy = callPackage ../development/libraries/snappy { };

  sodium = callPackage ../development/libraries/sodium {};

  sofia_sip = callPackage ../development/libraries/sofia-sip { };

  soprano = callPackage ../development/libraries/soprano { };

  soqt = callPackage ../development/libraries/soqt { };

  sord = callPackage ../development/libraries/sord {};

  spandsp = callPackage ../development/libraries/spandsp {};

  speechd = callPackage ../development/libraries/speechd { };

  speech_tools = callPackage ../development/libraries/speech-tools {};

  speex = callPackage ../development/libraries/speex { };

  sphinxbase = callPackage ../development/libraries/sphinxbase { };

  spice = callPackage ../development/libraries/spice {
    celt = celt_0_5_1;
    inherit (xlibs) libXrandr libXfixes libXext libXrender libXinerama;
    inherit (pythonPackages) pyparsing;
  };

  spice_protocol = callPackage ../development/libraries/spice-protocol { };

  sratom = callPackage ../development/libraries/audio/sratom { };

  srtp = callPackage ../development/libraries/srtp {};

  sqlite = lowPrio (callPackage ../development/libraries/sqlite {
    readline = null;
    ncurses = null;
  });

  sqlite36 = callPackage ../development/libraries/sqlite/3.6.x.nix {
    readline = null;
    ncurses = null;
  };

  sqliteInteractive = appendToName "interactive" (sqlite.override {
    inherit readline ncurses;
  });

  sqliteFull = lowPrio (callPackage ../development/libraries/sqlite/full.nix {
    inherit readline ncurses;
  });

  stlport = callPackage ../development/libraries/stlport { };

  strigi = callPackage ../development/libraries/strigi {};

  suil = callPackage ../development/libraries/audio/suil { };

  suitesparse = callPackage ../development/libraries/suitesparse { };

  sword = callPackage ../development/libraries/sword { };

  szip = callPackage ../development/libraries/szip { };

  t1lib = callPackage ../development/libraries/t1lib { };

  taglib = callPackage ../development/libraries/taglib { };

  taglib_extras = callPackage ../development/libraries/taglib-extras { };

  talloc = callPackage ../development/libraries/talloc { };

  tclap = callPackage ../development/libraries/tclap {};

  tclgpg = callPackage ../development/libraries/tclgpg { };

  tcllib = callPackage ../development/libraries/tcllib { };

  tcltls = callPackage ../development/libraries/tcltls { };

  tdb = callPackage ../development/libraries/tdb { };

  tecla = callPackage ../development/libraries/tecla { };

  telepathy_glib = callPackage ../development/libraries/telepathy/glib { };

  telepathy_farstream = callPackage ../development/libraries/telepathy/farstream {};

  telepathy_qt = callPackage ../development/libraries/telepathy/qt { };

  tinyxml = tinyxml2;

  tinyxml2 = callPackage ../development/libraries/tinyxml/2.6.2.nix { };

  tk = callPackage ../development/libraries/tk { };

  tnt = callPackage ../development/libraries/tnt { };

  tokyocabinet = callPackage ../development/libraries/tokyo-cabinet { };
  tokyotyrant = callPackage ../development/libraries/tokyo-tyrant { };

  tremor = callPackage ../development/libraries/tremor { };

  unicap = callPackage ../development/libraries/unicap {};

  tsocks = callPackage ../development/libraries/tsocks { };

  unixODBC = callPackage ../development/libraries/unixODBC { };

  unixODBCDrivers = recurseIntoAttrs (import ../development/libraries/unixODBCDrivers {
    inherit fetchurl stdenv unixODBC glibc libtool openssl zlib;
    inherit postgresql mysql sqlite;
  });

  urt = callPackage ../development/libraries/urt { };

  ustr = callPackage ../development/libraries/ustr { };

  ucommon = callPackage ../development/libraries/ucommon { };

  vaapiIntel = callPackage ../development/libraries/vaapi-intel { };

  vaapiVdpau = callPackage ../development/libraries/vaapi-vdpau { };

  vamp = callPackage ../development/libraries/audio/vamp { };

  vcdimager = callPackage ../development/libraries/vcdimager { };

  vigra = callPackage ../development/libraries/vigra {
    inherit (pkgs.pythonPackages) numpy;
  };

  vlock = callPackage ../misc/screensavers/vlock { };

  vmime = callPackage ../development/libraries/vmime { };

  vrpn = callPackage ../development/libraries/vrpn { };

  vtk = callPackage ../development/libraries/vtk { };

  vtkWithQt4 = vtk.override { useQt4 = true; };

  vxl = callPackage ../development/libraries/vxl {
    libpng = libpng12;
  };

  wayland = callPackage ../development/libraries/wayland { };

  webkit =
    builderDefsPackage ../development/libraries/webkit {
      inherit gtk2; # for plugins etc. even with gtk3, see Gentoo ebuild
      inherit gtk3 glib atk cairo pango fontconfig freetype;
      inherit (gnome) gtkdoc libsoup;
      inherit pkgconfig libtool intltool autoconf automake gperf bison flex
        libjpeg libpng libtiff libxml2 libxslt sqlite icu curl
        which libproxy geoclue enchant python ruby perl
        mesa xlibs;
      inherit gstreamer gst_plugins_base gst_ffmpeg gst_plugins_good;
    };

  webkit_gtk2 =
    builderDefsPackage ../development/libraries/webkit/gtk2.nix {
      inherit gtk2 glib atk cairo pango fontconfig freetype;
      inherit (gnome) gtkdoc libsoup;
      inherit pkgconfig libtool intltool autoconf automake gperf bison flex
        libjpeg libpng libtiff libxml2 libxslt sqlite icu curl
        which libproxy geoclue enchant python ruby perl
        mesa xlibs;
      inherit gstreamer gst_plugins_base gst_ffmpeg gst_plugins_good;
    };

  webkitSVN =
    builderDefsPackage ../development/libraries/webkit/svn.nix {
      inherit (gnome) gtkdoc libsoup;
      inherit gtk atk pango glib;
      inherit freetype fontconfig gettext gperf curl
        libjpeg libtiff libxml2 libxslt sqlite
        icu cairo perl intltool automake libtool
        pkgconfig autoconf bison libproxy enchant
        python ruby which flex geoclue;
      inherit gstreamer gst_plugins_base gst_ffmpeg
        gst_plugins_good;
      inherit (xlibs) libXt renderproto libXrender;
      inherit libpng;
    };

  wvstreams = callPackage ../development/libraries/wvstreams { };

  wxGTK = wxGTK28;

  wxGTK28 = callPackage ../development/libraries/wxGTK-2.8 {
    inherit (gnome) GConf;
    withMesa = lib.elem system lib.platforms.mesaPlatforms;
  };

  wxGTK29 = callPackage ../development/libraries/wxGTK-2.9/default.nix {
    inherit (gnome) GConf;
    withMesa = lib.elem system lib.platforms.mesaPlatforms;
  };

  wtk = callPackage ../development/libraries/wtk { };

  x264 = callPackage ../development/libraries/x264 { };

  xapian = callPackage ../development/libraries/xapian { };

  xapianBindings = callPackage ../development/libraries/xapian/bindings {  # TODO perl php Java, tcl, C#, python
  };

  xapian10 = callPackage ../development/libraries/xapian/1.0.x.nix { };

  xapianBindings10 = callPackage ../development/libraries/xapian/bindings/1.0.x.nix {  # TODO perl php Java, tcl, C#, python
  };

  Xaw3d = callPackage ../development/libraries/Xaw3d { };

  xbase = callPackage ../development/libraries/xbase { };

  xineLib = callPackage ../development/libraries/xine-lib { };

  xautolock = callPackage ../misc/screensavers/xautolock { };

  xercesc = callPackage ../development/libraries/xercesc {};

  xercesJava = callPackage ../development/libraries/java/xerces {
    ant   = apacheAntGcj;  # for bootstrap purposes
    javac = gcj;
    jvm   = gcj;
  };

  xlibsWrapper = callPackage ../development/libraries/xlibs-wrapper {
    packages = [
      freetype fontconfig xlibs.xproto xlibs.libX11 xlibs.libXt
      xlibs.libXft xlibs.libXext xlibs.libSM xlibs.libICE
      xlibs.xextproto
    ];
  };

  xmlrpc_c = callPackage ../development/libraries/xmlrpc-c { };

  xvidcore = callPackage ../development/libraries/xvidcore { };

  yajl = callPackage ../development/libraries/yajl { };

  zangband = builderDefsPackage (import ../games/zangband) {
    inherit ncurses flex bison autoconf automake m4 coreutils;
  };

  zlib = callPackage ../development/libraries/zlib {
    fetchurl = fetchurlBoot;
  };

  zlibStatic = lowPrio (appendToName "static" (callPackage ../development/libraries/zlib {
    static = true;
  }));

  zeromq2 = callPackage ../development/libraries/zeromq/2.x.nix {};
  zeromq3 = callPackage ../development/libraries/zeromq/3.x.nix {};


  ### DEVELOPMENT / LIBRARIES / JAVA

  atermjava = callPackage ../development/libraries/java/aterm {
    stdenv = overrideInStdenv stdenv [gnumake380];
  };

  commonsFileUpload = callPackage ../development/libraries/java/jakarta-commons/file-upload { };

  fastjar = callPackage ../development/tools/java/fastjar { };

  httpunit = callPackage ../development/libraries/java/httpunit { };

  gwtdragdrop = callPackage ../development/libraries/java/gwt-dragdrop { };

  gwtwidgets = callPackage ../development/libraries/java/gwt-widgets { };

  jakartabcel = callPackage ../development/libraries/java/jakarta-bcel {
    regexp = jakartaregexp;
  };

  jakartaregexp = callPackage ../development/libraries/java/jakarta-regexp { };

  javaCup = callPackage ../development/libraries/java/cup { };

  javasvn = callPackage ../development/libraries/java/javasvn { };

  jclasslib = callPackage ../development/tools/java/jclasslib { };

  jdom = callPackage ../development/libraries/java/jdom { };

  jflex = callPackage ../development/libraries/java/jflex { };

  jjtraveler = callPackage ../development/libraries/java/jjtraveler {
    stdenv = overrideInStdenv stdenv [gnumake380];
  };

  junit = callPackage ../development/libraries/java/junit { };

  lucene = callPackage ../development/libraries/java/lucene { };

  mockobjects = callPackage ../development/libraries/java/mockobjects { };

  saxon = callPackage ../development/libraries/java/saxon { };

  saxonb = callPackage ../development/libraries/java/saxon/default8.nix { };

  sharedobjects = callPackage ../development/libraries/java/shared-objects {
    stdenv = overrideInStdenv stdenv [gnumake380];
  };

  smack = callPackage ../development/libraries/java/smack { };

  swt = callPackage ../development/libraries/java/swt {
    inherit (gnome) libsoup;
  };

  v8 = callPackage ../development/libraries/v8 { inherit (pythonPackages) gyp; };

  xalanj = xalanJava;
  xalanJava = callPackage ../development/libraries/java/xalanj {
    ant    = apacheAntGcj;  # for bootstrap purposes
    javac  = gcj;
    jvm    = gcj;
    xerces = xercesJava;  };

  zziplib = callPackage ../development/libraries/zziplib { };


  ### DEVELOPMENT / LIBRARIES / JAVASCRIPT

  jquery_ui = callPackage ../development/libraries/javascript/jquery-ui { };


  ### DEVELOPMENT / PERL MODULES

  buildPerlPackage = import ../development/perl-modules/generic perl;

  perlPackages = recurseIntoAttrs (import ./perl-packages.nix {
    inherit pkgs;
  });

  perl510Packages = import ./perl-packages.nix {
    pkgs = pkgs // {
      perl = perl510;
      buildPerlPackage = import ../development/perl-modules/generic perl510;
    };
  };

  perlXMLParser = perlPackages.XMLParser;

  ack = perlPackages.ack;

  perlcritic = perlPackages.PerlCritic;


  ### DEVELOPMENT / PYTHON MODULES

  buildPythonPackage = pythonPackages.buildPythonPackage;

  pythonPackages = python27Packages;

  # `nix-env -i python-nose` installs for 2.7, the default python.
  # Therefore we do not recurse into attributes here, in contrast to
  # python27Packages. `nix-env -iA python26Packages.nose` works
  # regardless.
  python26Packages = import ./python-packages.nix {
    inherit pkgs;
    python = python26;
  };

  python27Packages = recurseIntoAttrs (import ./python-packages.nix {
    inherit pkgs;
    python = python27;
  });

  plone42Packages = recurseIntoAttrs (import ../development/web/plone {
    inherit pkgs buildPythonPackage;
    python = python27;
  });

  foursuite = callPackage ../development/python-modules/4suite { };

  bsddb3 = callPackage ../development/python-modules/bsddb3 { };

  numeric = callPackage ../development/python-modules/numeric { };

  pil = pythonPackages.pil;

  psyco = callPackage ../development/python-modules/psyco { };

  pycairo = pythonPackages.pycairo;

  pycrypto = pythonPackages.pycrypto;

  pycups = callPackage ../development/python-modules/pycups { };

  pyexiv2 = callPackage ../development/python-modules/pyexiv2 { };

  pygame = callPackage ../development/python-modules/pygame { };

  pygobject = pythonPackages.pygobject;

  pygtk = pythonPackages.pygtk;

  pyGtkGlade = pythonPackages.pyGtkGlade;

  pyopenssl = builderDefsPackage (import ../development/python-modules/pyopenssl) {
    inherit python openssl;
  };

  rhpl = callPackage ../development/python-modules/rhpl { };

  sip = callPackage ../development/python-modules/python-sip { };

  pyqt4 = callPackage ../development/python-modules/pyqt { };

  pysideApiextractor = callPackage ../development/python-modules/pyside/apiextractor.nix { };

  pysideGeneratorrunner = callPackage ../development/python-modules/pyside/generatorrunner.nix { };

  pyside = callPackage ../development/python-modules/pyside { };

  pysideTools = callPackage ../development/python-modules/pyside/tools.nix { };

  pysideShiboken = callPackage ../development/python-modules/pyside/shiboken.nix { };

  pyx = callPackage ../development/python-modules/pyx { };

  pyxml = callPackage ../development/python-modules/pyxml { };

  setuptools = pythonPackages.setuptools;

  wxPython = pythonPackages.wxPython;
  wxPython28 = pythonPackages.wxPython28;

  twisted = pythonPackages.twisted;

  ZopeInterface = pythonPackages.zope_interface;


  ### SERVERS

  rdf4store = callPackage ../servers/http/4store { };

  apacheHttpd = pkgs.apacheHttpd_2_2;

  apacheHttpd_2_2 = callPackage ../servers/http/apache-httpd/2.2.nix {
    sslSupport = true;
  };

  apacheHttpd_2_4 = lowPrio (callPackage ../servers/http/apache-httpd/2.4.nix {
    sslSupport = true;
  });

  sabnzbd = callPackage ../servers/sabnzbd { };

  bind = callPackage ../servers/dns/bind {
    inherit openssl libtool perl;
  };

  couchdb = callPackage ../servers/http/couchdb {
    spidermonkey = spidermonkey_185;
  };

  dico = callPackage ../servers/dico { };

  dict = callPackage ../servers/dict { };

  dictdDBs = recurseIntoAttrs (import ../servers/dict/dictd-db.nix {
    inherit builderDefs;
  });

  dictDBCollector = import ../servers/dict/dictd-db-collector.nix {
    inherit stdenv lib dict;
  };

  dovecot = callPackage ../servers/mail/dovecot { };

  ejabberd = callPackage ../servers/xmpp/ejabberd { };

  elasticmq = callPackage ../servers/elasticmq { };

  felix = callPackage ../servers/felix { };

  felix_remoteshell = callPackage ../servers/felix/remoteshell.nix { };

  fingerd_bsd = callPackage ../servers/fingerd/bsd-fingerd { };

  firebird = callPackage ../servers/firebird { };

  freepops = callPackage ../servers/mail/freepops { };

  freeswitch = callPackage ../servers/sip/freeswitch { };

  ghostOne = callPackage ../servers/games/ghost-one {
    boost = boost144.override { taggedLayout = true; };
  };

  ircdHybrid = callPackage ../servers/irc/ircd-hybrid { };

  jboss = callPackage ../servers/http/jboss { };

  jboss_mysql_jdbc = callPackage ../servers/http/jboss/jdbc/mysql { };

  jetty = callPackage ../servers/http/jetty { };

  jetty61 = callPackage ../servers/http/jetty/6.1 { };

  joseki = callPackage ../servers/http/joseki {};

  lighttpd = callPackage ../servers/http/lighttpd { };

  mediatomb = callPackage ../servers/mediatomb {
    ffmpeg = ffmpeg_0_6_90;
  };

  memcached = callPackage ../servers/memcached {};

  mod_evasive = callPackage ../servers/http/apache-modules/mod_evasive { };

  mod_python = callPackage ../servers/http/apache-modules/mod_python { };

  mod_fastcgi = callPackage ../servers/http/apache-modules/mod_fastcgi { };

  mod_wsgi = callPackage ../servers/http/apache-modules/mod_wsgi { };

  mpd = callPackage ../servers/mpd { };
  mpd_clientlib = callPackage ../servers/mpd/clientlib.nix { };

  miniHttpd = callPackage ../servers/http/mini-httpd {};

  myserver = callPackage ../servers/http/myserver { };

  nginx = callPackage ../servers/http/nginx { };

  petidomo = callPackage ../servers/mail/petidomo { };

  popa3d = callPackage ../servers/mail/popa3d { };

  postfix = callPackage ../servers/mail/postfix { };

  pulseaudio = callPackage ../servers/pulseaudio {
    gconf = gnome.GConf;
    # The following are disabled in the default build, because if this
    # functionality is desired, they are only needed in the PulseAudio
    # server.
    bluez = null;
    avahi = null;
  };

  tomcat_connectors = callPackage ../servers/http/apache-modules/tomcat-connectors { };

  pies = callPackage ../servers/pies { };

  portmap = callPackage ../servers/portmap { };

  rpcbind = callPackage ../servers/rpcbind { };

  #monetdb = callPackage ../servers/sql/monetdb { };

  mongodb = callPackage ../servers/nosql/mongodb { };

  mysql4 = import ../servers/sql/mysql {
    inherit fetchurl stdenv ncurses zlib perl;
    ps = procps; /* !!! Linux only */
  };

  mysql5 = import ../servers/sql/mysql5 {
    inherit fetchurl stdenv ncurses zlib perl openssl;
    ps = procps; /* !!! Linux only */
  };

  mysql51 = import ../servers/sql/mysql51 {
    inherit fetchurl ncurses zlib perl openssl stdenv;
    ps = procps; /* !!! Linux only */
  };

  mysql55 = callPackage ../servers/sql/mysql55 { };

  mysql = mysql51;

  mysql_jdbc = callPackage ../servers/sql/mysql/jdbc { };

  nagios = callPackage ../servers/monitoring/nagios {
    gdSupport = true;
  };

  nagiosPluginsOfficial = callPackage ../servers/monitoring/nagios/plugins/official { };

  net_snmp = callPackage ../servers/monitoring/net-snmp { };

  oidentd = callPackage ../servers/identd/oidentd { };

  openfire = callPackage ../servers/xmpp/openfire { };

  oracleXE = callPackage ../servers/sql/oracle-xe { };

  OVMF = callPackage ../applications/virtualization/OVMF { };

  postgresql = postgresql83;

  postgresql83 = callPackage ../servers/sql/postgresql/8.3.x.nix { };

  postgresql84 = callPackage ../servers/sql/postgresql/8.4.x.nix { };

  postgresql90 = callPackage ../servers/sql/postgresql/9.0.x.nix { };

  postgresql91 = callPackage ../servers/sql/postgresql/9.1.x.nix { };

  postgresql92 = callPackage ../servers/sql/postgresql/9.2.x.nix { };

  postgresql_jdbc = callPackage ../servers/sql/postgresql/jdbc { };

  psqlodbc = callPackage ../servers/sql/postgresql/psqlodbc {
    postgresql = postgresql91;
  };

  pyIRCt = builderDefsPackage (import ../servers/xmpp/pyIRCt) {
    inherit xmpppy pythonIRClib python makeWrapper;
  };

  pyMAILt = builderDefsPackage (import ../servers/xmpp/pyMAILt) {
    inherit xmpppy python makeWrapper fetchcvs;
  };

  rabbitmq_server = callPackage ../servers/amqp/rabbitmq-server { };

  radius = callPackage ../servers/radius { };

  redis = callPackage ../servers/nosql/redis {
    stdenv =
      if stdenv.isDarwin
      then overrideGCC stdenv gccApple
      else stdenv;
  };

  redstore = callPackage ../servers/http/redstore { };

  restund = callPackage ../servers/restund {};

  spamassassin = callPackage ../servers/mail/spamassassin {
    inherit (perlPackages) HTMLParser NetDNS NetAddrIP DBFile
      HTTPDate MailDKIM LWP IOSocketSSL;
  };

  samba = callPackage ../servers/samba { };

  # A lightweight Samba, useful for non-Linux-based OSes.
  samba_light = lowPrio (callPackage ../servers/samba {
    pam = null;
    fam = null;
    cups = null;
    acl = null;
    openldap = null;
    # libunwind 1.0.1 is not ported to GNU/Hurd.
    libunwind = null;
  });

  shishi = callPackage ../servers/shishi { };

  sipwitch = callPackage ../servers/sip/sipwitch { };

  squids = recurseIntoAttrs( import ../servers/squid/squids.nix {
    inherit fetchurl stdenv perl lib composableDerivation
      openldap pam db4 cyrus_sasl kerberos libcap expat libxml2 libtool
      openssl;
  });
  squid = squids.squid31; # has ipv6 support

  tomcat5 = callPackage ../servers/http/tomcat/5.0.nix { };

  tomcat6 = callPackage ../servers/http/tomcat/6.0.nix { };

  tomcat_mysql_jdbc = callPackage ../servers/http/tomcat/jdbc/mysql { };

  axis2 = callPackage ../servers/http/tomcat/axis2 { };

  virtuoso = callPackage ../servers/sql/virtuoso { };

  vsftpd = callPackage ../servers/ftp/vsftpd { };

  xinetd = callPackage ../servers/xinetd { };

  xorg = recurseIntoAttrs (import ../servers/x11/xorg/default.nix {
    inherit fetchurl fetchsvn stdenv pkgconfig freetype fontconfig
      libxslt expat libdrm libpng zlib perl mesa
      xkeyboard_config dbus libuuid openssl gperf m4
      autoconf libtool xmlto asciidoc udev flex bison python mtdev;
    automake = automake110x;
  });

  xorgReplacements = callPackage ../servers/x11/xorg/replacements.nix { };

  xorgVideoUnichrome = callPackage ../servers/x11/xorg/unichrome/default.nix { };

  yaws = callPackage ../servers/http/yaws { };

  zabbix = recurseIntoAttrs (import ../servers/monitoring/zabbix {
    inherit fetchurl stdenv pkgconfig postgresql curl openssl zlib;
  });

  zabbix20 = recurseIntoAttrs (import ../servers/monitoring/zabbix/2.0.nix {
    inherit fetchurl stdenv pkgconfig postgresql curl openssl zlib gettext;
  });


  ### OS-SPECIFIC

  afuse = callPackage ../os-specific/linux/afuse { };

  amdUcode = callPackage ../os-specific/linux/firmware/amd-ucode { };

  autofs5 = callPackage ../os-specific/linux/autofs/autofs-v5.nix { };

  _915resolution = callPackage ../os-specific/linux/915resolution { };

  nfsUtils = callPackage ../os-specific/linux/nfs-utils { };

  acpi = callPackage ../os-specific/linux/acpi { };

  acpid = callPackage ../os-specific/linux/acpid { };

  acpitool = callPackage ../os-specific/linux/acpitool { };

  alsaLib = callPackage ../os-specific/linux/alsa-lib { };

  alsaPlugins = callPackage ../os-specific/linux/alsa-plugins {
    jackaudio = null;
  };

  alsaPluginWrapper = callPackage ../os-specific/linux/alsa-plugins/wrapper.nix { };

  alsaUtils = callPackage ../os-specific/linux/alsa-utils { };
  alsaOss = callPackage ../os-specific/linux/alsa-oss { };

  microcode2ucode = callPackage ../os-specific/linux/microcode/converter.nix { };

  microcodeIntel = callPackage ../os-specific/linux/microcode/intel.nix { };

  apparmor = callPackage ../os-specific/linux/apparmor {
    inherit (perlPackages) LocaleGettext TermReadKey RpcXML;
  };

  atop = callPackage ../os-specific/linux/atop { };

  b43Firmware_5_1_138 = callPackage ../os-specific/linux/firmware/b43-firmware/5.1.138.nix { };

  b43FirmwareCutter = callPackage ../os-specific/linux/firmware/b43-firmware-cutter { };

  bcm43xx = callPackage ../os-specific/linux/firmware/bcm43xx { };

  bluez = callPackage ../os-specific/linux/bluez { };

  beret = callPackage ../games/beret { };

  bridge_utils = callPackage ../os-specific/linux/bridge-utils { };

  busybox = callPackage ../os-specific/linux/busybox { };

  checkpolicy = callPackage ../os-specific/linux/checkpolicy { };

  cifs_utils = callPackage ../os-specific/linux/cifs-utils { };

  conky = callPackage ../os-specific/linux/conky { };

  cpufrequtils = callPackage ../os-specific/linux/cpufrequtils { };

  cryopid = callPackage ../os-specific/linux/cryopid { };

  cryptsetup = callPackage ../os-specific/linux/cryptsetup { };

  cramfsswap = callPackage ../os-specific/linux/cramfsswap { };

  devicemapper = lvm2;

  dmidecode = callPackage ../os-specific/linux/dmidecode { };

  dmtcp = callPackage ../os-specific/linux/dmtcp { };

  dietlibc = callPackage ../os-specific/linux/dietlibc { };

  directvnc = builderDefsPackage ../os-specific/linux/directvnc {
    inherit libjpeg pkgconfig zlib directfb;
    inherit (xlibs) xproto;
  };

  dmraid = callPackage ../os-specific/linux/dmraid { };

  drbd = callPackage ../os-specific/linux/drbd { };

  dstat = callPackage ../os-specific/linux/dstat { };

  libuuid =
    if crossSystem != null && crossSystem.config == "i586-pc-gnu"
    then (utillinux // {
      crossDrv = lib.overrideDerivation utillinux.crossDrv (args: {
        # `libblkid' fails to build on GNU/Hurd.
        configureFlags = args.configureFlags
          + " --disable-libblkid --disable-mount --disable-libmount"
          + " --disable-fsck --enable-static --disable-partx";
        doCheck = false;
        CPPFLAGS =                    # ugly hack for ugly software!
          lib.concatStringsSep " "
            (map (v: "-D${v}=4096")
                 [ "PATH_MAX" "MAXPATHLEN" "MAXHOSTNAMELEN" ]);
      });
    })
    else if stdenv.isLinux
    then utillinux
    else null;

  e3cfsprogs = callPackage ../os-specific/linux/e3cfsprogs { };

  ebtables = callPackage ../os-specific/linux/ebtables { };

  eject = utillinux;

  ffado = callPackage ../os-specific/linux/ffado { };

  fbterm = callPackage ../os-specific/linux/fbterm { };

  fuse = callPackage ../os-specific/linux/fuse { };

  fxload = callPackage ../os-specific/linux/fxload { };

  gpm = callPackage ../servers/gpm { };

  hdparm = callPackage ../os-specific/linux/hdparm { };

  hibernate = callPackage ../os-specific/linux/hibernate { };

  hostapd = callPackage ../os-specific/linux/hostapd { };

  htop = callPackage ../os-specific/linux/htop { };

  # GNU/Hurd core packages.
  gnu = recurseIntoAttrs (callPackage ../os-specific/gnu {
    inherit platform crossSystem;
  });

  hwdata = callPackage ../os-specific/linux/hwdata { };

  i7z = callPackage ../os-specific/linux/i7z { };

  ifplugd = callPackage ../os-specific/linux/ifplugd { };

  iotop = callPackage ../os-specific/linux/iotop { };

  iproute = callPackage ../os-specific/linux/iproute { };

  iputils = callPackage ../os-specific/linux/iputils {
    sp = spCompat;
    inherit (perlPackages) SGMLSpm;
  };

  iptables = callPackage ../os-specific/linux/iptables { };

  ipw2100fw = callPackage ../os-specific/linux/firmware/ipw2100 { };

  ipw2200fw = callPackage ../os-specific/linux/firmware/ipw2200 { };

  iw = callPackage ../os-specific/linux/iw { };

  iwlwifi1000ucode = callPackage ../os-specific/linux/firmware/iwlwifi-1000-ucode { };

  iwlwifi2030ucode = callPackage ../os-specific/linux/firmware/iwlwifi-2030-ucode { };

  iwlwifi3945ucode = callPackage ../os-specific/linux/firmware/iwlwifi-3945-ucode { };

  iwlwifi4965ucodeV1 = callPackage ../os-specific/linux/firmware/iwlwifi-4965-ucode { };

  iwlwifi4965ucodeV2 = callPackage ../os-specific/linux/firmware/iwlwifi-4965-ucode/version-2.nix { };

  iwlwifi5000ucode = callPackage ../os-specific/linux/firmware/iwlwifi-5000-ucode { };

  iwlwifi5150ucode = callPackage ../os-specific/linux/firmware/iwlwifi-5150-ucode { };

  iwlwifi6000ucode = callPackage ../os-specific/linux/firmware/iwlwifi-6000-ucode { };

  iwlwifi6000g2aucode = callPackage ../os-specific/linux/firmware/iwlwifi-6000g2a-ucode { };

  iwlwifi6000g2bucode = callPackage ../os-specific/linux/firmware/iwlwifi-6000g2b-ucode { };

  jujuutils = callPackage ../os-specific/linux/jujuutils { };

  kbd = callPackage ../os-specific/linux/kbd { };

  latencytop = callPackage ../os-specific/linux/latencytop { };

  libaio = callPackage ../os-specific/linux/libaio { };

  libatasmart = callPackage ../os-specific/linux/libatasmart { };

  libcgroup = callPackage ../os-specific/linux/libcgroup { };

  libnl = callPackage ../os-specific/linux/libnl { };

  linuxHeaders = linuxHeaders37;

  linuxConsoleTools = callPackage ../os-specific/linux/consoletools { };

  linuxHeaders37 = callPackage ../os-specific/linux/kernel-headers/3.7.nix { };

  linuxHeaders26Cross = forceNativeDrv (import ../os-specific/linux/kernel-headers/2.6.32.nix {
    inherit stdenv fetchurl perl;
    cross = assert crossSystem != null; crossSystem;
  });

  linuxHeaders24Cross = forceNativeDrv (import ../os-specific/linux/kernel-headers/2.4.nix {
    inherit stdenv fetchurl perl;
    cross = assert crossSystem != null; crossSystem;
  });

  # We can choose:
  linuxHeadersCrossChooser = ver : if ver == "2.4" then linuxHeaders24Cross
    else if ver == "2.6" then linuxHeaders26Cross
    else throw "Unknown linux kernel version";

  linuxHeadersCross = assert crossSystem != null;
    linuxHeadersCrossChooser crossSystem.platform.kernelMajor;

  linuxHeaders_2_6_28 = callPackage ../os-specific/linux/kernel-headers/2.6.28.nix { };

  kernelPatches = callPackage ../os-specific/linux/kernel/patches.nix { };

  linux_3_0 = makeOverridable (import ../os-specific/linux/kernel/linux-3.0.nix) {
    inherit fetchurl stdenv perl mktemp module_init_tools ubootChooser;
    kernelPatches =
      [ kernelPatches.sec_perm_2_6_24
        # kernelPatches.aufs3_0
      ];
  };

  linux_3_2 = makeOverridable (import ../os-specific/linux/kernel/linux-3.2.nix) {
    inherit fetchurl stdenv perl mktemp module_init_tools ubootChooser;
    kernelPatches =
      [ kernelPatches.sec_perm_2_6_24
        # kernelPatches.aufs3_2
        kernelPatches.cifs_timeout_2_6_38
      ];
  };

  linux_3_2_xen = linux_3_2.override {
    extraConfig = ''
      XEN_DOM0 y
    '';
  };

  linux_3_4 = makeOverridable (import ../os-specific/linux/kernel/linux-3.4.nix) {
    inherit fetchurl stdenv perl mktemp module_init_tools ubootChooser;
    kernelPatches =
      [ kernelPatches.sec_perm_2_6_24
        # kernelPatches.aufs3_4
      ] ++ lib.optionals (platform.kernelArch == "mips")
      [ kernelPatches.mips_fpureg_emu
        kernelPatches.mips_fpu_sigill
      ];
  };

  linux_3_7 = makeOverridable (import ../os-specific/linux/kernel/linux-3.7.nix) {
    inherit fetchurl stdenv perl mktemp module_init_tools ubootChooser;
    kernelPatches =
      [
        kernelPatches.sec_perm_2_6_24
        # kernelPatches.aufs3_7
      ] ++ lib.optionals (platform.kernelArch == "mips")
      [ kernelPatches.mips_fpureg_emu
        kernelPatches.mips_fpu_sigill
        kernelPatches.mips_ext3_n32
      ];
  };

  linux_3_6_rpi = makeOverridable (import ../os-specific/linux/kernel/linux-rpi-3.6.nix) {
    inherit fetchurl stdenv perl mktemp module_init_tools ubootChooser;
  };

  linux_3_8 = makeOverridable (import ../os-specific/linux/kernel/linux-3.8.nix) {
    inherit fetchurl stdenv perl mktemp module_init_tools ubootChooser;
    kernelPatches =
      [
        kernelPatches.sec_perm_2_6_24
      ] ++ lib.optionals (platform.kernelArch == "mips")
      [ kernelPatches.mips_fpureg_emu
        kernelPatches.mips_fpu_sigill
        kernelPatches.mips_ext3_n32
      ];
  };

  # low-priority because it is RC
  linux_3_9 = lowPrio (makeOverridable (import ../os-specific/linux/kernel/linux-3.9.nix) {
    inherit fetchurl stdenv perl mktemp bc module_init_tools ubootChooser;
    kernelPatches =
      [
        kernelPatches.sec_perm_2_6_24
      ] ++ lib.optionals (platform.kernelArch == "mips")
      [ kernelPatches.mips_fpureg_emu
        kernelPatches.mips_fpu_sigill
        kernelPatches.mips_ext3_n32
      ];
  });

  /* Linux kernel modules are inherently tied to a specific kernel.  So
     rather than provide specific instances of those packages for a
     specific kernel, we have a function that builds those packages
     for a specific kernel.  This function can then be called for
     whatever kernel you're using. */

  linuxPackagesFor = kernel: self: let callPackage = newScope self; in {
    inherit kernel;

    kernelDev = kernel.dev or kernel;

    acpi_call = callPackage ../os-specific/linux/acpi-call {};

    bbswitch = callPackage ../os-specific/linux/bbswitch {};

    ati_drivers_x11 = callPackage ../os-specific/linux/ati-drivers { };

    aufs =
      if self.kernel.features ? aufs2 then
        callPackage ../os-specific/linux/aufs/2.nix { }
      else if self.kernel.features ? aufs3 then
        callPackage ../os-specific/linux/aufs/3.nix { }
      else null;

    aufs_util =
      if self.kernel.features ? aufs2 then
        callPackage ../os-specific/linux/aufs-util/2.nix { }
      else if self.kernel.features ? aufs3 then
        callPackage ../os-specific/linux/aufs-util/3.nix { }
      else null;

    blcr = callPackage ../os-specific/linux/blcr { };

    cryptodev = callPackage ../os-specific/linux/cryptodev { };

    e1000e = callPackage ../os-specific/linux/e1000e {};

    exmap = callPackage ../os-specific/linux/exmap { };

    frandom = callPackage ../os-specific/linux/frandom { };

    iscsitarget = callPackage ../os-specific/linux/iscsitarget { };

    iwlwifi = callPackage ../os-specific/linux/iwlwifi { };

    iwlwifi4965ucode =
      if builtins.compareVersions self.kernel.version "2.6.27" == 0
         || builtins.compareVersions self.kernel.version "2.6.27" == 1
      then iwlwifi4965ucodeV2
      else iwlwifi4965ucodeV1;

    atheros = callPackage ../os-specific/linux/atheros/0.9.4.nix { };

    broadcom_sta = callPackage ../os-specific/linux/broadcom-sta/default.nix { };

    nvidia_x11 = callPackage ../os-specific/linux/nvidia-x11 { };

    nvidia_x11_legacy96 = callPackage ../os-specific/linux/nvidia-x11/legacy96.nix { };
    nvidia_x11_legacy173 = callPackage ../os-specific/linux/nvidia-x11/legacy173.nix { };
    nvidia_x11_legacy304 = callPackage ../os-specific/linux/nvidia-x11/legacy304.nix { };

    openafsClient = callPackage ../servers/openafs-client { };

    openiscsi = callPackage ../os-specific/linux/open-iscsi { };

    wis_go7007 = callPackage ../os-specific/linux/wis-go7007 { };

    kqemu = callPackage ../os-specific/linux/kqemu { };

    klibc = callPackage ../os-specific/linux/klibc {
      linuxHeaders = glibc.kernelHeaders;
    };

    splashutils = let hasFbConDecor = if self.kernel ? features
      then self.kernel.features ? fbConDecor
      else self.kernel.config.isEnabled "FB_CON_DECOR";
    in if hasFbConDecor then pkgs.splashutils else null;

    /* compiles but has to be integrated into the kernel somehow
       Let's have it uncommented and finish it..
    */
    ndiswrapper = callPackage ../os-specific/linux/ndiswrapper { };

    perf = callPackage ../os-specific/linux/kernel/perf.nix { };

    spl = callPackage ../os-specific/linux/spl/default.nix { };

    sysprof = callPackage ../development/tools/profiling/sysprof {
      inherit (gnome) libglade;
    };

    systemtap = callPackage ../development/tools/profiling/systemtap {
      linux = self.kernelDev;
      inherit (gnome) libglademm;
    };

    tp_smapi = callPackage ../os-specific/linux/tp_smapi { };

    v86d = callPackage ../os-specific/linux/v86d { };

    virtualbox = callPackage ../applications/virtualization/virtualbox {
      stdenv = stdenv_32bit;
      inherit (gnome) libIDL;
    };

    virtualboxGuestAdditions = callPackage ../applications/virtualization/virtualbox/guest-additions { };

    zfs = callPackage ../os-specific/linux/zfs/default.nix { };
  };

  # Build the kernel modules for the some of the kernels.
  linuxPackages_3_0 = recurseIntoAttrs (linuxPackagesFor linux_3_0 linuxPackages_3_0);
  linuxPackages_3_2 = recurseIntoAttrs (linuxPackagesFor pkgs.linux_3_2 linuxPackages_3_2);
  linuxPackages_3_2_xen = recurseIntoAttrs (linuxPackagesFor pkgs.linux_3_2_xen linuxPackages_3_2_xen);
  linuxPackages_3_4 = recurseIntoAttrs (linuxPackagesFor pkgs.linux_3_4 linuxPackages_3_4);
  linuxPackages_3_6_rpi = recurseIntoAttrs (linuxPackagesFor pkgs.linux_3_6_rpi linuxPackages_3_6_rpi);
  linuxPackages_3_7 = recurseIntoAttrs (linuxPackagesFor pkgs.linux_3_7 linuxPackages_3_7);
  linuxPackages_3_8 = recurseIntoAttrs (linuxPackagesFor pkgs.linux_3_8 linuxPackages_3_8);

  # The current default kernel / kernel modules.
  linux = linuxPackages.kernel;
  linuxPackages = linuxPackages_3_2;

  # A function to build a manually-configured kernel
  linuxManualConfig = import ../os-specific/linux/kernel/manual-config.nix {
    inherit (pkgs) stdenv runCommand nettools bc perl kmod writeTextFile;
  };

  keyutils = callPackage ../os-specific/linux/keyutils { };

  libselinux = callPackage ../os-specific/linux/libselinux { };

  libsemanage = callPackage ../os-specific/linux/libsemanage { };

  libraw1394 = callPackage ../development/libraries/libraw1394 { };

  libsexy = callPackage ../development/libraries/libsexy { };

  libsepol = callPackage ../os-specific/linux/libsepol { };

  libsmbios = callPackage ../os-specific/linux/libsmbios { };

  lm_sensors = callPackage ../os-specific/linux/lm-sensors { };

  lsiutil = callPackage ../os-specific/linux/lsiutil { };

  klibc = callPackage ../os-specific/linux/klibc {
    linuxHeaders = glibc.kernelHeaders;
  };

  klibcShrunk = callPackage ../os-specific/linux/klibc/shrunk.nix { };

  kmod = callPackage ../os-specific/linux/kmod { };

  kvm = qemu_kvm;

  libcap = callPackage ../os-specific/linux/libcap { };

  libcap_progs = callPackage ../os-specific/linux/libcap/progs.nix { };

  libcap_pam = callPackage ../os-specific/linux/libcap/pam.nix { };

  libcap_manpages = callPackage ../os-specific/linux/libcap/man.nix { };

  libcap_ng = callPackage ../os-specific/linux/libcap-ng { };

  libnscd = callPackage ../os-specific/linux/libnscd { };

  libnotify = callPackage ../development/libraries/libnotify { };

  libvolume_id = callPackage ../os-specific/linux/libvolume_id { };

  lsscsi = callPackage ../os-specific/linux/lsscsi { };

  lvm2 = callPackage ../os-specific/linux/lvm2 { };

  mdadm = callPackage ../os-specific/linux/mdadm { };

  mingetty = callPackage ../os-specific/linux/mingetty { };

  module_init_tools = callPackage ../os-specific/linux/module-init-tools { };

  mountall = callPackage ../os-specific/linux/mountall { };

  aggregateModules = modules:
    import ../os-specific/linux/module-init-tools/aggregator.nix {
      inherit stdenv module_init_tools modules buildEnv;
    };

  multipath_tools = callPackage ../os-specific/linux/multipath-tools { };

  nettools = callPackage ../os-specific/linux/net-tools { };

  neverball = callPackage ../games/neverball { };

  numactl = callPackage ../os-specific/linux/numactl { };

  gogoclient = callPackage ../os-specific/linux/gogoclient { };

  nss_ldap = callPackage ../os-specific/linux/nss_ldap { };

  pam = callPackage ../os-specific/linux/pam { };

  # pam_bioapi ( see http://www.thinkwiki.org/wiki/How_to_enable_the_fingerprint_reader )

  pam_ccreds = callPackage ../os-specific/linux/pam_ccreds {
    db = db4;
  };

  pam_console = callPackage ../os-specific/linux/pam_console {
    libtool = libtool_1_5;
  };

  pam_devperm = callPackage ../os-specific/linux/pam_devperm { };

  pam_krb5 = callPackage ../os-specific/linux/pam_krb5 { };

  pam_ldap = callPackage ../os-specific/linux/pam_ldap { };

  pam_login = callPackage ../os-specific/linux/pam_login { };

  pam_ssh_agent_auth = callPackage ../os-specific/linux/pam_ssh_agent_auth { };

  pam_usb = callPackage ../os-specific/linux/pam_usb { };

  pcmciaUtils = callPackage ../os-specific/linux/pcmciautils {
    firmware = config.pcmciaUtils.firmware or [];
    config = config.pcmciaUtils.config or null;
  };

  pmount = callPackage ../os-specific/linux/pmount { };

  pmutils = callPackage ../os-specific/linux/pm-utils { };

  pmtools = callPackage ../os-specific/linux/pmtools { };

  policycoreutils = callPackage ../os-specific/linux/policycoreutils { };

  powertop = callPackage ../os-specific/linux/powertop { };

  prayer = callPackage ../servers/prayer { };

  procps = callPackage ../os-specific/linux/procps { };

  "procps-ng" = callPackage ../os-specific/linux/procps-ng { };

  qemu_kvm = callPackage ../os-specific/linux/qemu-kvm { };

  firmwareLinuxNonfree = callPackage ../os-specific/linux/firmware/firmware-linux-nonfree { };

  radeontools = callPackage ../os-specific/linux/radeontools { };

  radeonR700 = callPackage ../os-specific/linux/firmware/radeon-r700 { };
  radeonR600 = callPackage ../os-specific/linux/firmware/radeon-r600 { };
  radeonJuniper = callPackage ../os-specific/linux/firmware/radeon-juniper { };

  raspberrypifw = callPackage ../os-specific/linux/firmware/raspberrypi {};

  regionset = callPackage ../os-specific/linux/regionset { };

  rfkill = callPackage ../os-specific/linux/rfkill { };

  rfkill_udev = callPackage ../os-specific/linux/rfkill/udev.nix { };

  ralink_fw = callPackage ../os-specific/linux/firmware/ralink { };

  rt2860fw = callPackage ../os-specific/linux/firmware/rt2860 { };

  rt2870fw = callPackage ../os-specific/linux/firmware/rt2870 { };

  rtkit = callPackage ../os-specific/linux/rtkit { };

  rtl8192cfw = callPackage ../os-specific/linux/firmware/rtl8192c { };

  rtl8168e2fw = callPackage ../os-specific/linux/firmware/rtl8168e-2 { };

  sdparm = callPackage ../os-specific/linux/sdparm { };

  sepolgen = callPackage ../os-specific/linux/sepolgen { };

  shadow = callPackage ../os-specific/linux/shadow { };

  splashutils = callPackage ../os-specific/linux/splashutils/default.nix { };

  statifier = builderDefsPackage (import ../os-specific/linux/statifier) { };

  sysfsutils = callPackage ../os-specific/linux/sysfsutils { };

  # Provided with sysfsutils.
  libsysfs = sysfsutils;
  systool = sysfsutils;

  sysklogd = callPackage ../os-specific/linux/sysklogd { };

  syslinux = callPackage ../os-specific/linux/syslinux { };

  sysstat = callPackage ../os-specific/linux/sysstat { };

  systemd = callPackage ../os-specific/linux/systemd { };

  sysvinit = callPackage ../os-specific/linux/sysvinit { };

  sysvtools = callPackage ../os-specific/linux/sysvinit {
    withoutInitTools = true;
  };

  # FIXME: `tcp-wrapper' is actually not OS-specific.
  tcp_wrappers = callPackage ../os-specific/linux/tcp-wrappers { };

  trackballs = callPackage ../games/trackballs {
    debug = false;
    guile = guile_1_8;
  };

  tunctl = callPackage ../os-specific/linux/tunctl { };

  ubootChooser = name : if name == "upstream" then ubootUpstream
    else if name == "sheevaplug" then ubootSheevaplug
    else if name == "guruplug" then ubootGuruplug
    else if name == "nanonote" then ubootNanonote
    else throw "Unknown uboot";

  ubootUpstream = callPackage ../misc/uboot { };

  ubootSheevaplug = callPackage ../misc/uboot/sheevaplug.nix { };

  ubootNanonote = callPackage ../misc/uboot/nanonote.nix { };

  ubootGuruplug = callPackage ../misc/uboot/guruplug.nix { };

  uclibc = callPackage ../os-specific/linux/uclibc { };

  uclibcCross = lowPrio (callPackage ../os-specific/linux/uclibc {
    inherit fetchurl stdenv libiconv;
    linuxHeaders = linuxHeadersCross;
    gccCross = gccCrossStageStatic;
    cross = assert crossSystem != null; crossSystem;
  });

  udev145 = callPackage ../os-specific/linux/udev/145.nix { };
  udev = pkgs.systemd;

  udisks = callPackage ../os-specific/linux/udisks { };

  untie = callPackage ../os-specific/linux/untie { };

  upower = callPackage ../os-specific/linux/upower { };

  upstart = callPackage ../os-specific/linux/upstart { };

  usbutils = callPackage ../os-specific/linux/usbutils { };

  utillinux = lowPrio (callPackage ../os-specific/linux/util-linux {
    ncurses = null;
    perl = null;
  });

  utillinuxCurses = utillinux.override {
    inherit ncurses perl;
  };

  v4l_utils = callPackage ../os-specific/linux/v4l-utils {
    withQt4 = true;
  };

  windows = rec {
    jom = callPackage ../os-specific/windows/jom { };

    w32api = callPackage ../os-specific/windows/w32api {
      gccCross = gccCrossStageStatic;
      binutilsCross = binutilsCross;
    };

    w32api_headers = w32api.override {
      onlyHeaders = true;
    };

    mingw_runtime = callPackage ../os-specific/windows/mingwrt {
      gccCross = gccCrossMingw2;
      binutilsCross = binutilsCross;
    };

    mingw_runtime_headers = mingw_runtime.override {
      onlyHeaders = true;
    };

    mingw_headers1 = buildEnv {
      name = "mingw-headers-1";
      paths = [ w32api_headers mingw_runtime_headers ];
    };

    mingw_headers2 = buildEnv {
      name = "mingw-headers-2";
      paths = [ w32api mingw_runtime_headers ];
    };

    mingw_headers3 = buildEnv {
      name = "mingw-headers-3";
      paths = [ w32api mingw_runtime ];
    };

    mingw_w64 = callPackage ../os-specific/windows/mingw-w64 {
      gccCross = gccCrossStageStatic;
      binutilsCross = binutilsCross;
    };

    mingw_w64_headers = callPackage ../os-specific/windows/mingw-w64 {
      onlyHeaders = true;
    };

    pthreads = callPackage ../os-specific/windows/pthread-w32 {
      mingw_headers = mingw_headers2;
    };

    wxMSW = callPackage ../os-specific/windows/wxMSW-2.8 { };
  };

  wesnoth = callPackage ../games/wesnoth {
    lua = lua5;
  };

  wirelesstools = callPackage ../os-specific/linux/wireless-tools { };

  wpa_supplicant = callPackage ../os-specific/linux/wpa_supplicant { };

  wpa_supplicant_gui = callPackage ../os-specific/linux/wpa_supplicant/gui.nix { };

  xf86_input_mtrack = callPackage ../os-specific/linux/xf86-input-mtrack {
    inherit (xorg) utilmacros xproto inputproto xorgserver;
  };

  xf86_input_multitouch =
    callPackage ../os-specific/linux/xf86-input-multitouch { };

  xf86_input_wacom = callPackage ../os-specific/linux/xf86-input-wacom { };

  xf86_video_nested = callPackage ../os-specific/linux/xf86-video-nested {
    inherit (xorg) fontsproto renderproto utilmacros xorgserver;
  };

  xf86_video_nouveau = callPackage ../os-specific/linux/xf86-video-nouveau {
    inherit (xorg) xorgserver xproto fontsproto xf86driproto renderproto
      videoproto utilmacros;
  };

  xmoto = builderDefsPackage (import ../games/xmoto) {
    inherit chipmunk sqlite curl zlib bzip2 libjpeg libpng
      freeglut mesa SDL SDL_mixer SDL_image SDL_net SDL_ttf
      lua5 ode libxdg_basedir libxml2;
  };

  xorg_sys_opengl = callPackage ../os-specific/linux/opengl/xorg-sys { };

  zd1211fw = callPackage ../os-specific/linux/firmware/zd1211 { };

  ### DATA

  andagii = callPackage ../data/fonts/andagii {};

  anonymousPro = callPackage ../data/fonts/anonymous-pro {};

  arkpandora_ttf = builderDefsPackage (import ../data/fonts/arkpandora) { };

  bakoma_ttf = callPackage ../data/fonts/bakoma-ttf { };

  cacert = callPackage ../data/misc/cacert { };

  cantarell_fonts = callPackage ../data/fonts/cantarell-fonts { };

  corefonts = callPackage ../data/fonts/corefonts { };

  wrapFonts = paths : ((import ../data/fonts/fontWrap) {
    inherit fetchurl stdenv builderDefs paths;
    inherit (xorg) mkfontdir mkfontscale;
  });

  clearlyU = callPackage ../data/fonts/clearlyU { };

  cm_unicode = callPackage ../data/fonts/cm-unicode {};

  dejavu_fonts = callPackage ../data/fonts/dejavu-fonts {
    inherit (perlPackages) FontTTF;
  };

  docbook5 = callPackage ../data/sgml+xml/schemas/docbook-5.0 { };

  docbook_sgml_dtd_31 = callPackage ../data/sgml+xml/schemas/sgml-dtd/docbook/3.1.nix { };

  docbook_sgml_dtd_41 = callPackage ../data/sgml+xml/schemas/sgml-dtd/docbook/4.1.nix { };

  docbook_xml_dtd_412 = callPackage ../data/sgml+xml/schemas/xml-dtd/docbook/4.1.2.nix { };

  docbook_xml_dtd_42 = callPackage ../data/sgml+xml/schemas/xml-dtd/docbook/4.2.nix { };

  docbook_xml_dtd_43 = callPackage ../data/sgml+xml/schemas/xml-dtd/docbook/4.3.nix { };

  docbook_xml_dtd_45 = callPackage ../data/sgml+xml/schemas/xml-dtd/docbook/4.5.nix { };

  docbook_xml_ebnf_dtd = callPackage ../data/sgml+xml/schemas/xml-dtd/docbook-ebnf { };

  docbook_xml_xslt = docbook_xsl;

  docbook_xsl = callPackage ../data/sgml+xml/stylesheets/xslt/docbook-xsl { };

  docbook5_xsl = docbook_xsl_ns;

  docbook_xsl_ns = callPackage ../data/sgml+xml/stylesheets/xslt/docbook-xsl-ns { };

  dosemu_fonts = callPackage ../data/fonts/dosemu-fonts { };

  freefont_ttf = callPackage ../data/fonts/freefont-ttf { };

  gentium = callPackage ../data/fonts/gentium {};

  gnome_user_docs = callPackage ../data/documentation/gnome-user-docs { };

  gsettings_desktop_schemas = callPackage ../data/misc/gsettings-desktop-schemas {};

  hicolor_icon_theme = callPackage ../data/misc/hicolor-icon-theme { };

  inconsolata = callPackage ../data/fonts/inconsolata {};

  junicode = callPackage ../data/fonts/junicode { };

  liberation_ttf = callPackage ../data/fonts/redhat-liberation-fonts { };

  libertine = builderDefsPackage (import ../data/fonts/libertine) {
    inherit fetchurl fontforge lib;
  };

  lmmath = callPackage ../data/fonts/lmodern/lmmath.nix {};

  lmodern = callPackage ../data/fonts/lmodern { };

  manpages = callPackage ../data/documentation/man-pages { };

  miscfiles = callPackage ../data/misc/miscfiles { };

  mobile_broadband_provider_info = callPackage ../data/misc/mobile-broadband-provider-info { };

  mph_2b_damase = callPackage ../data/fonts/mph-2b-damase { };

  oldstandard = callPackage ../data/fonts/oldstandard { };

  posix_man_pages = callPackage ../data/documentation/man-pages-posix { };

  pthreadmanpages = callPackage ../data/documentation/pthread-man-pages { };

  shared_mime_info = callPackage ../data/misc/shared-mime-info { };

  shared_desktop_ontologies = callPackage ../data/misc/shared-desktop-ontologies { };

  stdmanpages = callPackage ../data/documentation/std-man-pages { };

  iana_etc = callPackage ../data/misc/iana-etc { };

  poppler_data = callPackage ../data/misc/poppler-data { };

  r3rs = callPackage ../data/documentation/rnrs/r3rs.nix { };

  r4rs = callPackage ../data/documentation/rnrs/r4rs.nix { };

  r5rs = callPackage ../data/documentation/rnrs/r5rs.nix { };

  themes = name: import (../data/misc/themes + ("/" + name + ".nix")) {
    inherit fetchurl;
  };

  theano = callPackage ../data/fonts/theano { };

  tempora_lgc = callPackage ../data/fonts/tempora-lgc { };

  terminus_font = callPackage ../data/fonts/terminus-font { };

  tipa = callPackage ../data/fonts/tipa { };

  ttf_bitstream_vera = callPackage ../data/fonts/ttf-bitstream-vera { };

  tzdata = callPackage ../data/misc/tzdata { };

  ubuntu_font_family = callPackage ../data/fonts/ubuntu-font-family { };

  ucsFonts = callPackage ../data/fonts/ucs-fonts { };

  unifont = callPackage ../data/fonts/unifont { };

  vistafonts = callPackage ../data/fonts/vista-fonts { };

  wqy_zenhei = callPackage ../data/fonts/wqy-zenhei { };

  xhtml1 = callPackage ../data/sgml+xml/schemas/xml-dtd/xhtml1 { };

  xkeyboard_config = callPackage ../data/misc/xkeyboard-config { };


  ### APPLICATIONS

  a2jmidid = callPackage ../applications/audio/a2jmidid { };

  aangifte2005 = callPackage_i686 ../applications/taxes/aangifte-2005 { };

  aangifte2006 = callPackage_i686 ../applications/taxes/aangifte-2006 { };

  aangifte2007 = callPackage_i686 ../applications/taxes/aangifte-2007 { };

  aangifte2008 = callPackage_i686 ../applications/taxes/aangifte-2008 { };

  aangifte2009 = callPackage_i686 ../applications/taxes/aangifte-2009 { };

  aangifte2010 = callPackage_i686 ../applications/taxes/aangifte-2010 { };

  aangifte2011 = callPackage_i686 ../applications/taxes/aangifte-2011 { };

  aangifte2012 = callPackage_i686 ../applications/taxes/aangifte-2012 { };

  abcde = callPackage ../applications/audio/abcde {
    inherit (perlPackages) DigestSHA MusicBrainz MusicBrainzDiscID;
  };

  abiword = callPackage ../applications/office/abiword {
    inherit (gnome) libglade libgnomecanvas;
  };

  adobeReader = callPackage_i686 ../applications/misc/adobe-reader { };

  aewan = callPackage ../applications/editors/aewan { };

  amsn = callPackage ../applications/networking/instant-messengers/amsn { };

  antiword = callPackage ../applications/office/antiword {};

  ardour = callPackage ../applications/audio/ardour {
    inherit (gnome) libgnomecanvas libgnomecanvasmm;
  };

  ardour3 =  lowPrio (callPackage ../applications/audio/ardour/ardour3.nix {
    inherit (gnome) libgnomecanvas libgnomecanvasmm;
    boost = boost149;
  });

  arora = callPackage ../applications/networking/browsers/arora { };

  audacious = callPackage ../applications/audio/audacious { };

  audacity = callPackage ../applications/audio/audacity { };

  aumix = callPackage ../applications/audio/aumix {
    gtkGUI = false;
  };

  autopanosiftc = callPackage ../applications/graphics/autopanosiftc { };

  avidemux = callPackage ../applications/video/avidemux { };

  avogadro = callPackage ../applications/science/chemistry/avogadro {
    eigen = eigen2;
  };

  awesome = callPackage ../applications/window-managers/awesome {
    lua = lua5;
    cairo = cairo.override { xcbSupport = true; };
  };

  baresip = callPackage ../applications/networking/instant-messengers/baresip {};

  batik = callPackage ../applications/graphics/batik { };

  bazaar = callPackage ../applications/version-management/bazaar { };

  bazaarTools = builderDefsPackage (import ../applications/version-management/bazaar/tools.nix) {
    inherit bazaar;
  };

  beast = callPackage ../applications/audio/beast {
    inherit (gnome) libgnomecanvas libart_lgpl;
    guile = guile_1_8;
  };

  bibletime = callPackage ../applications/misc/bibletime { };

  bitcoin = callPackage ../applications/misc/bitcoin {
    db4 = db48;
  };

  bitlbee = callPackage ../applications/networking/instant-messengers/bitlbee {
    # For some reason, TLS support is broken when using GnuTLS 3.0 (can't
    # connect to jabber.org, for instance.)
    gnutls = gnutls2;
  };

  blender = callPackage  ../applications/misc/blender {
    python = python3;
  };

  bristol = callPackage ../applications/audio/bristol { };

  bvi = callPackage ../applications/editors/bvi { };

  calf = callPackage ../applications/audio/calf {
      inherit (gnome) libglade;
  };

  calibre = callPackage ../applications/misc/calibre { };

  carrier = builderDefsPackage (import ../applications/networking/instant-messengers/carrier/2.5.0.nix) {
    inherit fetchurl stdenv pkgconfig perl perlXMLParser libxml2 openssl nss
      gtkspell aspell gettext ncurses avahi dbus dbus_glib python
      libtool automake autoconf gstreamer;
    inherit gtk glib;
    inherit (gnome) startupnotification GConf ;
    inherit (xlibs) libXScrnSaver scrnsaverproto libX11 xproto kbproto;
  };
  funpidgin = carrier;

  cc1394 = callPackage ../applications/video/cc1394 { };

  cddiscid = callPackage ../applications/audio/cd-discid { };

  cdparanoia = cdparanoiaIII;

  cdparanoiaIII = callPackage ../applications/audio/cdparanoia { };

  cdrtools = callPackage ../applications/misc/cdrtools { };

  centerim = callPackage ../applications/networking/instant-messengers/centerim { };

  chatzilla = callPackage ../applications/networking/irc/chatzilla {
    xulrunner = firefox36Pkgs.xulrunner;
  };

  chromium = lowPrio (callPackage ../applications/networking/browsers/chromium {
    channel = "stable";
    gconf = gnome.GConf;
    pulseSupport = config.pulseaudio or false;
  });

  chromiumBeta = chromium.override { channel = "beta"; };
  chromiumBetaWrapper = wrapChromium chromiumBeta;

  chromiumDev = chromium.override { channel = "dev"; };
  chromiumDevWrapper = wrapChromium chromiumDev;

  chromiumWrapper = wrapChromium chromium;

  cinelerra = callPackage ../applications/video/cinelerra { };

  cmus = callPackage ../applications/audio/cmus { };

  compiz = callPackage ../applications/window-managers/compiz {
    inherit (gnome) GConf ORBit2 metacity;
    boost = boost149; # https://bugs.launchpad.net/compiz/+bug/1131864
    intltool = intltool_standalone;
  };

  coriander = callPackage ../applications/video/coriander {
    inherit (gnome) libgnomeui GConf;
  };

  csound = callPackage ../applications/audio/csound { };

  cinepaint = callPackage ../applications/graphics/cinepaint {
    fltk = fltk13;
    libpng = libpng12;
  };

  codeville = builderDefsPackage (import ../applications/version-management/codeville/0.8.0.nix) {
    inherit makeWrapper;
    python = pythonFull;
  };

  comical = callPackage ../applications/graphics/comical { };

  conkeror = callPackage ../applications/networking/browsers/conkeror { };

  cuneiform = builderDefsPackage (import ../tools/graphics/cuneiform) {
    inherit cmake patchelf;
    imagemagick = imagemagick;
  };

  cvs = callPackage ../applications/version-management/cvs { };

  cvsps = callPackage ../applications/version-management/cvsps { };

  cvs2svn = callPackage ../applications/version-management/cvs2svn { };

  d4x = callPackage ../applications/misc/d4x { };

  darcs = haskellPackages.darcs.override {
    # A variant of the Darcs derivation that containts only the executable and
    # thus has no dependencies on other Haskell packages.
    cabal = { mkDerivation = x: rec { final = haskellPackages.cabal.mkDerivation (self: (x final) // {
	      isLibrary = false;
	      configureFlags = "-f-library"; }); }.final;
	    };
  };

  darktable = callPackage ../applications/graphics/darktable {
    inherit (gnome) GConf libglade;
  };

  "dd-agent" = callPackage ../tools/networking/dd-agent { };

  dia = callPackage ../applications/graphics/dia {
    inherit (pkgs.gnome) libart_lgpl libgnomeui;
  };

  distrho = callPackage ../applications/audio/distrho {};

  djvulibre = callPackage ../applications/misc/djvulibre { };

  djview = callPackage ../applications/graphics/djview { };
  djview4 = pkgs.djview;

  dmenu = callPackage ../applications/misc/dmenu {
    enableXft = config.dmenu.enableXft or false;
  };

  dmtx = builderDefsPackage (import ../tools/graphics/dmtx) {
    inherit libpng libtiff libjpeg imagemagick librsvg
      pkgconfig bzip2 zlib libtool freetype fontconfig
      ghostscript jasper xz;
    inherit (xlibs) libX11;
  };

  dunst = callPackage ../applications/misc/dunst { };

  dvb_apps  = callPackage ../applications/video/dvb-apps { };

  dvdauthor = callPackage ../applications/video/dvdauthor { };

  dvswitch = callPackage ../applications/video/dvswitch { };

  dwm = callPackage ../applications/window-managers/dwm {
    patches = config.dwm.patches or [];
  };

  eaglemode = callPackage ../applications/misc/eaglemode { };

  eclipses = recurseIntoAttrs (
    (callPackage ../applications/editors/eclipse { }).deepOverride {
      cairo = cairo_1_12_2;
    }
  );

  ed = callPackage ../applications/editors/ed { };

  elinks = callPackage ../applications/networking/browsers/elinks { };

  elvis = callPackage ../applications/editors/elvis { };

  emacs = emacs24;

  emacs23 = callPackage ../applications/editors/emacs-23 {
    stdenv =
      if stdenv.isDarwin
      /* On Darwin, use Apple-GCC, otherwise:
           configure: error: C preprocessor "cc -E -no-cpp-precomp" fails sanity check */
      then overrideGCC stdenv gccApple
      else stdenv;

    # use override to select the appropriate gui toolkit
    libXaw = if stdenv.isDarwin then xlibs.libXaw else null;
    Xaw3d = null;
    gtk = if stdenv.isDarwin then null else gtk;
    # TODO: these packages don't build on Darwin.
    gconf = null /* if stdenv.isDarwin then null else gnome.GConf */;
    librsvg = null /* if stdenv.isDarwin then null else librsvg */;
  };

  emacs24 = callPackage ../applications/editors/emacs-24 {
    # use override to enable additional features
    libXaw = if stdenv.isDarwin then xlibs.libXaw else null;
    Xaw3d = null;
    gtk = if stdenv.isDarwin then null else gtk;
    gconf = null;
    librsvg = null;
    alsaLib = null;
    imagemagick = null;
  };

  emacsPackages = emacs: self: let callPackage = newScope self; in rec {
    inherit emacs;

    autoComplete = callPackage ../applications/editors/emacs-modes/auto-complete { };

    bbdb = callPackage ../applications/editors/emacs-modes/bbdb { };

    cedet = callPackage ../applications/editors/emacs-modes/cedet { };

    calfw = callPackage ../applications/editors/emacs-modes/calfw { };

    coffee = callPackage ../applications/editors/emacs-modes/coffee { };

    colorTheme = callPackage ../applications/editors/emacs-modes/color-theme { };

    cua = callPackage ../applications/editors/emacs-modes/cua { };

    ecb = callPackage ../applications/editors/emacs-modes/ecb { };

    jabber = callPackage ../applications/editors/emacs-modes/jabber { };

    emacsClangCompleteAsync = callPackage ../applications/editors/emacs-modes/emacs-clang-complete-async { };

    emacsSessionManagement = callPackage ../applications/editors/emacs-modes/session-management-for-emacs { };

    emacsw3m = callPackage ../applications/editors/emacs-modes/emacs-w3m { };

    emms = callPackage ../applications/editors/emacs-modes/emms { };

    flymakeCursor = callPackage ../applications/editors/emacs-modes/flymake-cursor { };

    gh = callPackage ../applications/editors/emacs-modes/gh { };

    graphvizDot = callPackage ../applications/editors/emacs-modes/graphviz-dot { };

    gist = callPackage ../applications/editors/emacs-modes/gist { };

    jade = callPackage ../applications/editors/emacs-modes/jade { };

    jdee = callPackage ../applications/editors/emacs-modes/jdee {
      # Requires Emacs 23, for `avl-tree'.
    };

    js2 = callPackage ../applications/editors/emacs-modes/js2 { };

    stratego = callPackage ../applications/editors/emacs-modes/stratego { };

    haskellMode = callPackage ../applications/editors/emacs-modes/haskell { };

    ocamlMode = callPackage ../applications/editors/emacs-modes/ocaml { };

    hol_light_mode = callPackage ../applications/editors/emacs-modes/hol_light { };

    htmlize = callPackage ../applications/editors/emacs-modes/htmlize { };

    logito = callPackage ../applications/editors/emacs-modes/logito { };

    loremIpsum = callPackage ../applications/editors/emacs-modes/lorem-ipsum { };

    magit = callPackage ../applications/editors/emacs-modes/magit { };

    maudeMode = callPackage ../applications/editors/emacs-modes/maude { };

    notmuch = callPackage ../applications/networking/mailreaders/notmuch { };

    # This is usually a newer version of Org-Mode than that found in GNU Emacs, so
    # we want it to have higher precedence.
    org = hiPrio (callPackage ../applications/editors/emacs-modes/org { });

    org2blog = callPackage ../applications/editors/emacs-modes/org2blog { };

    pcache = callPackage ../applications/editors/emacs-modes/pcache { };

    phpMode = callPackage ../applications/editors/emacs-modes/php { };

    prologMode = callPackage ../applications/editors/emacs-modes/prolog { };

    proofgeneral = callPackage ../applications/editors/emacs-modes/proofgeneral {
      texLive = pkgs.texLiveAggregationFun {
        paths = [ pkgs.texLive pkgs.texLiveCMSuper ];
      };
    };

    quack = callPackage ../applications/editors/emacs-modes/quack { };

    rectMark = callPackage ../applications/editors/emacs-modes/rect-mark { };

    remember = callPackage ../applications/editors/emacs-modes/remember { };

    rudel = callPackage ../applications/editors/emacs-modes/rudel { };

    scalaMode = callPackage ../applications/editors/emacs-modes/scala-mode { };

    sunriseCommander = callPackage ../applications/editors/emacs-modes/sunrise-commander { };

    xmlRpc = callPackage ../applications/editors/emacs-modes/xml-rpc { };
  };

  emacs23Packages = emacsPackages emacs23 pkgs.emacs23Packages;
  emacs24Packages = recurseIntoAttrs (emacsPackages emacs24 pkgs.emacs24Packages);

  epdfview = callPackage ../applications/misc/epdfview { };

  espeak = callPackage ../applications/audio/espeak { };

  espeakedit = callPackage ../applications/audio/espeak/edit.nix { };

  esniper = callPackage ../applications/networking/esniper { };

  etherape = callPackage ../applications/networking/sniffers/etherape {
    inherit (gnome) gnomedocutils libgnome libglade libgnomeui scrollkeeper;
  };

  evopedia = callPackage ../applications/misc/evopedia { };

  keepassx = callPackage ../applications/misc/keepassx { };

  # FIXME: Evince and other GNOME/GTK+ apps (e.g., Viking) provide
  # `share/icons/hicolor/icon-theme.cache'.  Arbitrarily give this one a
  # higher priority.
  evince = hiPrio (callPackage ../applications/misc/evince {
    inherit (gnome) gnomedocutils gnomeicontheme libgnome
      libgnomeui libglade scrollkeeper;
  });

  evolution_data_server = newScope (gnome) ../servers/evolution-data-server { };

  exrdisplay = callPackage ../applications/graphics/exrdisplay {
    fltk = fltk20;
  };

  fbpanel = callPackage ../applications/window-managers/fbpanel { };

  fetchmail = import ../applications/misc/fetchmail {
    inherit stdenv fetchurl openssl;
  };

  fluidsynth = callPackage ../applications/audio/fluidsynth { };

  fossil = callPackage ../applications/version-management/fossil { };

  fvwm = callPackage ../applications/window-managers/fvwm { };

  geany = callPackage ../applications/editors/geany { };

  goldendict = callPackage ../applications/misc/goldendict { };

  grass = import ../applications/misc/grass {
    inherit (xlibs) libXmu libXext libXp libX11 libXt libSM libICE libXpm
      libXaw libXrender;
    inherit config composableDerivation stdenv fetchurl
      lib flex bison cairo fontconfig
      gdal zlib ncurses gdbm proj pkgconfig swig
      blas liblapack libjpeg libpng mysql unixODBC mesa postgresql python
      readline sqlite tcl tk libtiff freetype ffmpeg makeWrapper wxGTK;
    fftw = fftwSinglePrec;
    motif = lesstif;
    opendwg = libdwg;
    wxPython = wxPython28;
  };

  grip = callPackage ../applications/misc/grip {
    inherit (gnome) libgnome libgnomeui vte;
  };

  guitarix = callPackage ../applications/audio/guitarix {
    fftw = fftwSinglePrec;
  };

  wavesurfer = callPackage ../applications/misc/audio/wavesurfer { };

  wireshark = callPackage ../applications/networking/sniffers/wireshark { };

  wvdial = callPackage ../os-specific/linux/wvdial { };

  fbida = callPackage ../applications/graphics/fbida { };

  fdupes = callPackage ../tools/misc/fdupes { };

  feh = callPackage ../applications/graphics/feh { };

  filezilla = callPackage ../applications/networking/ftp/filezilla { };

  firefox = pkgs.firefoxPkgs.firefox;

  firefoxWrapper = wrapFirefox { browser = pkgs.firefox; };

  firefoxPkgs = pkgs.firefox19Pkgs;

  firefox36Pkgs = callPackage ../applications/networking/browsers/firefox/3.6.nix {
    inherit (gnome) libIDL;
  };

  firefox36Wrapper = wrapFirefox { browser = firefox36Pkgs.firefox; };

  firefox13Pkgs = callPackage ../applications/networking/browsers/firefox/13.0.nix {
    inherit (gnome) libIDL;
  };

  firefox13Wrapper = lowPrio (wrapFirefox { browser = firefox13Pkgs.firefox; });

  firefox19Pkgs = callPackage ../applications/networking/browsers/firefox/19.0.nix {
    inherit (gnome) libIDL;
    inherit (pythonPackages) pysqlite;
  };

  firefox19Wrapper = lowPrio (wrapFirefox { browser = firefox19Pkgs.firefox; });

  flac = callPackage ../applications/audio/flac { };

  flashplayer = callPackage ../applications/networking/browsers/mozilla-plugins/flashplayer-11 {
    debug = config.flashplayer.debug or false;
    # !!! Fix the dependency on two different builds of nss.
  };

  freecad = callPackage ../applications/graphics/freecad {
  };

  freemind = callPackage ../applications/misc/freemind {
    jdk = jdk;
    jre = jdk;
  };

  freepv = callPackage ../applications/graphics/freepv { };

  xfontsel = callPackage ../applications/misc/xfontsel { };
  xlsfonts = callPackage ../applications/misc/xlsfonts { };

  freerdp = callPackage ../applications/networking/remote/freerdp { };

  freerdpUnstable = callPackage ../applications/networking/remote/freerdp/unstable.nix { };

  freicoin = callPackage ../applications/misc/freicoin {
    db4 = db48;
  };

  fspot = callPackage ../applications/graphics/f-spot {
    inherit (gnome) libgnome libgnomeui;
    gtksharp = gtksharp1;
  };

  get_iplayer = callPackage ../applications/misc/get_iplayer {};

  gimp_2_6 = callPackage ../applications/graphics/gimp {
    inherit (gnome) libart_lgpl;
  };

  gimp_2_8 = callPackage ../applications/graphics/gimp/2.8.nix {
    inherit (gnome) libart_lgpl;
    webkit = null;
  };

  gimp = gimp_2_6;

  gimpPlugins = recurseIntoAttrs (import ../applications/graphics/gimp/plugins {
    inherit pkgs gimp;
  });

  gitAndTools = recurseIntoAttrs (import ../applications/version-management/git-and-tools {
    inherit pkgs;
  });
  git = gitAndTools.git;
  gitFull = gitAndTools.gitFull;
  gitSVN = gitAndTools.gitSVN;

  giv = callPackage ../applications/graphics/giv {
    pcre = pcre.override { unicodeSupport = true; };
  };

  gmrun = callPackage ../applications/misc/gmrun {};

  gnucash = callPackage ../applications/office/gnucash {
    inherit (gnome) libgnomeui libgtkhtml gtkhtml libbonoboui libgnomeprint;
    gconf = gnome.GConf;
    guile = guile_1_8;
    slibGuile = slibGuile.override { scheme = guile_1_8; };
  };

  libquvi = callPackage ../applications/video/quvi/library.nix { };

  praat = callPackage ../applications/audio/praat { };

  quvi = callPackage ../applications/video/quvi/tool.nix { };

  quvi_scripts = callPackage ../applications/video/quvi/scripts.nix { };

  qjackctl = callPackage ../applications/audio/qjackctl { };

  gkrellm = callPackage ../applications/misc/gkrellm { };

  gmu = callPackage ../applications/audio/gmu { };

  gnash = callPackage ../applications/video/gnash {
    xulrunner = firefoxPkgs.xulrunner;
    inherit (gnome) gtkglext;
  };

  gnome_mplayer = callPackage ../applications/video/gnome-mplayer {
    inherit (gnome) GConf;
  };

  gnumeric = callPackage ../applications/office/gnumeric {
    goffice = goffice_0_10;
    inherit (gnome) libglade scrollkeeper;
  };

  gnunet08 = callPackage ../applications/networking/p2p/gnunet/0.8.nix {
    inherit (gnome) libglade;
    guile = guile_1_8;
    gtkSupport = config.gnunet.gtkSupport or true;
  };

  gnunet = callPackage ../applications/networking/p2p/gnunet { };

  gocr = callPackage ../applications/graphics/gocr { };

  gobby5 = callPackage ../applications/editors/gobby {
    inherit (gnome) gtksourceview;
  };

  gphoto2 = callPackage ../applications/misc/gphoto2 { };

  gphoto2fs = builderDefsPackage ../applications/misc/gphoto2/gphotofs.nix {
    inherit libgphoto2 fuse pkgconfig glib;
  };

  graphicsmagick = callPackage ../applications/graphics/graphicsmagick { };

  graphicsmagick137 = callPackage ../applications/graphics/graphicsmagick/1.3.7.nix {
    libpng = libpng12;
  };

  gtkpod = callPackage ../applications/audio/gtkpod {
    inherit (gnome) libglade;
  };

  jbidwatcher = callPackage ../applications/misc/jbidwatcher {
    java = if stdenv.isLinux then jre else jdk;
  };

  qrdecode = builderDefsPackage (import ../tools/graphics/qrdecode) {
    libpng = libpng12;
    opencv = opencv_2_1;
  };

  qrencode = callPackage ../tools/graphics/qrencode { };

  gecko_mediaplayer = callPackage ../applications/networking/browsers/mozilla-plugins/gecko-mediaplayer {
    inherit (gnome) GConf;
    browser = firefox;
  };

  geeqie = callPackage ../applications/graphics/geeqie { };

  gigedit = callPackage ../applications/audio/gigedit { };

  gqview = callPackage ../applications/graphics/gqview { };

  gmtk = callPackage ../applications/networking/browsers/mozilla-plugins/gmtk {
    inherit (gnome) GConf;
  };

  gnome_terminator = callPackage ../applications/misc/gnome_terminator {
    vte = gnome.vte.override { pythonSupport = true; };
  };

  googleearth = callPackage_i686 ../applications/misc/googleearth { };

  google_talk_plugin = callPackage ../applications/networking/browsers/mozilla-plugins/google-talk-plugin { };

  gosmore = builderDefsPackage ../applications/misc/gosmore {
    inherit fetchsvn curl pkgconfig libxml2 gtk;
  };

  gpsbabel = callPackage ../applications/misc/gpsbabel { };

  gpscorrelate = callPackage ../applications/misc/gpscorrelate { };

  gpsd = callPackage ../servers/gpsd { };

  guitone = callPackage ../applications/version-management/guitone { };

  gv = callPackage ../applications/misc/gv { };

  hello = callPackage ../applications/misc/hello/ex-2 { };

  hexedit = callPackage ../applications/editors/hexedit { };

  homebank = callPackage ../applications/office/homebank { };

  htmldoc = callPackage ../applications/misc/htmldoc {
    fltk = fltk13;
  };

  hugin = callPackage ../applications/graphics/hugin { };

  hydrogen = callPackage ../applications/audio/hydrogen { };

  i3 = callPackage ../applications/window-managers/i3 { };

  i3lock = callPackage ../applications/window-managers/i3/lock.nix {
    cairo = cairo.override { xcbSupport = true; };
  };

  i3status = callPackage ../applications/window-managers/i3/status.nix { };

  i810switch = callPackage ../os-specific/linux/i810switch { };

  icecat3 = lowPrio (callPackage ../applications/networking/browsers/icecat-3 {
    inherit (gnome) libIDL libgnomeui gnome_vfs;
    inherit (xlibs) pixman;
    inherit (pythonPackages) ply;
  });

  icecatXulrunner3 = lowPrio (callPackage ../applications/networking/browsers/icecat-3 {
    application = "xulrunner";
    inherit (gnome) libIDL libgnomeui gnome_vfs;
    inherit (xlibs) pixman;
    inherit (pythonPackages) ply;
  });

  icecat3Xul =
    (symlinkJoin "icecat-with-xulrunner-${icecat3.version}"
       [ icecat3 icecatXulrunner3 ])
    // { inherit (icecat3) gtk isFirefox3Like meta; };

  icecat3Wrapper = wrapFirefox { browser = icecat3Xul; browserName = "icecat"; desktopName = "IceCat"; };

  icewm = callPackage ../applications/window-managers/icewm { };

  id3v2 = callPackage ../applications/audio/id3v2 { };

  ii = callPackage ../applications/networking/irc/ii { };

  ikiwiki = callPackage ../applications/misc/ikiwiki {
    inherit (perlPackages) TextMarkdown URI HTMLParser HTMLScrubber
      HTMLTemplate TimeDate CGISession DBFile CGIFormBuilder LocaleGettext
      RpcXML XMLSimple PerlMagick YAML YAMLLibYAML HTMLTree Filechdir
      AuthenPassphrase NetOpenIDConsumer LWPxParanoidAgent CryptSSLeay;
  };

  imagemagick = callPackage ../applications/graphics/ImageMagick {
    tetex = null;
    librsvg = null;
  };

  imagemagickBig = lowPrio (callPackage ../applications/graphics/ImageMagick { });

  # Impressive, formerly known as "KeyJNote".
  impressive = callPackage ../applications/office/impressive {
    # XXX These are the PyOpenGL dependencies, which we need here.
    inherit (pythonPackages) pyopengl;
  };

  inkscape = callPackage ../applications/graphics/inkscape {
    inherit (pythonPackages) lxml;
  };

  ion3 = callPackage ../applications/window-managers/ion-3 {
    lua = lua5;
  };

  ipe = callPackage ../applications/graphics/ipe { };

  iptraf = callPackage ../applications/networking/iptraf { };

  irssi = callPackage ../applications/networking/irc/irssi { };

  bip = callPackage ../applications/networking/irc/bip { };

  jack_capture = callPackage ../applications/audio/jack-capture { };

  jack_oscrolloscope = callPackage ../applications/audio/jack-oscrolloscope { };

  jack_rack = callPackage ../applications/audio/jack-rack { };

  jackmeter = callPackage ../applications/audio/jackmeter { };

  jalv = callPackage ../applications/audio/jalv { };

  jedit = callPackage ../applications/editors/jedit { };

  jigdo = callPackage ../applications/misc/jigdo { };

  joe = callPackage ../applications/editors/joe { };

  jbrout = callPackage ../applications/graphics/jbrout {
    inherit (pythonPackages) lxml;
  };

  jwm = callPackage ../applications/window-managers/jwm { };

  k3d = callPackage ../applications/graphics/k3d {
    inherit (pkgs.gnome) gtkglext;
  };

  keepnote = callPackage ../applications/office/keepnote {
    pygtk = pyGtkGlade;
  };

  kermit = callPackage ../tools/misc/kermit { };

  keymon = callPackage ../applications/video/key-mon { };

  kino = callPackage ../applications/video/kino {
    inherit (gnome) libglade;
  };

  lame = callPackage ../applications/audio/lame { };

  larswm = callPackage ../applications/window-managers/larswm { };

  lash = callPackage ../applications/audio/lash { };

  ladspaH = callPackage ../applications/audio/ladspa-plugins/ladspah.nix { };

  ladspaPlugins = callPackage ../applications/audio/ladspa-plugins {
    fftw = fftwSinglePrec;
  };

  caps = callPackage ../applications/audio/caps { };

  lastwatch = callPackage ../applications/audio/lastwatch { };

  lci = callPackage ../applications/science/logic/lci {};

  ldcpp = callPackage ../applications/networking/p2p/ldcpp {
    inherit (gnome) libglade;
  };

  librecad = callPackage ../applications/misc/librecad { };

  librecad2 = callPackage ../applications/misc/librecad/2.0.nix { };

  libreoffice = callPackage ../applications/office/libreoffice {
    inherit (perlPackages) ArchiveZip CompressZlib;
    inherit (gnome) GConf ORBit2 gnome_vfs;
    zip = zip.override { enableNLS = false; };
    boost = boost149;
    jdk = openjdk;
    fontsConf = makeFontsConf {
      fontDirectories = [
        freefont_ttf xorg.fontmiscmisc xorg.fontbhttf
      ];
    };
  };

  lingot = callPackage ../applications/audio/lingot {
    inherit (gnome) libglade;
  };

  links = callPackage ../applications/networking/browsers/links { };

  ledger = callPackage ../applications/office/ledger/2.6.3.nix { };
  ledger3 = callPackage ../applications/office/ledger/3.0.nix {
    boost = boost149;
  };

  links2 = callPackage ../applications/networking/browsers/links2 { };

  linphone = callPackage ../applications/networking/instant-messengers/linphone {
    inherit (gnome) libglade;
  };

  linuxsampler = callPackage ../applications/audio/linuxsampler { };

  lmms = callPackage ../applications/audio/lmms { };

  lxdvdrip = callPackage ../applications/video/lxdvdrip { };

  lynx = callPackage ../applications/networking/browsers/lynx { };

  lyx = callPackage ../applications/misc/lyx { };

  makeself = callPackage ../applications/misc/makeself { };

  matchbox = callPackage ../applications/window-managers/matchbox { };

  mda_lv2 = callPackage ../applications/audio/mda-lv2 { };

  meld = callPackage ../applications/version-management/meld {
    inherit (gnome) scrollkeeper;
    pygtk = pyGtkGlade;
  };

  mcomix = callPackage ../applications/graphics/mcomix { };

  mercurial = callPackage ../applications/version-management/mercurial {
    inherit (pythonPackages) curses docutils;
    guiSupport = false; # use mercurialFull to get hgk GUI
  };

  mercurialFull = lowPrio (appendToName "full" (pkgs.mercurial.override { guiSupport = true; }));

  merkaartor = callPackage ../applications/misc/merkaartor { };

  meshlab = callPackage ../applications/graphics/meshlab { };

  mhwaveedit = callPackage ../applications/audio/mhwaveedit {};

  midori = builderDefsPackage (import ../applications/networking/browsers/midori) {
    inherit imagemagick intltool python pkgconfig webkit libxml2
      which gettext makeWrapper file libidn sqlite docutils libnotify
      vala dbus_glib;
    inherit gtk3 glib;
    inherit (gnome) gtksourceview;
    inherit (webkit.passthru.args) libsoup;
    inherit (xlibs) kbproto xproto libXScrnSaver scrnsaverproto;
  };

  midoriWrapper = wrapFirefox
    { browser = midori; browserName = "midori"; desktopName = "Midori";
      icon = "${midori}/share/icons/hicolor/22x22/apps/midori.png";
    };

  mikmod = callPackage ../applications/audio/mikmod { };

  minicom = callPackage ../tools/misc/minicom { };

  minidjvu = callPackage ../applications/graphics/minidjvu { };

  mirage = callPackage ../applications/graphics/mirage {};

  mmex = callPackage ../applications/office/mmex { };

  monodevelop = callPackage ../applications/editors/monodevelop {
    inherit (gnome) gnome_vfs libbonobo libglade libgnome GConf;
    mozilla = firefox;
    gtksharp = gtksharp2;
  };

  monodoc = callPackage ../applications/editors/monodoc {
    gtksharp = gtksharp1;
  };

  monotone = callPackage ../applications/version-management/monotone {
    lua = lua5;
    boost = boost149;
  };

  monotoneViz = builderDefsPackage (import ../applications/version-management/monotone-viz/mtn-head.nix) {
    inherit ocaml graphviz pkgconfig autoconf automake libtool glib gtk;
    inherit (ocamlPackages) lablgtk;
    inherit (gnome) libgnomecanvas;
  };

  mopidy = callPackage ../applications/audio/mopidy { };
  mopidy_git = callPackage ../applications/audio/mopidy/git.nix { };

  mozilla = callPackage ../applications/networking/browsers/mozilla {
    inherit (gnome) libIDL;
  };

  mozplugger = builderDefsPackage (import ../applications/networking/browsers/mozilla-plugins/mozplugger) {
    inherit firefox;
    inherit (xlibs) libX11 xproto;
  };

  easytag = callPackage ../applications/audio/easytag { };

  mp3info = callPackage ../applications/audio/mp3info { };

  mpc123 = callPackage ../applications/audio/mpc123 { };

  mpg123 = callPackage ../applications/audio/mpg123 { };

  mpg321 = callPackage ../applications/audio/mpg321 { };

  ncmpcpp = callPackage ../applications/audio/ncmpcpp { };

  mplayer = callPackage ../applications/video/mplayer {
    pulseSupport = config.pulseaudio or false;
  };

  mplayer2 = callPackage ../applications/video/mplayer2 {
    ffmpeg = ffmpeg_1_1;
  };

  MPlayerPlugin = browser:
    import ../applications/networking/browsers/mozilla-plugins/mplayerplug-in {
      inherit browser;
      inherit fetchurl stdenv pkgconfig gettext;
      inherit (xlibs) libXpm;
      # !!! should depend on MPlayer
    };

  mrxvt = callPackage ../applications/misc/mrxvt { };

  multisync = callPackage ../applications/misc/multisync {
    inherit (gnome) ORBit2 libbonobo libgnomeui GConf;
  };

  mumble = callPackage ../applications/networking/mumble {
    avahi = avahi.override {
      withLibdnssdCompat = true;
    };
    jackSupport = config.mumble.jackSupport or false;
  };

  mutt = callPackage ../applications/networking/mailreaders/mutt { };

  msmtp = callPackage ../applications/networking/msmtp { };

  mupdf = callPackage ../applications/misc/mupdf { };

  mypaint = callPackage ../applications/graphics/mypaint { };

  mythtv = callPackage ../applications/video/mythtv { };

  tvtime = callPackage ../applications/video/tvtime {
    kernel = linux;
  };

  nano = callPackage ../applications/editors/nano { };

  navipowm = callPackage ../applications/misc/navipowm { };

  navit = callPackage ../applications/misc/navit { };

  netbeans = callPackage ../applications/editors/netbeans { };

  ncdu = callPackage ../tools/misc/ncdu { };

  nedit = callPackage ../applications/editors/nedit {
    motif = lesstif;
  };

  netsurfBrowser = netsurf.browser;
  netsurf = recurseIntoAttrs (import ../applications/networking/browsers/netsurf { inherit pkgs; });

  notmuch = callPackage ../applications/networking/mailreaders/notmuch {
    # use emacsPackages.notmuch if you want emacs support
    emacs = null;
  };

  nova = callPackage ../applications/virtualization/nova { };

  novaclient = callPackage ../applications/virtualization/nova/client.nix { };

  nspluginwrapper = callPackage ../applications/networking/browsers/mozilla-plugins/nspluginwrapper {};

  nvi = callPackage ../applications/editors/nvi { };

  ocrad = callPackage ../applications/graphics/ocrad { };

  offrss = callPackage ../applications/networking/offrss { };

  ogmtools = callPackage ../applications/video/ogmtools { };

  oneteam = callPackage ../applications/networking/instant-messengers/oneteam {};

  openbox = callPackage ../applications/window-managers/openbox { };

  openimageio = callPackage ../applications/graphics/openimageio { };

  openjump = callPackage ../applications/misc/openjump { };

  openscad = callPackage ../applications/graphics/openscad {};

  opera = callPackage ../applications/networking/browsers/opera {
    inherit (pkgs.kde4) kdelibs;
  };

  opusTools = callPackage ../applications/audio/opus-tools { };

  pan = callPackage ../applications/networking/newsreaders/pan {
    spellChecking = false;
  };

  panotools = callPackage ../applications/graphics/panotools { };

  pavucontrol = callPackage ../applications/audio/pavucontrol {
    inherit (gnome) libglademm;
  };

  paraview = callPackage ../applications/graphics/paraview { };

  petrifoo = callPackage ../applications/audio/petrifoo {
    inherit (gnome) libgnomecanvas;
  };

  pdftk = callPackage ../tools/typesetting/pdftk { };

  pianobooster = callPackage ../applications/audio/pianobooster { };

  picard = callPackage ../applications/audio/picard { };

  picocom = callPackage ../tools/misc/picocom { };

  pidgin = callPackage ../applications/networking/instant-messengers/pidgin {
    openssl = if config.pidgin.openssl or true then openssl else null;
    gnutls = if config.pidgin.gnutls or false then gnutls else null;
    libgcrypt = if config.pidgin.gnutls or false then libgcrypt else null;
    inherit (gnome) startupnotification;
  };

  pidginlatex = callPackage ../applications/networking/instant-messengers/pidgin-plugins/pidgin-latex {
    imagemagick = imagemagickBig;
  };

  pidginlatexSF = builderDefsPackage
    (import ../applications/networking/instant-messengers/pidgin-plugins/pidgin-latex/pidgin-latex-sf.nix)
    {
      inherit pkgconfig pidgin texLive imagemagick which glib gtk;
    };

  pidginmsnpecan = callPackage ../applications/networking/instant-messengers/pidgin-plugins/msn-pecan { };

  pidginotr = callPackage ../applications/networking/instant-messengers/pidgin-plugins/otr { };

  pidginsipe = callPackage ../applications/networking/instant-messengers/pidgin-plugins/sipe { };

  pinfo = callPackage ../applications/misc/pinfo { };

  pinta = callPackage ../applications/graphics/pinta {
    gtksharp = gtksharp2;
  };

  pommed = callPackage ../os-specific/linux/pommed {
    inherit (xorg) libXpm;
  };

  pqiv = callPackage ../applications/graphics/pqiv { };

  qiv = callPackage ../applications/graphics/qiv { };

  # perhaps there are better apps for this task? It's how I had configured my preivous system.
  # And I don't want to rewrite all rules
  procmail = callPackage ../applications/misc/procmail { };

  pstree = callPackage ../applications/misc/pstree { };

  puredata = callPackage ../applications/audio/puredata { };

  pythonmagick = callPackage ../applications/graphics/PythonMagick { };

  qemu = callPackage ../applications/virtualization/qemu { };

  qemuImage = callPackage ../applications/virtualization/qemu/linux-img { };

  qsampler = callPackage ../applications/audio/qsampler { };

  qsynth = callPackage ../applications/audio/qsynth { };

  qtcreator = callPackage ../development/qtcreator { };

  qtpfsgui = callPackage ../applications/graphics/qtpfsgui { };

  qtractor = callPackage ../applications/audio/qtractor { };

  rakarrack = callPackage ../applications/audio/rakarrack {
    inherit (xorg) libXpm libXft;
    fltk = fltk13;
  };

  rapcad = callPackage ../applications/graphics/rapcad {};

  rapidsvn = callPackage ../applications/version-management/rapidsvn { };

  ratpoison = callPackage ../applications/window-managers/ratpoison { };

  rawtherapee = callPackage ../applications/graphics/rawtherapee { };

  rcs = callPackage ../applications/version-management/rcs { };

  rdesktop = callPackage ../applications/networking/remote/rdesktop { };

  recode = callPackage ../tools/text/recode { };

  retroshare = callPackage ../applications/networking/p2p/retroshare {
    qt = qt4;
  };

  rsync = callPackage ../applications/networking/sync/rsync {
    enableACLs = !(stdenv.isDarwin || stdenv.isSunOS || stdenv.isFreeBSD);
    enableCopyDevicesPatch = (config.rsync.enableCopyDevicesPatch or false);
  };

  rxvt = callPackage ../applications/misc/rxvt { };

  # = urxvt
  rxvt_unicode = callPackage ../applications/misc/rxvt_unicode {
    perlSupport = false;
  };

  sakura = callPackage ../applications/misc/sakura {
    inherit (gnome) vte;
  };

  sbagen = callPackage ../applications/misc/sbagen { };

  scribus = callPackage ../applications/office/scribus {
    inherit (gnome) libart_lgpl;
  };

  seeks = callPackage ../tools/networking/p2p/seeks {
    opencv = opencv_2_1;
  };

  seg3d = callPackage ../applications/graphics/seg3d {
    wxGTK = wxGTK28.override { unicode = false; };
  };

  seq24 = callPackage ../applications/audio/seq24 { };

  siproxd = callPackage ../applications/networking/siproxd { };

  skype = callPackage_i686 ../applications/networking/instant-messengers/skype {
    usePulseAudio = config.pulseaudio or true;
  };

  st = callPackage ../applications/misc/st { };

  dropbox = callPackage ../applications/networking/dropbox { };

  slim = callPackage ../applications/display-managers/slim { };

  sndBase = builderDefsPackage (import ../applications/audio/snd) {
    inherit fetchurl stdenv stringsWithDeps lib fftw;
    inherit pkgconfig gmp gettext;
    inherit (xlibs) libXpm libX11;
    inherit gtk glib;
  };

  snd = sndBase.passthru.function {
    inherit mesa libtool jackaudio alsaLib;
    guile = guile_1_8;
  };

  sonic_visualiser = callPackage ../applications/audio/sonic-visualiser {
    inherit (pkgs.vamp) vampSDK;
    inherit (pkgs.xlibs) libX11;
    fftw = pkgs.fftwSinglePrec;
  };

  sox = callPackage ../applications/misc/audio/sox { };

  spotify = callPackage ../applications/audio/spotify {
    inherit (gnome) GConf;
  };

  libspotify = callPackage ../development/libraries/libspotify {
    apiKey = config.libspotify.apiKey or null;
  };

  stalonetray = callPackage ../applications/window-managers/stalonetray {};

  stumpwm = builderDefsPackage (import ../applications/window-managers/stumpwm) {
    inherit texinfo;
    clisp = clisp_2_44_1;
  };

  sublime = callPackage ../applications/editors/sublime { };

  subversion = callPackage ../applications/version-management/subversion/default.nix {
    bdbSupport = true;
    httpServer = false;
    httpSupport = true;
    sslSupport = true;
    pythonBindings = false;
    perlBindings = false;
    javahlBindings = false;
    saslSupport = false;
    compressionSupport = true;
    httpd = apacheHttpd;
    sasl = cyrus_sasl;
  };

  subversionClient = lowPrio (appendToName "client" (subversion.override {
    bdbSupport = false;
    perlBindings = true;
    pythonBindings = true;
  }));

  surf = callPackage ../applications/misc/surf {
    libsoup = gnome.libsoup;
    webkit = webkit_gtk2;
  };

  svk = perlPackages.SVK;

  swh_lv2 = callPackage ../applications/audio/swh-lv2 { };

  sylpheed = callPackage ../applications/networking/mailreaders/sylpheed {
    sslSupport = true;
    gpgSupport = true;
  };

  # linux only by now
  synergy = callPackage ../applications/misc/synergy { };

  tabbed = callPackage ../applications/window-managers/tabbed { };

  tahoelafs = callPackage ../tools/networking/p2p/tahoe-lafs {
    inherit (pythonPackages) twisted foolscap simplejson nevow zfec
      pycryptopp pysqlite darcsver setuptoolsTrial setuptoolsDarcs
      numpy pyasn1 mock;
  };

  tailor = builderDefsPackage (import ../applications/version-management/tailor) {
    inherit makeWrapper python;
  };

  tangogps = callPackage ../applications/misc/tangogps {
    gconf = gnome.GConf;
  };

  teamspeak_client = callPackage ../applications/networking/instant-messengers/teamspeak/client.nix { };

  taskjuggler = callPackage ../applications/misc/taskjuggler { };

  taskwarrior = callPackage ../applications/misc/taskwarrior { };

  telepathy_gabble = callPackage ../applications/networking/instant-messengers/telepathy/gabble {
    inherit (pkgs.gnome) libsoup;
  };

  telepathy_haze = callPackage ../applications/networking/instant-messengers/telepathy/haze {};

  telepathy_logger = callPackage ../applications/networking/instant-messengers/telepathy/logger {};

  telepathy_mission_control = callPackage ../applications/networking/instant-messengers/telepathy/mission-control { };

  telepathy_rakia = callPackage ../applications/networking/instant-messengers/telepathy/rakia { };

  telepathy_salut = callPackage ../applications/networking/instant-messengers/telepathy/salut {};

  tesseract = callPackage ../applications/graphics/tesseract { };

  thinkingRock = callPackage ../applications/misc/thinking-rock { };

  thunderbird = callPackage ../applications/networking/mailreaders/thunderbird {
    inherit (gnome) libIDL;
  };

  tig = gitAndTools.tig;

  timidity = callPackage ../tools/misc/timidity { };

  tkcvs = callPackage ../applications/version-management/tkcvs { };

  tla = callPackage ../applications/version-management/arch { };

  torchat = callPackage ../applications/networking/instant-messengers/torchat {
    wrapPython = pythonPackages.wrapPython;
  };

  # This builds the gtk client
  transmission_260 = callPackage ../applications/networking/p2p/transmission/2.60.nix { };

  transmission = callPackage ../applications/networking/p2p/transmission { };

  transmission_remote_gtk = callPackage ../applications/networking/p2p/transmission-remote-gtk {};

  trayer = callPackage ../applications/window-managers/trayer { };

  tree = callPackage ../tools/system/tree { };

  tribler = callPackage ../applications/networking/p2p/tribler { };

  twinkle = callPackage ../applications/networking/instant-messengers/twinkle {
    ccrtp = ccrtp_1_8;
    libzrtpcpp = libzrtpcpp_1_6;
  };

  umurmur = callPackage ../applications/networking/umurmur { };

  unison = callPackage ../applications/networking/sync/unison {
    inherit (ocamlPackages) lablgtk;
    enableX11 = config.unison.enableX11 or true;
  };

  uucp = callPackage ../tools/misc/uucp { };

  uwimap = callPackage ../tools/networking/uwimap { };

  uzbl = builderDefsPackage (import ../applications/networking/browsers/uzbl) {
    inherit pkgconfig webkit makeWrapper glib_networking python3;
    inherit glib pango cairo gdk_pixbuf atk;
    inherit (xlibs) libX11 kbproto;
    inherit (gnome) libsoup;
    gtk = gtk3;
  };

  vbindiff = callPackage ../applications/editors/vbindiff { };

  vdpauinfo = callPackage ../tools/X11/vdpauinfo { };

  veracity = callPackage ../applications/version-management/veracity {};

  viewMtn = builderDefsPackage (import ../applications/version-management/viewmtn/0.10.nix)
  {
    inherit monotone cheetahTemplate highlight ctags
      makeWrapper graphviz which python;
    flup = pythonPackages.flup;
  };

  vim = callPackage ../applications/editors/vim { };

  vimHugeX = vim_configurable;

  vim_configurable = import ../applications/editors/vim/configurable.nix {
    inherit (pkgs) fetchurl stdenv ncurses pkgconfig gettext composableDerivation lib config;
    inherit (pkgs.xlibs) libX11 libXext libSM libXpm libXt libXaw libXau libXmu libICE;
    inherit (pkgs) glib gtk;
    features = "huge"; # one of  tiny, small, normal, big or huge
    # optional features by passing
    # python
    # TODO mzschemeinterp perlinterp
    inherit (pkgs) python perl tcl ruby /*x11*/;
    lua = pkgs.lua5;
    # optional features by flags
    flags = [ "python" "X11" ]; # only flag "X11" by now
  };

  virtviewer = callPackage ../applications/virtualization/virt-viewer {};
  virtmanager = callPackage ../applications/virtualization/virt-manager {
    inherit (gnome) gnome_python;
  };

  virtinst = callPackage ../applications/virtualization/virtinst {};

  virtualgl = callPackage ../tools/X11/virtualgl { };

  bumblebee = callPackage ../tools/X11/bumblebee { };

  vkeybd = callPackage ../applications/audio/vkeybd {
    inherit (xlibs) libX11;
  };

  vlc = callPackage ../applications/video/vlc {
    ffmpeg = ffmpeg_1_1;
  };

  vnstat = callPackage ../applications/networking/vnstat { };

  vorbisTools = callPackage ../applications/audio/vorbis-tools { };

  vue = callPackage ../applications/misc/vue {};

  vwm = callPackage ../applications/window-managers/vwm { };

  w3m = callPackage ../applications/networking/browsers/w3m {
    graphicsSupport = false;
  };

  weechat = callPackage ../applications/networking/irc/weechat { };

  wings = callPackage ../applications/graphics/wings {
    erlang = erlangR14B04;
    esdl = esdl.override { erlang = erlangR14B04; }; 
  };

  wmname = callPackage ../applications/misc/wmname { };

  # I'm keen on wmiimenu only  >wmii-3.5 no longer has it...
  wmiimenu = import ../applications/window-managers/wmii31 {
    libixp = libixp_for_wmii;
    inherit fetchurl /* fetchhg */ stdenv gawk;
    inherit (xlibs) libX11;
  };

  wmiiSnap = import ../applications/window-managers/wmii {
    libixp = libixp_for_wmii;
    inherit fetchurl /* fetchhg */ stdenv gawk;
    inherit (xlibs) libX11 xextproto libXt libXext;
    includeUnpack = config.stdenv.includeUnpack or false;
  };

  wordnet = callPackage ../applications/misc/wordnet { };

  wrapChromium = browser: wrapFirefox {
    inherit browser;
    browserName = browser.packageName;
    desktopName = "Chromium";
    icon = "${browser}/share/icons/hicolor/48x48/apps/${browser.packageName}.png";
  };

  wrapFirefox =
    { browser, browserName ? "firefox", desktopName ? "Firefox", nameSuffix ? ""
    , icon ? "${browser}/lib/${browser.name}/icons/mozicon128.png" }:
    let
      cfg = stdenv.lib.attrByPath [ browserName ] {} config;
      enableAdobeFlash = cfg.enableAdobeFlash or true;
      enableGnash = cfg.enableGnash or false;
    in
    import ../applications/networking/browsers/firefox/wrapper.nix {
      inherit stdenv makeWrapper makeDesktopItem browser browserName desktopName nameSuffix icon;
      plugins =
         assert !(enableGnash && enableAdobeFlash);
         ([ ]
          ++ lib.optional enableGnash gnash
          ++ lib.optional enableAdobeFlash flashplayer
          ++ lib.optional (cfg.enableDjvu or false) (djview4)
          ++ lib.optional (cfg.enableMPlayer or false) (MPlayerPlugin browser)
          ++ lib.optional (cfg.enableGeckoMediaPlayer or false) gecko_mediaplayer
          ++ lib.optional (supportsJDK && cfg.jre or false && jrePlugin ? mozillaPlugin) jrePlugin
          ++ lib.optional (cfg.enableGoogleTalkPlugin or false) google_talk_plugin
         );
      libs =
        if cfg.enableQuakeLive or false
        then with xlibs; [ stdenv.gcc libX11 libXxf86dga libXxf86vm libXext libXt alsaLib zlib ]
        else [ ];
    };

  x11vnc = callPackage ../tools/X11/x11vnc { };

  x2vnc = callPackage ../tools/X11/x2vnc { };

  xaos = builderDefsPackage (import ../applications/graphics/xaos) {
    inherit (xlibs) libXt libX11 libXext xextproto xproto;
    inherit gsl aalib zlib intltool gettext perl;
    libpng = libpng12;
  };

  xara = callPackage ../applications/graphics/xara { };

  xawtv = callPackage ../applications/video/xawtv { };

  xbindkeys = callPackage ../tools/X11/xbindkeys { };

  xbmc = callPackage ../applications/video/xbmc { };

  xcalib = callPackage ../tools/X11/xcalib { };

  xchainkeys = callPackage ../tools/X11/xchainkeys { };

  xchat = callPackage ../applications/networking/irc/xchat { };

  xchm = callPackage ../applications/misc/xchm { };

  xcompmgr = callPackage ../applications/window-managers/xcompmgr { };

  compton = callPackage ../applications/window-managers/compton { };

  xdaliclock = callPackage ../tools/misc/xdaliclock {};

  xdg_utils = callPackage ../tools/X11/xdg-utils { };

  xdotool = callPackage ../tools/X11/xdotool { };

  xen = callPackage ../applications/virtualization/xen { };

  xfe = callPackage ../applications/misc/xfe { };

  xfig = callPackage ../applications/graphics/xfig { };

  xineUI = callPackage ../applications/video/xine-ui { };

  xneur_0_13 = callPackage ../applications/misc/xneur { };

  xneur_0_8 = callPackage ../applications/misc/xneur/0.8.nix { };

  xneur = xneur_0_13;

  gxneur = callPackage ../applications/misc/gxneur  {
    inherit (gnome) libglade GConf;
  };

  xournal = callPackage ../applications/graphics/xournal {
    inherit (gnome) libgnomeprint libgnomeprintui libgnomecanvas;
  };

  xpdf = callPackage ../applications/misc/xpdf {
    motif = lesstif;
    base14Fonts = "${ghostscript}/share/ghostscript/fonts";
  };

  xkb_switch = callPackage ../tools/X11/xkb-switch { };

  libxpdf = callPackage ../applications/misc/xpdf/libxpdf.nix { };

  xpra = callPackage ../tools/X11/xpra {
    inherit (pythonPackages) notify;
  };

  xscreensaver = callPackage ../misc/screensavers/xscreensaver {
    inherit (gnome) libglade;
  };

  xsynth_dssi = callPackage ../applications/audio/xsynth-dssi { };

  xterm = callPackage ../applications/misc/xterm { };

  xtrace = callPackage ../tools/X11/xtrace { };

  xlaunch = callPackage ../tools/X11/xlaunch { };

  xmacro = callPackage ../tools/X11/xmacro { };

  xmove = callPackage ../applications/misc/xmove { };

  xnee = callPackage ../tools/X11/xnee {
    # Work around "missing separator" error.
    stdenv = overrideInStdenv stdenv [ gnumake381 ];
  };

  xvidcap = callPackage ../applications/video/xvidcap {
    inherit (gnome) scrollkeeper libglade;
  };

  yate = callPackage ../applications/misc/yate { };

  qgis = callPackage ../applications/misc/qgis {};

  yoshimi = callPackage ../applications/audio/yoshimi {
    fltk = fltk13;
  };

  zathuraCollection = recurseIntoAttrs
    (let callPackage = newScope pkgs.zathuraCollection; in
      import ../applications/misc/zathura { inherit callPackage pkgs fetchurl; });

  zathura = zathuraCollection.zathuraWrapper;

  girara = callPackage ../applications/misc/girara { };

  zgrviewer = callPackage ../applications/graphics/zgrviewer {};

  zynaddsubfx = callPackage ../applications/audio/zynaddsubfx { };

  ### GAMES

  alienarena = callPackage ../games/alienarena { };

  andyetitmoves = if stdenv.isLinux then callPackage ../games/andyetitmoves {} else null;

  anki = callPackage ../games/anki { };

  asc = callPackage ../games/asc {
    lua = lua5;
    libsigcxx = libsigcxx12;
  };

  atanks = callPackage ../games/atanks {};

  ballAndPaddle = callPackage ../games/ball-and-paddle {
    guile = guile_1_8;
  };

  bitsnbots = callPackage ../games/bitsnbots {
    lua = lua5;
  };

  blackshades = callPackage ../games/blackshades { };

  blackshadeselite = callPackage ../games/blackshadeselite { };

  blobby = callPackage ../games/blobby {
    boost = boost149;
  };

  bsdgames = callPackage ../games/bsdgames { };

  btanks = callPackage ../games/btanks { };

  bzflag = callPackage ../games/bzflag { };

  castle_combat = callPackage ../games/castle-combat { };

  construoBase = lowPrio (callPackage ../games/construo {
    mesa = null;
    freeglut = null;
  });

  construo = construoBase.override {
    inherit mesa freeglut;
  };

  crack_attack = callPackage ../games/crack-attack { };

  crrcsim = callPackage ../games/crrcsim {};

  drumkv1 = callPackage ../applications/audio/drumkv1 { };

  dwarf_fortress = callPackage_i686 ../games/dwarf-fortress { };

  eduke32 = callPackage ../games/eduke32 {
    stdenv = overrideGCC stdenv gcc47;
  };

  egoboo = callPackage ../games/egoboo { };

  exult = callPackage ../games/exult {
    stdenv = overrideGCC stdenv gcc42;
    libpng = libpng12;
  };

  flightgear = callPackage ../games/flightgear { };

  freeciv = callPackage ../games/freeciv { };

  freedink = callPackage ../games/freedink { };

  fsg = callPackage ../games/fsg {
    wxGTK = wxGTK28.override { unicode = false; };
  };

  gemrb = callPackage ../games/gemrb { };

  gl117 = callPackage ../games/gl-117 {};

  glestae = callPackage ../games/glestae {};

  globulation2 = callPackage ../games/globulation {};

  gltron = callPackage ../games/gltron { };

  gnuchess = callPackage ../games/gnuchess { };

  gnugo = callPackage ../games/gnugo { };

  gparted = callPackage ../tools/misc/gparted { };

  gsmartcontrol = callPackage ../tools/misc/gsmartcontrol {
    inherit (gnome) libglademm;
  };

  gtypist = callPackage ../games/gtypist { };

  hexen = callPackage ../games/hexen { };

  icbm3d = callPackage ../games/icbm3d { };

  instead = callPackage ../games/instead {
    lua = lua5;
  };

  kobodeluxe = callPackage ../games/kobodeluxe { };

  lincity = builderDefsPackage (import ../games/lincity) {
    inherit (xlibs) libX11 libXext xextproto
      libICE libSM xproto;
    inherit libpng zlib;
  };

  lincity_ng = callPackage ../games/lincity/ng.nix {};

  mars = callPackage ../games/mars { };

  micropolis = callPackage ../games/micropolis { };

  naev = callPackage ../games/naev { };

  njam = callPackage ../games/njam { };

  oilrush = callPackage ../games/oilrush { };

  openttd = callPackage ../games/openttd {
    zlib = zlibStatic;
  };

  opentyrian = callPackage ../games/opentyrian { };

  pingus = callPackage ../games/pingus {};

  pioneers = callPackage ../games/pioneers { };

  pong3d = callPackage ../games/pong3d { };

  prboom = callPackage ../games/prboom { };

  quake3demo = callPackage ../games/quake3/wrapper {
    name = "quake3-demo-${quake3game.name}";
    description = "Demo of Quake 3 Arena, a classic first-person shooter";
    game = quake3game;
    paks = [quake3demodata];
  };

  quake3demodata = callPackage ../games/quake3/demo { };

  quake3game = callPackage ../games/quake3/game { };

  racer = callPackage ../games/racer { };

  rigsofrods = callPackage ../games/rigsofrods {
    mygui = myguiSvn;
  };

  rili = callPackage ../games/rili { };

  rogue = callPackage ../games/rogue { };

  samplv1 = callPackage ../applications/audio/samplv1 { };

  sauerbraten = callPackage ../games/sauerbraten {};

  scid = callPackage ../games/scid { };

  scummvm = callPackage ../games/scummvm { };

  scorched3d = callPackage ../games/scorched3d { };

  sgtpuzzles = builderDefsPackage (import ../games/sgt-puzzles) {
    inherit pkgconfig fetchsvn perl gtk;
    inherit (xlibs) libX11;
  };

  simutrans = callPackage ../games/simutrans { };

  soi = callPackage ../games/soi {};

  # You still can override by passing more arguments.
  spaceOrbit = callPackage ../games/orbit { };

  spring = callPackage ../games/spring { boost = boost149;};

  springLobby = callPackage ../games/spring/springlobby.nix { };

  stardust = callPackage ../games/stardust {};

  stuntrally = callPackage ../games/stuntrally { };

  superTux = callPackage ../games/super-tux { };

  superTuxKart = callPackage ../games/super-tux-kart { };

  synthv1 = callPackage ../applications/audio/synthv1 { };

  tbe = callPackage ../games/the-butterfly-effect {};

  teetertorture = callPackage ../games/teetertorture { };

  teeworlds = callPackage ../games/teeworlds { };

  tennix = callPackage ../games/tennix { };

  tpm = callPackage ../games/thePenguinMachine { };

  tremulous = callPackage ../games/tremulous { };

  speed_dreams = callPackage ../games/speed-dreams {
    # Torcs wants to make shared libraries linked with plib libraries (it provides static).
    # i686 is the only platform I know than can do that linking without plib built with -fPIC
    plib = plib.override { enablePIC = !stdenv.isi686; };
    libpng = libpng12;
  };

  torcs = callPackage ../games/torcs {
    # Torcs wants to make shared libraries linked with plib libraries (it provides static).
    # i686 is the only platform I know than can do that linking without plib built with -fPIC
    plib = plib.override { enablePIC = !stdenv.isi686; };
  };

  trigger = callPackage ../games/trigger { };

  ufoai = callPackage ../games/ufoai { };

  ultimatestunts = callPackage ../games/ultimatestunts { };

  ultrastardx = callPackage ../games/ultrastardx {
    lua = lua5;
  };

  unvanquished = callPackage ../games/unvanquished { };

  uqm = callPackage ../games/uqm { };

  urbanterror = callPackage ../games/urbanterror { };

  ut2004demo = callPackage ../games/ut2004demo { };

  vdrift = callPackage ../games/vdrift { };

  vectoroids = callPackage ../games/vectoroids { };

  vessel = callPackage_i686 ../games/vessel { };

  warmux = callPackage ../games/warmux { };

  warsow = callPackage ../games/warsow {
    libjpeg = libjpeg62;
  };

  warzone2100 = callPackage ../games/warzone2100 { };

  widelands = callPackage ../games/widelands {
    libpng = libpng12;
  };

  worldofgoo_demo = callPackage ../games/worldofgoo {
    demo = true;
  };

  worldofgoo = callPackage ../games/worldofgoo { };

  xboard =  callPackage ../games/xboard { };

  xconq = callPackage ../games/xconq {};

  # TODO: the corresponding nix file is missing
  # xracer = callPackage ../games/xracer { };

  xonotic = callPackage ../games/xonotic { };

  xsokoban = builderDefsPackage (import ../games/xsokoban) {
    inherit (xlibs) libX11 xproto libXpm libXt;
  };

  zdoom = callPackage ../games/zdoom { };

  zod = callPackage ../games/zod { };

  zoom = callPackage ../games/zoom { };

  keen4 = callPackage ../games/keen4 { };


  ### DESKTOP ENVIRONMENTS


  enlightenment = callPackage ../desktops/enlightenment { };

  e17 = recurseIntoAttrs (
    let callPackage = newScope pkgs.e17; in
    import ../desktops/e17 { inherit callPackage pkgs; }
  );

  gnome2 = callPackage ../desktops/gnome-2 {
    callPackage = pkgs.newScope pkgs.gnome2;
    self = pkgs.gnome2;
  }  // pkgs.gtkLibs // {
    # Backwards compatibility;
    inherit (pkgs) libsoup libwnck gtk_doc gnome_doc_utils;
  };

  gnome = recurseIntoAttrs gnome2;

  kde4 = recurseIntoAttrs pkgs.kde47;

  kde47 = kdePackagesFor (pkgs.kde47 // {
      boost = boost149;
      eigen = eigen2;
    }) ../desktops/kde-4.7;

  kde48 = kdePackagesFor (pkgs.kde48 // {
      boost = boost149;
      eigen = eigen2;
    }) ../desktops/kde-4.8;

  kdePackagesFor = self: dir:
    let callPackageOrig = callPackage; in
    let
      callPackage = newScope self;
      kde4 = callPackageOrig dir {
        inherit callPackage callPackageOrig;
      };
    in kde4 // {
      inherit kde4;

      recurseForRelease = true;

      akunambol = callPackage ../applications/networking/sync/akunambol { };

      amarok = callPackage ../applications/audio/amarok { };

      bangarang = callPackage ../applications/video/bangarang { };

      basket = callPackage ../applications/office/basket { };

      bluedevil = callPackage ../tools/bluetooth/bluedevil { };

      calligra = callPackage ../applications/office/calligra { };

      digikam = callPackage ../applications/graphics/digikam { };

      k3b = callPackage ../applications/misc/k3b { };

      kadu = callPackage ../applications/networking/instant-messengers/kadu { };

      kbibtex = callPackage ../applications/office/kbibtex { };

      kbluetooth = callPackage ../tools/bluetooth/kbluetooth { };

      kde_wacomtablet = callPackage ../applications/misc/kde-wacomtablet { };

      kdenlive = callPackage ../applications/video/kdenlive { };

      kdesvn = callPackage ../applications/version-management/kdesvn { };

      kdevelop = callPackage ../applications/editors/kdevelop { };

      kdevplatform = callPackage ../development/libraries/kdevplatform { };

      kdiff3 = callPackage ../tools/text/kdiff3 { };

      kile = callPackage ../applications/editors/kile { };

      kmplayer = callPackage ../applications/video/kmplayer { };

      kmymoney = callPackage ../applications/office/kmymoney { };

      kipi_plugins = callPackage ../applications/graphics/kipi-plugins { };

      koffice = callPackage ../applications/office/koffice {
        boost = boost149;
      };

      konq_plugins = callPackage ../applications/networking/browsers/konq-plugins { };

      konversation = callPackage ../applications/networking/irc/konversation { };

      krename = callPackage ../applications/misc/krename { };

      krusader = callPackage ../applications/misc/krusader { };

      ksshaskpass = callPackage ../tools/security/ksshaskpass {};

      ktorrent = callPackage ../applications/networking/p2p/ktorrent { };

      kuickshow = callPackage ../applications/graphics/kuickshow { };

      libalkimia = callPackage ../development/libraries/libalkimia { };

      libktorrent = callPackage ../development/libraries/libktorrent { };

      libkvkontakte = callPackage ../development/libraries/libkvkontakte { };

      liblikeback = callPackage ../development/libraries/liblikeback { };

      networkmanagement = callPackage ../tools/networking/networkmanagement { };

      partitionManager = callPackage ../tools/misc/partition-manager { };

      polkit_kde_agent = callPackage ../tools/security/polkit-kde-agent { };

      psi = callPackage ../applications/networking/instant-messengers/psi { };

      quassel = callPackage ../applications/networking/irc/quassel { };

      quasselDaemon = appendToName "daemon" (self.quassel.override {
        monolithic = false;
        daemon = true;
      });

      quasselClient = appendToName "client" (self.quassel.override {
        monolithic = false;
        client = true;
      });

      rekonq = callPackage ../applications/networking/browsers/rekonq { };

      rsibreak = callPackage ../applications/misc/rsibreak { };

      semnotes = callPackage ../applications/misc/semnotes { };

      skrooge = callPackage ../applications/office/skrooge { };

      telepathy = callPackage ../applications/networking/instant-messengers/telepathy/kde {};

      yakuake = callPackage ../applications/misc/yakuake { };

      zanshin = callPackage ../applications/office/zanshin { };

      kwooty = callPackage ../applications/networking/newsreaders/kwooty { };
    };

  redshift = callPackage ../applications/misc/redshift {
    inherit (xorg) libX11 libXrandr libxcb randrproto libXxf86vm
      xf86vidmodeproto;
  };

  oxygen_gtk = callPackage ../misc/themes/gtk2/oxygen-gtk { };

  xfce = xfce4_10;
  xfce4_10 = recurseIntoAttrs (import ../desktops/xfce { inherit pkgs newScope; });

  ### SCIENCE

  celestia = callPackage ../applications/science/astronomy/celestia {
    lua = lua5_1;
    inherit (xlibs) libXmu;
    inherit (pkgs.gnome) gtkglext;
  };

  xplanet = callPackage ../applications/science/astronomy/xplanet { };

  gravit = callPackage ../applications/science/astronomy/gravit { };

  stellarium = callPackage ../applications/science/astronomy/stellarium { };

  ### SCIENCE/GEOMETRY

  drgeo = builderDefsPackage (import ../applications/science/geometry/drgeo) {
    inherit (gnome) libglade;
    inherit libxml2 perl intltool libtool pkgconfig gtk;
    guile = guile_1_8;
  };

  tetgen = callPackage ../applications/science/geometry/tetgen { };


  ### SCIENCE/BIOLOGY

  alliance = callPackage ../applications/science/electronics/alliance {
    motif = lesstif;
  };

  arb = callPackage ../applications/science/biology/arb {
    lesstif = lesstif93;
    stdenv = overrideGCC stdenv gcc42;
  };

  archimedes = callPackage ../applications/science/electronics/archimedes { };

  biolib = callPackage ../development/libraries/science/biology/biolib { };

  emboss = callPackage ../applications/science/biology/emboss { };

  mrbayes = callPackage ../applications/science/biology/mrbayes { };

  ncbiCTools = builderDefsPackage ../development/libraries/ncbi {
    inherit tcsh mesa lesstif;
    inherit (xlibs) libX11 libXaw xproto libXt libSM libICE
      libXmu libXext;
  };

  ncbi_tools = callPackage ../applications/science/biology/ncbi-tools { };

  paml = callPackage ../applications/science/biology/paml { };

  pal2nal = callPackage ../applications/science/biology/pal2nal { };


  ### SCIENCE/MATH

  atlas = callPackage ../development/libraries/science/math/atlas {
    # The build process measures CPU capabilities and optimizes the
    # library to perform best on that particular machine. That is a
    # great feature, but it's of limited use with pre-built binaries
    # coming from a central build farm.
    tolerateCpuTimingInaccuracy = true;
  };

  blas = callPackage ../development/libraries/science/math/blas { };

  content = builderDefsPackage ../applications/science/math/content {
    inherit mesa lesstif;
    inherit (xlibs) libX11 libXaw xproto libXt libSM libICE
      libXmu libXext libXcursor;
  };

  jags = callPackage ../applications/science/math/jags { };

  liblapack = callPackage ../development/libraries/science/math/liblapack { };

  openblas = callPackage ../development/libraries/science/math/openblas { };


  ### SCIENCE/MOLECULAR-DYNAMICS

  gromacs = callPackage ../applications/science/molecular-dynamics/gromacs {
    singlePrec = true;
    fftw = fftwSinglePrec;
    cmake = cmakeCurses;
  };

  gromacsDouble = lowPrio (callPackage ../applications/science/molecular-dynamics/gromacs {
    singlePrec = false;
    fftw = fftw;
    cmake = cmakeCurses;
  });

  ### SCIENCE/LOGIC

  coq = callPackage ../applications/science/logic/coq {
    inherit (ocamlPackages) findlib lablgtk;
    camlp5 = ocamlPackages.camlp5_transitional;
  };

  coq_8_3 = callPackage ../applications/science/logic/coq/8.3.nix {
    inherit (ocamlPackages) findlib lablgtk;
    camlp5 = ocamlPackages.camlp5_transitional;
  };

  cvc3 = callPackage ../applications/science/logic/cvc3 {};

  eprover = callPackage ../applications/science/logic/eprover {
    texLive = texLiveAggregationFun {
      paths = [
        texLive texLiveExtra
      ];
    };
  };

  ginac = callPackage ../applications/science/math/ginac { };

  hol = callPackage ../applications/science/logic/hol { };

  hol_light = callPackage ../applications/science/logic/hol_light {
    inherit (ocamlPackages) findlib;
    camlp5 = ocamlPackages.camlp5_strict;
  };

  isabelle = import ../applications/science/logic/isabelle {
    inherit (pkgs) stdenv fetchurl nettools perl polyml;
    inherit (pkgs.emacs24Packages) proofgeneral;
  };

  iprover = callPackage ../applications/science/logic/iprover {};

  leo2 = callPackage ../applications/science/logic/leo2 {};

  logisim = callPackage ../applications/science/logic/logisim {};

  matita = callPackage ../applications/science/logic/matita {
    ocaml = ocaml_3_11_2;
    inherit (ocamlPackages_3_11_2) findlib lablgtk ocaml_expat gmetadom ocaml_http
            lablgtkmathview ocaml_mysql ocaml_sqlite3 ocamlnet camlzip ocaml_pcre;
    ulex08 = ocamlPackages_3_11_2.ulex08.override { camlp5 = ocamlPackages_3_11_2.camlp5_5_transitional; };
  };

  matita_130312 = lowPrio (callPackage ../applications/science/logic/matita/130312.nix {
    inherit (ocamlPackages) findlib lablgtk ocaml_expat gmetadom ocaml_http
            ocaml_mysql ocamlnet ulex08 camlzip ocaml_pcre;
  });

  minisat = callPackage ../applications/science/logic/minisat {};

  opensmt = callPackage ../applications/science/logic/opensmt { };

  picosat = callPackage ../applications/science/logic/picosat {};

  prover9 = callPackage ../applications/science/logic/prover9 { };

  satallax = callPackage ../applications/science/logic/satallax {};

  spass = callPackage ../applications/science/logic/spass {};

  ssreflect = callPackage ../applications/science/logic/ssreflect {
    camlp5 = ocamlPackages.camlp5_transitional;
  };

  tptp = callPackage ../applications/science/logic/tptp {};

  ### SCIENCE / ELECTRONICS

  caneda = callPackage ../applications/science/electronics/caneda { };

  gtkwave = callPackage ../applications/science/electronics/gtkwave { };

  kicad = callPackage ../applications/science/electronics/kicad { };

  ngspice = callPackage ../applications/science/electronics/ngspice { };

  qucs = callPackage ../applications/science/electronics/qucs { };

  xoscope = callPackage ../applications/science/electronics/xoscope { };


  ### SCIENCE / MATH

  ecm = callPackage ../applications/science/math/ecm { };

  eukleides = callPackage ../applications/science/math/eukleides { };

  gap = callPackage ../applications/science/math/gap { };

  maxima = callPackage ../applications/science/math/maxima { };

  wxmaxima = callPackage ../applications/science/math/wxmaxima { };

  pari = callPackage ../applications/science/math/pari {};

  singular = callPackage ../applications/science/math/singular {};

  scilab = callPackage ../applications/science/math/scilab {
    withXaw3d = false;
    withTk = true;
    withGtk = false;
    withOCaml = true;
    withX = true;
  };

  msieve = callPackage ../applications/science/math/msieve { };

  yacas = callPackage ../applications/science/math/yacas { };

  ### SCIENCE / MISC

  boinc = callPackage ../applications/science/misc/boinc { };

  golly = callPackage ../applications/science/misc/golly { };

  simgrid = callPackage ../applications/science/misc/simgrid { };

  tulip = callPackage ../applications/science/misc/tulip { };

  vite = callPackage ../applications/science/misc/vite { };

  ### MISC

  atari800 = callPackage ../misc/emulators/atari800 { };

  ataripp = callPackage ../misc/emulators/atari++ { };

  auctex = callPackage ../tools/typesetting/tex/auctex { };

  cups = callPackage ../misc/cups { };

  cups_pdf_filter = callPackage ../misc/cups/pdf-filter.nix { };

  gutenprint = callPackage ../misc/drivers/gutenprint { };

  gutenprintBin = callPackage ../misc/drivers/gutenprint/bin.nix { };

  cupsBjnp = callPackage ../misc/cups/drivers/cups-bjnp { };

  darcnes = callPackage ../misc/emulators/darcnes { };

  dbacl = callPackage ../tools/misc/dbacl { };

  dblatex = callPackage ../tools/typesetting/tex/dblatex { };

  dosbox = callPackage ../misc/emulators/dosbox { };

  dpkg = callPackage ../tools/package-management/dpkg { };

  ekiga = newScope pkgs.gnome ../applications/networking/instant-messengers/ekiga { };

  electricsheep = callPackage ../misc/screensavers/electricsheep { };

  fakenes = callPackage ../misc/emulators/fakenes { };

  foldingathome = callPackage ../misc/foldingathome { };

  foo2zjs = callPackage ../misc/drivers/foo2zjs {};

  foomatic_filters = callPackage ../misc/drivers/foomatic-filters {};

  freestyle = callPackage ../misc/freestyle { };

  gajim = builderDefsPackage (import ../applications/networking/instant-messengers/gajim) {
    inherit perl intltool pyGtkGlade gettext pkgconfig makeWrapper pygobject
      pyopenssl gtkspell libsexy pycrypto aspell pythonDBus pythonSexy
      docutils gtk farstream gst_plugins_bad gstreamer gst_ffmpeg gst_python;
    dbus = dbus.libs;
    inherit (gnome) libglade;
    inherit (xlibs) libXScrnSaver libXt xproto libXext xextproto libX11
      scrnsaverproto;
    inherit (pythonPackages) pyasn1;
    python = pythonFull;
  };

  gensgs = callPackage_i686 ../misc/emulators/gens-gs { };

  ghostscript = callPackage ../misc/ghostscript {
    x11Support = false;
    cupsSupport = config.ghostscript.cups or true;
    gnuFork = config.ghostscript.gnu or false;
  };

  ghostscriptX = appendToName "with-X" (ghostscript.override {
    x11Support = true;
  });

  gxemul = callPackage ../misc/gxemul { };

  hplip = callPackage ../misc/drivers/hplip { };

  # using the new configuration style proposal which is unstable
  jack1d = callPackage ../misc/jackaudio/jack1.nix { };

  jackaudio = callPackage ../misc/jackaudio { };

  keynav = callPackage ../tools/X11/keynav { };

  lazylist = callPackage ../tools/typesetting/tex/lazylist { };

  lilypond = callPackage ../misc/lilypond { };

  martyr = callPackage ../development/libraries/martyr { };

  maven = maven3;
  maven3 = callPackage ../misc/maven { jdk = openjdk; };

  mess = callPackage ../misc/emulators/mess {
    inherit (pkgs.gnome) GConf;
  };

  mupen64plus = callPackage ../misc/emulators/mupen64plus { };

  nix = nixStable;

  nixStable = callPackage ../tools/package-management/nix {
    storeDir = config.nix.storeDir or "/nix/store";
    stateDir = config.nix.stateDir or "/nix/var";
  };

  nixUnstable = callPackage ../tools/package-management/nix/unstable.nix {
    storeDir = config.nix.storeDir or "/nix/store";
    stateDir = config.nix.stateDir or "/nix/var";
  };

  nut = callPackage ../applications/misc/nut { };

  disnix = callPackage ../tools/package-management/disnix { };

  disnix_activation_scripts = callPackage ../tools/package-management/disnix/activation-scripts {
    enableApacheWebApplication = config.disnix.enableApacheWebApplication or false;
    enableAxis2WebService = config.disnix.enableAxis2WebService or false;
    enableEjabberdDump = config.disnix.enableEjabberdDump or false;
    enableMySQLDatabase = config.disnix.enableMySQLDatabase or false;
    enablePostgreSQLDatabase = config.disnix.enablePostgreSQLDatabase or false;
    enableSubversionRepository = config.disnix.enableSubversionRepository or false;
    enableTomcatWebApplication = config.disnix.enableTomcatWebApplication or false;
  };

  disnixos = callPackage ../tools/package-management/disnix/disnixos { };

  DisnixWebService = callPackage ../tools/package-management/disnix/DisnixWebService { };

  latex2html = callPackage ../tools/typesetting/tex/latex2html/default.nix {
    tex = tetex;
  };

  lkproof = callPackage ../tools/typesetting/tex/lkproof { };

  mysqlWorkbench = newScope gnome ../applications/misc/mysql-workbench {
    lua = lua5;
    inherit (pythonPackages) pexpect paramiko;
  };

  opkg = callPackage ../tools/package-management/opkg { };

  pgadmin = callPackage ../applications/misc/pgadmin { };

  pgf = pgf2;

  # Keep the old PGF since some documents don't render properly with
  # the new one.
  pgf1 = callPackage ../tools/typesetting/tex/pgf/1.x.nix { };

  pgf2 = callPackage ../tools/typesetting/tex/pgf/2.x.nix { };

  pgfplots = callPackage ../tools/typesetting/tex/pgfplots { };

  pjsip = callPackage ../applications/networking/pjsip { };

  polytable = callPackage ../tools/typesetting/tex/polytable { };

  uae = callPackage ../misc/emulators/uae { };

  putty = callPackage ../applications/networking/remote/putty { };

  rssglx = callPackage ../misc/screensavers/rss-glx { };

  xlockmore = callPackage ../misc/screensavers/xlockmore { };

  samsungUnifiedLinuxDriver = import ../misc/cups/drivers/samsung {
    inherit fetchurl stdenv;
    inherit cups ghostscript glibc patchelf;
    gcc = import ../development/compilers/gcc/4.4 {
      inherit stdenv fetchurl texinfo gmp mpfr noSysDirs gettext which;
      profiledCompiler = true;
    };
  };

  saneBackends = callPackage ../applications/graphics/sane/backends.nix {
    gt68xxFirmware = config.sane.gt68xxFirmware or null;
    hotplugSupport = config.sane.hotplugSupport or true;
  };

  saneBackendsGit = callPackage ../applications/graphics/sane/backends-git.nix {
    gt68xxFirmware = config.sane.gt68xxFirmware or null;
    hotplugSupport = config.sane.hotplugSupport or true;
  };

  saneFrontends = callPackage ../applications/graphics/sane/frontends.nix { };

  slock = callPackage ../misc/screensavers/slock { };

  sourceAndTags = import ../misc/source-and-tags {
    inherit pkgs stdenv unzip lib ctags;
    hasktags = haskellPackages.myhasktags;
  };

  splix = callPackage ../misc/cups/drivers/splix { };

  tetex = callPackage ../tools/typesetting/tex/tetex { libpng = libpng12; };

  tex4ht = callPackage ../tools/typesetting/tex/tex4ht { };

  texFunctions = import ../tools/typesetting/tex/nix pkgs;

  texLive = builderDefsPackage (import ../tools/typesetting/tex/texlive) {
    inherit builderDefs zlib bzip2 ncurses libpng ed lesstif
      gd t1lib freetype icu perl expat curl xz pkgconfig zziplib
      libjpeg bison python fontconfig flex poppler silgraphite;
    inherit (xlibs) libXaw libX11 xproto libXt libXpm
      libXmu libXext xextproto libSM libICE;
    ghostscript = ghostscriptX;
    ruby = ruby18;
  };

  texLiveFull = lib.setName "texlive-full" (texLiveAggregationFun {
    paths = [ texLive texLiveExtra lmodern texLiveCMSuper texLiveLatexXColor
              texLivePGF texLiveBeamer texLiveModerncv tipa tex4ht texinfo5 ];
  });

  /* Look in configurations/misc/raskin.nix for usage example (around revisions
  where TeXLive was added)

  (texLiveAggregationFun {
    paths = [texLive texLiveExtra texLiveCMSuper
      texLiveBeamer
    ];
  })

  You need to use texLiveAggregationFun to regenerate, say, ls-R (TeX-related file list)
  Just installing a few packages doesn't work.
  */
  texLiveAggregationFun =
    (builderDefsPackage (import ../tools/typesetting/tex/texlive/aggregate.nix));

  texDisser = callPackage ../tools/typesetting/tex/disser {};

  texLiveContext = builderDefsPackage (import ../tools/typesetting/tex/texlive/context.nix) {
    inherit texLive;
  };

  texLiveExtra = builderDefsPackage (import ../tools/typesetting/tex/texlive/extra.nix) {
    inherit texLive xz;
  };

  texLiveCMSuper = builderDefsPackage (import ../tools/typesetting/tex/texlive/cm-super.nix) {
    inherit texLive;
  };

  texLiveLatexXColor = builderDefsPackage (import ../tools/typesetting/tex/texlive/xcolor.nix) {
    inherit texLive;
  };

  texLivePGF = builderDefsPackage (import ../tools/typesetting/tex/texlive/pgf.nix) {
    inherit texLiveLatexXColor texLive;
  };

  texLiveBeamer = builderDefsPackage (import ../tools/typesetting/tex/texlive/beamer.nix) {
    inherit texLiveLatexXColor texLivePGF texLive;
  };

  texLiveModerncv = builderDefsPackage (import ../tools/typesetting/tex/texlive/moderncv.nix) {
    inherit texLive unzip;
  };

  vice = callPackage ../misc/emulators/vice { };

  viewnior = callPackage ../applications/graphics/viewnior { };

  vimprobable2 = callPackage ../applications/networking/browsers/vimprobable2 {
    inherit (gnome) libsoup;
    webkit = webkit_gtk2;
  };

  vimprobable2Wrapper = wrapFirefox
    { browser = vimprobable2; browserName = "vimprobable2"; desktopName = "Vimprobable2";
    };

  VisualBoyAdvance = callPackage ../misc/emulators/VisualBoyAdvance { };

  # Wine cannot be built in 64-bit; use a 32-bit build instead.
  wine = callPackage_i686 ../misc/emulators/wine { };

  # winetricks is a shell script with no binary components. Safe to just use the current platforms
  # build instead of the i686 specific build.
  winetricks = callPackage ../misc/emulators/wine/winetricks.nix {
    inherit (gnome2) zenity;
  };

  x2x = callPackage ../tools/X11/x2x { };

  xosd = callPackage ../misc/xosd { };

  xsane = callPackage ../applications/graphics/sane/xsane.nix {
    libpng = libpng12;
    saneBackends = saneBackends;
  };

  yafc = callPackage ../applications/networking/yafc { };

  myEnvFun = import ../misc/my-env {
    inherit substituteAll pkgs;
    inherit (stdenv) mkDerivation;
  };

  zsnes = callPackage_i686 ../misc/emulators/zsnes {
    libpng = libpng12;
  };

  misc = import ../misc/misc.nix { inherit pkgs stdenv; };

  bullet = callPackage ../development/libraries/bullet {};

}; in pkgs<|MERGE_RESOLUTION|>--- conflicted
+++ resolved
@@ -2878,13 +2878,7 @@
 
   pure = callPackage ../development/interpreters/pure {};
 
-<<<<<<< HEAD
   python3 = hiPrio (callPackage ../development/interpreters/python/3.3 { });
-=======
-  python3 = python33;
-  python32 = callPackage ../development/interpreters/python/3.2 { };
-  python33 = callPackage ../development/interpreters/python/3.3 { };
->>>>>>> 3da635c8
 
   python = python27;
   python26 = callPackage ../development/interpreters/python/2.6 { };
