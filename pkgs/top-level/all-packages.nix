/* This file composes the Nix Packages collection.  That is, it
   imports the functions that build the various packages, and calls
   them with appropriate arguments.  The result is a set of all the
   packages in the Nix Packages collection for some particular
   platform. */


{ # The system (e.g., `i686-linux') for which to build the packages.
  system ? builtins.currentSystem

  # Usually, the system type uniquely determines the stdenv and thus
  # how to build the packages.  But on some platforms we have
  # different stdenvs, leading to different ways to build the
  # packages.  For instance, on Windows we support both Cygwin and
  # Mingw builds.  In both cases, `system' is `i686-cygwin'.  The
  # attribute `stdenvType' is used to select the specific kind of
  # stdenv to use, e.g., `i686-mingw'.
, stdenvType ? system

, # The standard environment to use.  Only used for bootstrapping.  If
  # null, the default standard environment is used.
  bootStdenv ? null

, # Non-GNU/Linux OSes are currently "impure" platforms, with their libc
  # outside of the store.  Thus, GCC, GFortran, & co. must always look for
  # files in standard system directories (/usr/include, etc.)
  noSysDirs ? (system != "x86_64-darwin"
               && system != "x86_64-freebsd" && system != "i686-freebsd"
               && system != "x86_64-kfreebsd-gnu")

  # More flags for the bootstrapping of stdenv.
, gccWithCC ? true
, gccWithProfiling ? true

, # Allow a configuration attribute set to be passed in as an
  # argument.  Otherwise, it's read from $NIXPKGS_CONFIG or
  # ~/.nixpkgs/config.nix.
  config ? null

, crossSystem ? null
, platform ? null
}:


let config_ = config; platform_ = platform; in # rename the function arguments

let

  lib = import ../../lib;

  # The contents of the configuration file found at $NIXPKGS_CONFIG or
  # $HOME/.nixpkgs/config.nix.
  # for NIXOS (nixos-rebuild): use nixpkgs.config option
  config =
    let
      toPath = builtins.toPath;
      getEnv = x: if builtins ? getEnv then builtins.getEnv x else "";
      pathExists = name:
        builtins ? pathExists && builtins.pathExists (toPath name);

      configFile = getEnv "NIXPKGS_CONFIG";
      homeDir = getEnv "HOME";
      configFile2 = homeDir + "/.nixpkgs/config.nix";

      configExpr =
        if config_ != null then config_
        else if configFile != "" && pathExists configFile then import (toPath configFile)
        else if homeDir != "" && pathExists configFile2 then import (toPath configFile2)
        else {};

    in
      # allow both:
      # { /* the config */ } and
      # { pkgs, ... } : { /* the config */ }
      if builtins.isFunction configExpr
        then configExpr { inherit pkgs; }
        else configExpr;

  # Allow setting the platform in the config file. Otherwise, let's use a reasonable default (pc)

  platformAuto = let
      platforms = (import ./platforms.nix);
    in
      if system == "armv6l-linux" then platforms.raspberrypi
      else if system == "armv5tel-linux" then platforms.sheevaplug
      else if system == "mips64el-linux" then platforms.fuloong2f_n32
      else platforms.pc;

  platform = if platform_ != null then platform_
    else config.platform or platformAuto;

  # Helper functions that are exported through `pkgs'.
  helperFunctions =
    stdenvAdapters //
    (import ../build-support/trivial-builders.nix { inherit (pkgs) stdenv; inherit (pkgs.xorg) lndir; });

  stdenvAdapters =
    import ../stdenv/adapters.nix { inherit (pkgs) dietlibc fetchurl runCommand; };


  # Allow packages to be overriden globally via the `packageOverrides'
  # configuration option, which must be a function that takes `pkgs'
  # as an argument and returns a set of new or overriden packages.
  # The `packageOverrides' function is called with the *original*
  # (un-overriden) set of packages, allowing packageOverrides
  # attributes to refer to the original attributes (e.g. "foo =
  # ... pkgs.foo ...").
  pkgs = applyGlobalOverrides (config.packageOverrides or (pkgs: {}));


  # Return the complete set of packages, after applying the overrides
  # returned by the `overrider' function (see above).  Warning: this
  # function is very expensive!
  applyGlobalOverrides = overrider:
    let
      # Call the overrider function.  We don't want stdenv overrides
      # in the case of cross-building, or otherwise the basic
      # overrided packages will not be built with the crossStdenv
      # adapter.
      overrides = overrider pkgsOrig //
        (lib.optionalAttrs (pkgsOrig.stdenv ? overrides && crossSystem == null) (pkgsOrig.stdenv.overrides pkgsOrig));

      # The un-overriden packages, passed to `overrider'.
      pkgsOrig = pkgsFun pkgs {};

      # The overriden, final packages.
      pkgs = pkgsFun pkgs overrides;
    in pkgs;


  # The package compositions.  Yes, this isn't properly indented.
  pkgsFun = pkgs: overrides:
    with helperFunctions;
    let defaultScope = pkgs // pkgs.xorg; self = self_ // overrides;
    self_ = with self; helperFunctions // {

  # Make some arguments passed to all-packages.nix available
  inherit system stdenvType platform;

  # Allow callPackage to fill in the pkgs argument
  inherit pkgs;


  # We use `callPackage' to be able to omit function arguments that
  # can be obtained from `pkgs' or `pkgs.xorg' (i.e. `defaultScope').
  # Use `newScope' for sets of packages in `pkgs' (see e.g. `gnome'
  # below).
  callPackage = newScope {};

  newScope = extra: lib.callPackageWith (defaultScope // extra);


  # Override system. This is useful to build i686 packages on x86_64-linux.
  forceSystem = system: (import ./all-packages.nix) {
    inherit system;
    inherit bootStdenv noSysDirs gccWithCC gccWithProfiling config
      crossSystem platform;
  };


  # Used by wine, firefox with debugging version of Flash, ...
  pkgsi686Linux = forceSystem "i686-linux";

  callPackage_i686 = lib.callPackageWith (pkgsi686Linux // pkgsi686Linux.xorg);


  # For convenience, allow callers to get the path to Nixpkgs.
  path = ../..;


  ### Symbolic names.

  x11 = if stdenv.isDarwin then darwinX11AndOpenGL else xlibsWrapper;

  # `xlibs' is the set of X library components.  This used to be the
  # old modular X llibraries project (called `xlibs') but now it's just
  # the set of packages in the modular X.org tree (which also includes
  # non-library components like the server, drivers, fonts, etc.).
  xlibs = xorg // {xlibs = xlibsWrapper;};


  ### Helper functions.

  inherit lib config stdenvAdapters;

  inherit (lib) lowPrio hiPrio appendToName makeOverridable;
  inherit (misc) versionedDerivation;

  # Applying this to an attribute set will cause nix-env to look
  # inside the set for derivations.
  recurseIntoAttrs = attrs: attrs // { recurseForDerivations = true; };

  builderDefs = lib.composedArgsAndFun (import ../build-support/builder-defs/builder-defs.nix) {
    inherit stringsWithDeps lib stdenv writeScript
      fetchurl fetchmtn fetchgit;
  };

  builderDefsPackage = builderDefs.builderDefsPackage builderDefs;

  stringsWithDeps = lib.stringsWithDeps;


  ### Nixpkgs maintainer tools

  nix-generate-from-cpan = callPackage ../../maintainers/scripts/nix-generate-from-cpan.nix { };

  nixpkgs-lint = callPackage ../../maintainers/scripts/nixpkgs-lint.nix { };


  ### STANDARD ENVIRONMENT


  allStdenvs = import ../stdenv {
    inherit system stdenvType platform config;
    allPackages = args: import ./all-packages.nix ({ inherit config system; } // args);
  };

  defaultStdenv = allStdenvs.stdenv // { inherit platform; };

  stdenvCross = lowPrio (makeStdenvCross defaultStdenv crossSystem binutilsCross gccCrossStageFinal);

  stdenv =
    if bootStdenv != null then (bootStdenv // {inherit platform;}) else
      if crossSystem != null then
        stdenvCross
      else
        let
            changer = config.replaceStdenv or null;
        in if changer != null then
          changer {
            # We import again all-packages to avoid recursivities.
            pkgs = import ./all-packages.nix {
              # We remove packageOverrides to avoid recursivities
              config = removeAttrs config [ "replaceStdenv" ];
            };
          }
      else
        defaultStdenv;

  forceNativeDrv = drv : if crossSystem == null then drv else
    (drv // { crossDrv = drv.nativeDrv; });

  # A stdenv capable of building 32-bit binaries.  On x86_64-linux,
  # it uses GCC compiled with multilib support; on i686-linux, it's
  # just the plain stdenv.
  stdenv_32bit = lowPrio (
    if system == "x86_64-linux" then
      overrideGCC stdenv gcc46_multi
    else
      stdenv);


  ### BUILD SUPPORT

  attrSetToDir = arg: import ../build-support/upstream-updater/attrset-to-dir.nix {
    inherit writeTextFile stdenv lib;
    theAttrSet = arg;
  };

  autoreconfHook = makeSetupHook
    { substitutions = { inherit autoconf automake libtool; }; }
    ../build-support/setup-hooks/autoreconf.sh;

  buildEnv = import ../build-support/buildenv {
    inherit (pkgs) runCommand perl;
  };

  buildFHSChrootEnv = import ../build-support/build-fhs-chrootenv {
    inherit stdenv glibc glibcLocales gcc coreutils diffutils findutils;
    inherit gnused gnugrep gnutar gzip bzip2 bashInteractive xz shadow gawk;
    inherit less buildEnv;
  };

  dotnetenv = import ../build-support/dotnetenv {
    inherit stdenv;
    dotnetfx = dotnetfx40;
  };

  vsenv = callPackage ../build-support/vsenv {
    vs = vs90wrapper;
  };

  fetchbzr = import ../build-support/fetchbzr {
    inherit stdenv bazaar;
  };

  fetchcvs = import ../build-support/fetchcvs {
    inherit stdenv cvs;
  };

  fetchdarcs = import ../build-support/fetchdarcs {
    inherit stdenv darcs nix;
  };

  fetchgit = import ../build-support/fetchgit {
    inherit stdenv git cacert;
  };

  fetchgitrevision = import ../build-support/fetchgitrevision runCommand git;

  fetchmtn = callPackage ../build-support/fetchmtn (config.fetchmtn or {});

  fetchsvn = import ../build-support/fetchsvn {
    inherit stdenv subversion openssh;
    sshSupport = true;
  };

  fetchsvnrevision = import ../build-support/fetchsvnrevision runCommand subversion;

  fetchsvnssh = import ../build-support/fetchsvnssh {
    inherit stdenv subversion openssh expect;
    sshSupport = true;
  };

  fetchhg = import ../build-support/fetchhg {
    inherit stdenv mercurial nix;
  };

  # `fetchurl' downloads a file from the network.
  fetchurl = import ../build-support/fetchurl {
    inherit curl stdenv;
  };

  # A wrapper around fetchurl that generates miror://gnome URLs automatically
  fetchurl_gnome = callPackage ../build-support/fetchurl/gnome.nix { };

  # fetchurlBoot is used for curl and its dependencies in order to
  # prevent a cyclic dependency (curl depends on curl.tar.bz2,
  # curl.tar.bz2 depends on fetchurl, fetchurl depends on curl).  It
  # uses the curl from the previous bootstrap phase (e.g. a statically
  # linked curl in the case of stdenv-linux).
  fetchurlBoot = stdenv.fetchurlBoot;

  resolveMirrorURLs = {url}: fetchurl {
    showURLs = true;
    inherit url;
  };

  makeDesktopItem = import ../build-support/make-desktopitem {
    inherit stdenv;
  };

  makeAutostartItem = import ../build-support/make-startupitem {
    inherit stdenv;
    inherit lib;
  };

  makeInitrd = {contents, compressor ? "gzip -9"}:
    import ../build-support/kernel/make-initrd.nix {
      inherit stdenv perl cpio contents ubootChooser compressor;
    };

  makeWrapper = makeSetupHook { } ../build-support/setup-hooks/make-wrapper.sh;

  makeModulesClosure = { kernel, rootModules, allowMissing ? false }:
    import ../build-support/kernel/modules-closure.nix {
      inherit stdenv kmod kernel nukeReferences rootModules allowMissing;
    };

  pathsFromGraph = ../build-support/kernel/paths-from-graph.pl;

  srcOnly = args: (import ../build-support/src-only) ({inherit stdenv; } // args);

  substituteAll = import ../build-support/substitute/substitute-all.nix {
    inherit stdenv;
  };

  replaceDependency = import ../build-support/replace-dependency.nix {
    inherit runCommand nix lib;
  };

  nukeReferences = callPackage ../build-support/nuke-references/default.nix { };

  vmTools = import ../build-support/vm/default.nix {
    inherit pkgs;
  };

  releaseTools = import ../build-support/release/default.nix {
    inherit pkgs;
  };

  composableDerivation = (import ../../lib/composable-derivation.nix) {
    inherit pkgs lib;
  };

  platforms = import ./platforms.nix;


  ### TOOLS

  acct = callPackage ../tools/system/acct { };

  acoustidFingerprinter = callPackage ../tools/audio/acoustid-fingerprinter {
    ffmpeg = ffmpeg_1;
  };

  actdiag = pythonPackages.actdiag;

  aefs = callPackage ../tools/filesystems/aefs { };

  aegisub = callPackage ../applications/video/aegisub {
    wxGTK = wxGTK29;
    lua = lua5_1; 
  };

  aespipe = callPackage ../tools/security/aespipe { };

  aescrypt = callPackage ../tools/misc/aescrypt { };

  ahcpd = callPackage ../tools/networking/ahcpd { };

  aircrackng = callPackage ../tools/networking/aircrack-ng { };

  analog = callPackage ../tools/admin/analog {};

  archivemount = callPackage ../tools/filesystems/archivemount { };

  arandr = callPackage ../tools/X11/arandr { };

  arduino_core = callPackage ../development/arduino/arduino-core {
    jdk = jdk;
    jre = jdk;
  };

  argyllcms = callPackage ../tools/graphics/argyllcms {};

  ascii = callPackage ../tools/text/ascii { };

  asymptote = builderDefsPackage ../tools/graphics/asymptote {
    inherit freeglut ghostscriptX imagemagick fftw boehmgc
      mesa ncurses readline gsl libsigsegv python zlib perl
      texinfo lzma;
    texLive = texLiveAggregationFun {
      paths = [ texLive texLiveExtra ];
    };
  };

  awscli = callPackage ../tools/admin/awscli { };

  ec2_api_tools = callPackage ../tools/virtualization/ec2-api-tools { };

  ec2_ami_tools = callPackage ../tools/virtualization/ec2-ami-tools { };

  altermime = callPackage ../tools/networking/altermime {};

  amule = callPackage ../tools/networking/p2p/amule { };

  amuleDaemon = appendToName "daemon" (amule.override {
    monolithic = false;
    daemon = true;
  });

  amuleGui = appendToName "gui" (amule.override {
    monolithic = false;
    client = true;
  });

  androidenv = import ../development/mobile/androidenv {
    inherit pkgs;
    pkgs_i686 = pkgsi686Linux;
  };

  apg = callPackage ../tools/security/apg { };

  grc = callPackage ../tools/misc/grc { };

  otool = callPackage ../os-specific/darwin/otool { };

  pass = callPackage ../tools/security/pass { };

  setfile = callPackage ../os-specific/darwin/setfile { };

  install_name_tool = callPackage ../os-specific/darwin/install_name_tool { };

  xcodeenv = callPackage ../development/mobile/xcodeenv { };

  titaniumenv_2_1 = import ../development/mobile/titaniumenv {
    inherit pkgs;
    pkgs_i686 = pkgsi686Linux;
    version = "2.1";
  };

  titaniumenv_3_1 = import ../development/mobile/titaniumenv {
    inherit pkgs;
    pkgs_i686 = pkgsi686Linux;
  };

  titaniumenv = titaniumenv_3_1;

  inherit (androidenv) androidsdk_4_1;

  aria = builderDefsPackage (import ../tools/networking/aria) { };

  aria2 = callPackage ../tools/networking/aria2 { };

  at = callPackage ../tools/system/at { };

  atftp = callPackage ../tools/networking/atftp {};

  autogen = callPackage ../development/tools/misc/autogen { };

  autojump = callPackage ../tools/misc/autojump { };

  autorandr = callPackage ../tools/misc/autorandr {
    inherit (xorg) xrandr xdpyinfo;
  };

  avahi = callPackage ../development/libraries/avahi {
    qt4Support = config.avahi.qt4Support or false;
  };

  aws = callPackage ../tools/virtualization/aws { };

  aws_mturk_clt = callPackage ../tools/misc/aws-mturk-clt { };

  axel = callPackage ../tools/networking/axel { };

  azureus = callPackage ../tools/networking/p2p/azureus { };

  basex = callPackage ../tools/text/xml/basex { };

  babeld = callPackage ../tools/networking/babeld { };

  badvpn = callPackage ../tools/networking/badvpn {};

  banner = callPackage ../games/banner {};

  barcode = callPackage ../tools/graphics/barcode {};

  bc = callPackage ../tools/misc/bc { };

  bchunk = callPackage ../tools/cd-dvd/bchunk { };

  bfr = callPackage ../tools/misc/bfr { };

  blockdiag = pythonPackages.blockdiag;

  bmon = callPackage ../tools/misc/bmon { };

  bochs = callPackage ../applications/virtualization/bochs { };

  boomerang = callPackage ../development/tools/boomerang { };

  bootchart = callPackage ../tools/system/bootchart { };

  bro = callPackage ../applications/networking/ids/bro { };

  bsod = callPackage ../misc/emulators/bsod { };

  btrfsProgs = callPackage ../tools/filesystems/btrfsprogs { };

  bwm_ng = callPackage ../tools/networking/bwm-ng { };

  byobu = callPackage ../tools/misc/byobu { };

  catdoc = callPackage ../tools/text/catdoc { };

  ditaa = callPackage ../tools/graphics/ditaa { };

  direnv = callPackage ../tools/misc/direnv { };

  dlx = callPackage ../misc/emulators/dlx { };

  eggdrop = callPackage ../tools/networking/eggdrop { };

  enca = callPackage ../tools/text/enca { };

  fop = callPackage ../tools/typesetting/fop { };

  mcrl = callPackage ../tools/misc/mcrl { };

  mcrl2 = callPackage ../tools/misc/mcrl2 { };

  syslogng = callPackage ../tools/system/syslog-ng { };
  rsyslog = callPackage ../tools/system/rsyslog { };

  mcrypt = callPackage ../tools/misc/mcrypt { };

  mcelog = callPackage ../os-specific/linux/mcelog { };

  asciidoc = callPackage ../tools/typesetting/asciidoc {
    inherit (pythonPackages) matplotlib numpy aafigure recursivePthLoader;
    enableStandardFeatures = false;
  };

  asciidocFull = appendToName "full" (asciidoc.override {
    inherit (pythonPackages) pygments;
    enableStandardFeatures = true;
  });

  autossh = callPackage ../tools/networking/autossh { };

  bacula = callPackage ../tools/backup/bacula { };

  beanstalkd = callPackage ../servers/beanstalkd { };

  bgs = callPackage ../tools/X11/bgs { };

  bibtextools = callPackage ../tools/typesetting/bibtex-tools {
    inherit (strategoPackages016) strategoxt sdf;
  };

  bittorrent = callPackage ../tools/networking/p2p/bittorrent {
    gui = true;
  };

  bittornado = callPackage ../tools/networking/p2p/bit-tornado { };

  blueman = callPackage ../tools/bluetooth/blueman {
    inherit (pythonPackages) notify;
  };

  bmrsa = builderDefsPackage (import ../tools/security/bmrsa/11.nix) {
    inherit unzip;
  };

  bogofilter = callPackage ../tools/misc/bogofilter { };

  bsdiff = callPackage ../tools/compression/bsdiff { };

  btar = callPackage ../tools/backup/btar { };

  bup = callPackage ../tools/backup/bup {
    inherit (pythonPackages) pyxattr pylibacl setuptools fuse;
    inherit (haskellPackages) pandoc;
    par2Support = (config.bup.par2Support or false);
  };

  atool = callPackage ../tools/archivers/atool { };

  bzip2 = callPackage ../tools/compression/bzip2 { };

  cabextract = callPackage ../tools/archivers/cabextract { };

  ccid = callPackage ../tools/security/ccid { };

  ccrypt = callPackage ../tools/security/ccrypt { };

  cdecl = callPackage ../development/tools/cdecl { };

  cdrdao = callPackage ../tools/cd-dvd/cdrdao { };

  cdrkit = callPackage ../tools/cd-dvd/cdrkit { };

  cfdg = builderDefsPackage ../tools/graphics/cfdg {
    inherit libpng bison flex ffmpeg;
  };

  checkinstall = callPackage ../tools/package-management/checkinstall { };

  cheetahTemplate = builderDefsPackage (import ../tools/text/cheetah-template/2.0.1.nix) {
    inherit makeWrapper python;
  };

  chkrootkit = callPackage ../tools/security/chkrootkit { };

  chrony = callPackage ../tools/networking/chrony { };

  chunkfs = callPackage ../tools/filesystems/chunkfs { };

  chunksync = callPackage ../tools/backup/chunksync { };

  cjdns = callPackage ../tools/networking/cjdns { };

  cksfv = callPackage ../tools/networking/cksfv { };

  clementine = callPackage ../applications/audio/clementine { };

  ciopfs = callPackage ../tools/filesystems/ciopfs { };

  colord = callPackage ../tools/misc/colord { };

  colordiff = callPackage ../tools/text/colordiff { };

  connect = callPackage ../tools/networking/connect { };

  conspy = callPackage ../os-specific/linux/conspy {};

  convertlit = callPackage ../tools/text/convertlit { };

  collectd = callPackage ../tools/system/collectd { };

  colormake = callPackage ../development/tools/build-managers/colormake { };

  cowsay = callPackage ../tools/misc/cowsay { };

  cuetools = callPackage ../tools/cd-dvd/cuetools { };

  unifdef = callPackage ../development/tools/misc/unifdef { };

  "unionfs-fuse" = callPackage ../tools/filesystems/unionfs-fuse { };

  usb_modeswitch = callPackage ../development/tools/misc/usb-modeswitch { };

  clamav = callPackage ../tools/security/clamav { };

  cloc = callPackage ../tools/misc/cloc {
    inherit (perlPackages) perl AlgorithmDiff RegexpCommon;
  };

  cloog = callPackage ../development/libraries/cloog { };

  cloogppl = callPackage ../development/libraries/cloog-ppl { };

  convmv = callPackage ../tools/misc/convmv { };

  coreutils = callPackage ../tools/misc/coreutils
    {
      # TODO: Add ACL support for cross-Linux.
      aclSupport = crossSystem == null && stdenv.isLinux;
    };

  cpio = callPackage ../tools/archivers/cpio { };

  cromfs = callPackage ../tools/archivers/cromfs { };

  cron = callPackage ../tools/system/cron { };

  cudatoolkit = callPackage ../development/compilers/cudatoolkit {
    python = python26;
  };

  curl = callPackage ../tools/networking/curl rec {
    fetchurl = fetchurlBoot;
    zlibSupport = true;
    sslSupport = zlibSupport;
    scpSupport = zlibSupport && !stdenv.isSunOS && !stdenv.isCygwin;
  };

  curl3 = callPackage ../tools/networking/curl/7.15.nix rec {
    zlibSupport = true;
    sslSupport = zlibSupport;
  };

  cunit = callPackage ../tools/misc/cunit { };

  curlftpfs = callPackage ../tools/filesystems/curlftpfs { };

  dadadodo = builderDefsPackage (import ../tools/text/dadadodo) { };

  daq = callPackage ../applications/networking/ids/daq { };

  dar = callPackage ../tools/archivers/dar { };

  davfs2 = callPackage ../tools/filesystems/davfs2 { };

  dbench = callPackage ../development/tools/misc/dbench { };

  dcraw = callPackage ../tools/graphics/dcraw { };

  debian_devscripts = callPackage ../tools/misc/debian-devscripts {
    inherit (perlPackages) CryptSSLeay LWP TimeDate DBFile FileDesktopEntry;
  };

  debootstrap = callPackage ../tools/misc/debootstrap { };

  detox = callPackage ../tools/misc/detox { };

  ddclient = callPackage ../tools/networking/ddclient { };

  dd_rescue = callPackage ../tools/system/dd_rescue { };

  ddrescue = callPackage ../tools/system/ddrescue { };

  deluge = pythonPackages.deluge;

  desktop_file_utils = callPackage ../tools/misc/desktop-file-utils { };

  despotify = callPackage ../development/libraries/despotify { };

  dev86 = callPackage ../development/compilers/dev86 {
    /* Using GNU Make 3.82 leads to this:
         make[4]: *** No rule to make target `__ldivmod.o)'
       So use 3.81.  */
    stdenv = overrideInStdenv stdenv [gnumake381];
  };

  dnsmasq = callPackage ../tools/networking/dnsmasq { };

  dnstop = callPackage ../tools/networking/dnstop { };

  dhcp = callPackage ../tools/networking/dhcp { };

  dhcpcd = callPackage ../tools/networking/dhcpcd { };

  diffstat = callPackage ../tools/text/diffstat { };

  diffutils = callPackage ../tools/text/diffutils { };

  wgetpaste = callPackage ../tools/text/wgetpaste { };

  dirmngr = callPackage ../tools/security/dirmngr { };

  disper = callPackage ../tools/misc/disper { };

  dmg2img = callPackage ../tools/misc/dmg2img { };

  docbook2odf = callPackage ../tools/typesetting/docbook2odf {
    inherit (perlPackages) PerlMagick;
  };

  docbook2x = callPackage ../tools/typesetting/docbook2x {
    inherit (perlPackages) XMLSAX XMLParser XMLNamespaceSupport;
    texinfo = texinfo5;
  };

  dosfstools = callPackage ../tools/filesystems/dosfstools { };

  dotnetfx35 = callPackage ../development/libraries/dotnetfx35 { };

  dotnetfx40 = callPackage ../development/libraries/dotnetfx40 { };

  dropbear = callPackage ../tools/networking/dropbear { };

  dtach = callPackage ../tools/misc/dtach { };

  duplicity = callPackage ../tools/backup/duplicity {
    inherit (pythonPackages) boto;
    gnupg = gnupg1;
  };

  duply = callPackage ../tools/backup/duply { };

  dvdplusrwtools = callPackage ../tools/cd-dvd/dvd+rw-tools { };

  dvgrab = callPackage ../tools/video/dvgrab { };

  dvtm = callPackage ../tools/misc/dvtm { };

  e2fsprogs = callPackage ../tools/filesystems/e2fsprogs { };

  easyrsa = callPackage ../tools/networking/easyrsa { };

  ebook_tools = callPackage ../tools/text/ebook-tools { };

  ecryptfs = callPackage ../tools/security/ecryptfs { };

  editres = callPackage ../tools/graphics/editres {
    inherit (xlibs) libXt libXaw;
    inherit (xorg) utilmacros;
  };

  edk2 = callPackage ../development/compilers/edk2 { };

  efibootmgr = callPackage ../tools/system/efibootmgr { };

  elasticsearch = callPackage ../servers/search/elasticsearch { };

  enblendenfuse = callPackage ../tools/graphics/enblend-enfuse {
    boost = boost149;
  };

  encfs = callPackage ../tools/filesystems/encfs { };

  enscript = callPackage ../tools/text/enscript {
    # fix syntax errors
    stdenv = if stdenv.isDarwin
      then clangStdenv
      else stdenv;
  };

  ethtool = callPackage ../tools/misc/ethtool { };

  ettercap = callPackage ../applications/networking/sniffers/ettercap { };

  euca2ools = callPackage ../tools/virtualization/euca2ools { pythonPackages = python26Packages; };

  evtest = callPackage ../applications/misc/evtest { };

  exif = callPackage ../tools/graphics/exif { };

  exiftags = callPackage ../tools/graphics/exiftags { };

  extundelete = callPackage ../tools/filesystems/extundelete { };

  expect = callPackage ../tools/misc/expect { };

  fabric = pythonPackages.fabric;

  fail2ban = callPackage ../tools/security/fail2ban { };

  fakeroot = callPackage ../tools/system/fakeroot { };

  fcitx = callPackage ../tools/inputmethods/fcitx { };

  fcron = callPackage ../tools/system/fcron { };

  fdm = callPackage ../tools/networking/fdm {};

  figlet = callPackage ../tools/misc/figlet { };

  file = callPackage ../tools/misc/file { };

  filegive = callPackage ../tools/networking/filegive { };

  fileschanged = callPackage ../tools/misc/fileschanged { };

  findutils = callPackage ../tools/misc/findutils { };

  finger_bsd = callPackage ../tools/networking/bsd-finger { };

  fio = callPackage ../tools/system/fio { };

  flpsed = callPackage ../applications/editors/flpsed { };

  flvstreamer = callPackage ../tools/networking/flvstreamer { };

  libbsd = callPackage ../development/libraries/libbsd { };

  lprof = callPackage ../tools/graphics/lprof { };

  flvtool2 = callPackage ../tools/video/flvtool2 { };

  fontforge = lowPrio (callPackage ../tools/misc/fontforge { });

  fontforgeX = callPackage ../tools/misc/fontforge {
    withX11 = true;
  };

  forktty = callPackage ../os-specific/linux/forktty {};

  fortune = callPackage ../tools/misc/fortune { };

  fox = callPackage ../development/libraries/fox/default.nix {
    libpng = libpng12;
  };

  fox_1_6 = callPackage ../development/libraries/fox/fox-1.6.nix { };

  fping = callPackage ../tools/networking/fping {};

  fprot = callPackage ../tools/security/fprot { };

  freeipmi = callPackage ../tools/system/freeipmi {};

  freetalk = callPackage ../applications/networking/instant-messengers/freetalk {
    guile = guile_1_8;
  };

  freetds = callPackage ../development/libraries/freetds { };

  ftgl = callPackage ../development/libraries/ftgl { };

  ftgl212 = callPackage ../development/libraries/ftgl/2.1.2.nix { };

  fuppes = callPackage ../tools/networking/fuppes {
    ffmpeg = ffmpeg_0_6_90;
  };

  fsfs = callPackage ../tools/filesystems/fsfs { };

  fuse_zip = callPackage ../tools/filesystems/fuse-zip { };

  fuse_exfat = callPackage ../tools/filesystems/fuse-exfat { };

  dos2unix = callPackage ../tools/text/dos2unix { };

  uni2ascii = callPackage ../tools/text/uni2ascii { };

  g500-control = callPackage ../tools/misc/g500-control { };

  gawk = callPackage ../tools/text/gawk { };

  gdmap = callPackage ../tools/system/gdmap { };

  genext2fs = callPackage ../tools/filesystems/genext2fs { };

  gengetopt = callPackage ../development/tools/misc/gengetopt { };

  getmail = callPackage ../tools/networking/getmail { };

  getopt = callPackage ../tools/misc/getopt { };

  gftp = callPackage ../tools/networking/gftp { };

  gifsicle = callPackage ../tools/graphics/gifsicle { };

  glusterfs = callPackage ../tools/filesystems/glusterfs { };

  glxinfo = callPackage ../tools/graphics/glxinfo { };

  gmvault = callPackage ../tools/networking/gmvault { };

  gnokii = builderDefsPackage (import ../tools/misc/gnokii) {
    inherit intltool perl gettext libusb pkgconfig bluez readline pcsclite
      libical gtk glib;
    inherit (xorg) libXpm;
  };

  gnufdisk = callPackage ../tools/system/fdisk {
    guile = guile_1_8;
  };

  gnugrep = callPackage ../tools/text/gnugrep {
    libiconv = libiconvOrNull;
  };

  gnulib = callPackage ../development/tools/gnulib { };

  gnupatch = callPackage ../tools/text/gnupatch { };

  gnupg1orig = callPackage ../tools/security/gnupg1 { };

  gnupg1compat = callPackage ../tools/security/gnupg1compat { };

  # use config.packageOverrides if you prefer original gnupg1
  gnupg1 = gnupg1compat;

  gnupg = callPackage ../tools/security/gnupg { libusb = libusb1; };

  gnupg2_1 = lowPrio (callPackage ../tools/security/gnupg/git.nix {
    libassuan = libassuan2_1;
  });

  gnuplot = callPackage ../tools/graphics/gnuplot {
    texLive = null;
    lua = null;
    texinfo = texinfo4; # build errors with gnuplot-4.6.3

    # use gccApple to compile on darwin, seems to resolve a malloc error
    stdenv = if stdenv.isDarwin
      then stdenvAdapters.overrideGCC stdenv gccApple
      else stdenv;
  };

  # must have AquaTerm installed separately
  gnuplot_aquaterm = gnuplot.override { aquaterm = true; };

  gnused = callPackage ../tools/text/gnused { };

  gnutar = callPackage ../tools/archivers/gnutar { };

  gnuvd = callPackage ../tools/misc/gnuvd { };

  googleAuthenticator = callPackage ../os-specific/linux/google-authenticator { };

  gource = callPackage ../applications/version-management/gource {};

  gptfdisk = callPackage ../tools/system/gptfdisk { };

  grafx2 = callPackage ../applications/graphics/grafx2 {};

  graphviz = callPackage ../tools/graphics/graphviz { };

  /* Readded by Michael Raskin. There are programs in the wild
   * that do want 2.0 but not 2.22. Please give a day's notice for
   * objections before removal.
   */
  graphviz_2_0 = callPackage ../tools/graphics/graphviz/2.0.nix { };

  grive = callPackage ../tools/filesystems/grive { };

  groff = callPackage ../tools/text/groff {
    ghostscript = null;
  };

  grub = callPackage_i686 ../tools/misc/grub {
    buggyBiosCDSupport = config.grub.buggyBiosCDSupport or true;
  };

  grub2 = callPackage ../tools/misc/grub/2.0x.nix { libusb = libusb1; };

  grub2_efi = grub2.override { EFIsupport = true; };

  gssdp = callPackage ../development/libraries/gssdp {
    inherit (gnome) libsoup;
  };

  gt5 = callPackage ../tools/system/gt5 { };

  gtest = callPackage ../development/libraries/gtest {};

  gtkdatabox = callPackage ../development/libraries/gtkdatabox {};

  gtkgnutella = callPackage ../tools/networking/p2p/gtk-gnutella { };

  gtkvnc = callPackage ../tools/admin/gtk-vnc {};

  gtmess = callPackage ../applications/networking/instant-messengers/gtmess { };

  gummiboot = callPackage ../tools/misc/gummiboot { };

  gupnp = callPackage ../development/libraries/gupnp {
    inherit (gnome) libsoup;
  };

  gupnp_igd = callPackage ../development/libraries/gupnp-igd {};

  gupnptools = callPackage ../tools/networking/gupnp-tools {
    inherit (gnome) libsoup libglade gnomeicontheme;
  };

  gvpe = builderDefsPackage ../tools/networking/gvpe {
    inherit openssl gmp nettools iproute;
  };

  gzip = callPackage ../tools/compression/gzip { };

  gzrt = callPackage ../tools/compression/gzrt { };

  partclone = callPackage ../tools/backup/partclone { };

  partimage = callPackage ../tools/backup/partimage { };

  pigz = callPackage ../tools/compression/pigz { };

  haproxy = callPackage ../tools/networking/haproxy { };

  haveged = callPackage ../tools/security/haveged { };

  hardlink = callPackage ../tools/system/hardlink { };

  halibut = callPackage ../tools/typesetting/halibut { };

  hddtemp = callPackage ../tools/misc/hddtemp { };

  hdf5 = callPackage ../tools/misc/hdf5 { };

  heimdall = callPackage ../tools/misc/heimdall { };

  hevea = callPackage ../tools/typesetting/hevea { };

  highlight = callPackage ../tools/text/highlight {
    lua = lua5;
  };

  host = callPackage ../tools/networking/host { };

  hping = callPackage ../tools/networking/hping { };

  httpie = callPackage ../tools/networking/httpie { };

  httpfs2 = callPackage ../tools/filesystems/httpfs { };

  # FIXME: This Hydra snapshot is outdated and depends on the `nixPerl',
  # which no longer exists.
  #
  # hydra = callPackage ../development/tools/misc/hydra {
  #   nix = nixUnstable;
  # };

  iasl = callPackage ../development/compilers/iasl { };

  icecast = callPackage ../servers/icecast { };

  icoutils = callPackage ../tools/graphics/icoutils { };

  idutils = callPackage ../tools/misc/idutils { };

  idle3tools = callPackage ../tools/system/idle3tools { };

  iftop = callPackage ../tools/networking/iftop { };

  imapproxy = callPackage ../tools/networking/imapproxy { };

  imapsync = callPackage ../tools/networking/imapsync {
    inherit (perlPackages) MailIMAPClient;
  };

  inadyn = callPackage ../tools/networking/inadyn { };

  inetutils = callPackage ../tools/networking/inetutils { };

  ioping = callPackage ../tools/system/ioping {};

  iodine = callPackage ../tools/networking/iodine { };

  iperf = callPackage ../tools/networking/iperf { };

  ipmitool = callPackage ../tools/system/ipmitool {
    static = false;
  };

  ipmiutil = callPackage ../tools/system/ipmiutil {};

  ised = callPackage ../tools/misc/ised {};

  isl = callPackage ../development/libraries/isl { };

  isync = callPackage ../tools/networking/isync { };

  jdiskreport = callPackage ../tools/misc/jdiskreport { };

  jfsrec = callPackage ../tools/filesystems/jfsrec {
    boost = boost144;
  };

  jfsutils = callPackage ../tools/filesystems/jfsutils { };

  jhead = callPackage ../tools/graphics/jhead { };

  jing = callPackage ../tools/text/xml/jing { };

  jnettop = callPackage ../tools/networking/jnettop { };

  jq = callPackage ../development/tools/jq {};

  jscoverage = callPackage ../development/tools/misc/jscoverage { };

  jwhois = callPackage ../tools/networking/jwhois { };

  kexectools = callPackage ../os-specific/linux/kexectools { };

  keychain = callPackage ../tools/misc/keychain { };

  kismet = callPackage ../applications/networking/sniffers/kismet { };

  less = callPackage ../tools/misc/less { };

  lockfileProgs = callPackage ../tools/misc/lockfile-progs { };

  logstash = callPackage ../tools/misc/logstash { };

  klavaro = callPackage ../games/klavaro {};

  minidlna = callPackage ../tools/networking/minidlna {
    ffmpeg = ffmpeg_0_10;
  };

  mmv = callPackage ../tools/misc/mmv { };

  most = callPackage ../tools/misc/most { };

  multitail = callPackage ../tools/misc/multitail { };

  netperf = callPackage ../applications/networking/netperf { };

  ninka = callPackage ../development/tools/misc/ninka { };

  nodejs = callPackage ../development/web/nodejs {};

  nodePackages = recurseIntoAttrs (import ./node-packages.nix {
    inherit pkgs stdenv nodejs fetchurl fetchgit;
    neededNatives = [python] ++ lib.optional (lib.elem system lib.platforms.linux) utillinux;
    self = pkgs.nodePackages;
  });

  ldapvi = callPackage ../tools/misc/ldapvi { };

  ldns = callPackage ../development/libraries/ldns { };

  lftp = callPackage ../tools/networking/lftp { };

  libconfig = callPackage ../development/libraries/libconfig { };

  libee = callPackage ../development/libraries/libee { };

  libestr = callPackage ../development/libraries/libestr { };

  libtirpc = callPackage ../development/libraries/ti-rpc { };

  libshout = callPackage ../development/libraries/libshout { };

  libtorrent = callPackage ../tools/networking/p2p/libtorrent { };

  logcheck = callPackage ../tools/system/logcheck {
    inherit (perlPackages) mimeConstruct;
  };

  logrotate = callPackage ../tools/system/logrotate { };

  logstalgica = callPackage ../tools/graphics/logstalgica {};

  lout = callPackage ../tools/typesetting/lout { };

  lrzip = callPackage ../tools/compression/lrzip { };

  # lsh installs `bin/nettle-lfib-stream' and so does Nettle.  Give the
  # former a lower priority than Nettle.
  lsh = lowPrio (callPackage ../tools/networking/lsh { });

  lshw = callPackage ../tools/system/lshw { };

  lxc = callPackage ../os-specific/linux/lxc { };

  lzip = callPackage ../tools/compression/lzip { texinfo = texinfo5; };

  lzma = xz;

  xz = callPackage ../tools/compression/xz { };

  lzop = callPackage ../tools/compression/lzop { };

  maildrop = callPackage ../tools/networking/maildrop { };

  mailutils = callPackage ../tools/networking/mailutils {
    guile = guile_1_8;
  };

  mairix = callPackage ../tools/text/mairix { };

  makemkv = callPackage ../applications/video/makemkv { };

  man = callPackage ../tools/misc/man { };

  man_db = callPackage ../tools/misc/man-db { };

  memtest86 = callPackage ../tools/misc/memtest86 { };

  memtest86plus = callPackage ../tools/misc/memtest86+ { };

  meo = callPackage ../tools/security/meo { };

  mc = callPackage ../tools/misc/mc { };

  mcabber = callPackage ../applications/networking/instant-messengers/mcabber { };

  mcron = callPackage ../tools/system/mcron {
    guile = guile_1_8;
  };

  mdbtools = callPackage ../tools/misc/mdbtools { };

  mdbtools_git = callPackage ../tools/misc/mdbtools/git.nix { };

  megacli = callPackage ../tools/misc/megacli { };

  megatools = callPackage ../tools/networking/megatools { };

  minecraft = callPackage ../games/minecraft { };

  minetest = callPackage ../games/minetest {
    libpng = libpng12;
  };

  miniupnpc = callPackage ../tools/networking/miniupnpc { };

  miniupnpd = callPackage ../tools/networking/miniupnpd { };

  minixml = callPackage ../development/libraries/minixml { };

  mjpegtools = callPackage ../tools/video/mjpegtools { };

  mkcue = callPackage ../tools/cd-dvd/mkcue { };

  mkpasswd = callPackage ../tools/security/mkpasswd { };

  mktemp = callPackage ../tools/security/mktemp { };

  mktorrent = callPackage ../tools/misc/mktorrent { };

  modemmanager = callPackage ../tools/networking/modemmanager {};

  monit = builderDefsPackage ../tools/system/monit {
    inherit openssl flex bison;
  };

  mosh = callPackage ../tools/networking/mosh {
    boost = boostHeaders;
    inherit (perlPackages) IOTty;
  };

  mpage = callPackage ../tools/text/mpage { };

  mr = callPackage ../applications/version-management/mr { };

  mscgen = callPackage ../tools/graphics/mscgen { };

  msf = builderDefsPackage (import ../tools/security/metasploit/3.1.nix) {
    inherit ruby makeWrapper;
  };

  mssys = callPackage ../tools/misc/mssys { };

  mtdutils = callPackage ../tools/filesystems/mtdutils { };

  mtools = callPackage ../tools/filesystems/mtools { };

  mtr = callPackage ../tools/networking/mtr {};

  multitran = recurseIntoAttrs (let callPackage = newScope pkgs.multitran; in rec {
    multitrandata = callPackage ../tools/text/multitran/data { };

    libbtree = callPackage ../tools/text/multitran/libbtree { };

    libmtsupport = callPackage ../tools/text/multitran/libmtsupport { };

    libfacet = callPackage ../tools/text/multitran/libfacet { };

    libmtquery = callPackage ../tools/text/multitran/libmtquery { };

    mtutils = callPackage ../tools/text/multitran/mtutils { };
  });

  munge = callPackage ../tools/security/munge { };

  muscleframework = callPackage ../tools/security/muscleframework { };

  muscletool = callPackage ../tools/security/muscletool { };

  mysql2pgsql = callPackage ../tools/misc/mysql2pgsql { };

  namazu = callPackage ../tools/text/namazu { };

  nbd = callPackage ../tools/networking/nbd { };

  netatalk = callPackage ../tools/filesystems/netatalk { };

  netcdf = callPackage ../development/libraries/netcdf { };

  nc6 = callPackage ../tools/networking/nc6 { };

  ncat = callPackage ../tools/networking/ncat { };

  ncftp = callPackage ../tools/networking/ncftp { };

  ncompress = callPackage ../tools/compression/ncompress { };

  ndisc6 = callPackage ../tools/networking/ndisc6 { };

  netboot = callPackage ../tools/networking/netboot {};

  netcat = callPackage ../tools/networking/netcat { };

  netcat-openbsd = callPackage ../tools/networking/netcat-openbsd { };

  netkittftp = callPackage ../tools/networking/netkit/tftp { };

  netpbm = callPackage ../tools/graphics/netpbm { };

  netrw = callPackage ../tools/networking/netrw { };

  netselect = callPackage ../tools/networking/netselect { };

  networkmanager = callPackage ../tools/networking/network-manager { };

  networkmanager_openvpn = callPackage ../tools/networking/network-manager/openvpn.nix { };

  networkmanager_pptp = callPackage ../tools/networking/network-manager/pptp.nix { };

  networkmanager_pptp_gnome = networkmanager_pptp.override { withGnome = true; };

  networkmanager_vpnc = callPackage ../tools/networking/network-manager/vpnc.nix { };

  networkmanager_openconnect = callPackage ../tools/networking/network-manager/openconnect.nix { gconf = gnome.GConf; };

  networkmanagerapplet = newScope gnome ../tools/networking/network-manager-applet { };

  newsbeuter = callPackage ../applications/networking/feedreaders/newsbeuter { };

  newsbeuter-dev = callPackage ../applications/networking/feedreaders/newsbeuter/dev.nix { };

  ngrep = callPackage ../tools/networking/ngrep { };

  ngrok = callPackage ../tools/misc/ngrok { };

  mpack = callPackage ../tools/networking/mpack { };

  pa_applet = callPackage ../tools/audio/pa-applet { };

  nilfs_utils = callPackage ../tools/filesystems/nilfs-utils {};

  nlopt = callPackage ../development/libraries/nlopt {};

  npth = callPackage ../development/libraries/npth {};

  nmap = callPackage ../tools/security/nmap {
    inherit (pythonPackages) pysqlite;
  };

  nss_pam_ldapd = callPackage ../tools/networking/nss-pam-ldapd {};

  ntfs3g = callPackage ../tools/filesystems/ntfs-3g { };

  # ntfsprogs are merged into ntfs-3g
  ntfsprogs = pkgs.ntfs3g;

  ntop = callPackage ../tools/networking/ntop { };

  ntopng = callPackage ../tools/networking/ntopng { };

  ntp = callPackage ../tools/networking/ntp { };

  numdiff = callPackage ../tools/text/numdiff { };

  nssmdns = callPackage ../tools/networking/nss-mdns { };

  nwdiag = pythonPackages.nwdiag;

  nylon = callPackage ../tools/networking/nylon { };

  nzbget = callPackage ../tools/networking/nzbget { };

  oathToolkit = callPackage ../tools/security/oath-toolkit { };

  obex_data_server = callPackage ../tools/bluetooth/obex-data-server { };

  obexd = callPackage ../tools/bluetooth/obexd { };

  obexfs = callPackage ../tools/bluetooth/obexfs { };

  obexftp = callPackage ../tools/bluetooth/obexftp { };

  obnam = callPackage ../tools/backup/obnam { };

  odt2txt = callPackage ../tools/text/odt2txt { };

  offlineimap = callPackage ../tools/networking/offlineimap {
    inherit (pythonPackages) sqlite3;
  };

  opendbx = callPackage ../development/libraries/opendbx { };

  opendkim = callPackage ../development/libraries/opendkim { };

  openjade = callPackage ../tools/text/sgml/openjade {
    perl = perl510;
  };

  openobex = callPackage ../tools/bluetooth/openobex { };

  openresolv = callPackage ../tools/networking/openresolv { };

  opensc = callPackage ../tools/security/opensc { };

  opensc_dnie_wrapper = callPackage ../tools/security/opensc-dnie-wrapper { };

  openssh =
    callPackage ../tools/networking/openssh {
      hpnSupport = false;
      withKerberos = false;
      etcDir = "/etc/ssh";
      pam = if stdenv.isLinux then pam else null;
    };

  openssh_hpn = lowPrio (pkgs.appendToName "hpn" (openssh.override { hpnSupport = true; }));

  openssh_with_kerberos = lowPrio (pkgs.appendToName "with-kerberos" (openssh.override { withKerberos = true; }));

  opensp = callPackage ../tools/text/sgml/opensp { };

  spCompat = callPackage ../tools/text/sgml/opensp/compat.nix { };

  openvpn = callPackage ../tools/networking/openvpn { };

  optipng = callPackage ../tools/graphics/optipng { };

  oslrd = callPackage ../tools/networking/oslrd { };

  ossec = callPackage ../tools/security/ossec {};

  otpw = callPackage ../os-specific/linux/otpw { };

  p7zip = callPackage ../tools/archivers/p7zip { };

  pal = callPackage ../tools/misc/pal { };

  panomatic = callPackage ../tools/graphics/panomatic { };

  par2cmdline = callPackage ../tools/networking/par2cmdline { };

  parallel = callPackage ../tools/misc/parallel { };

  parcellite = callPackage ../tools/misc/parcellite { };

  patchutils = callPackage ../tools/text/patchutils { };

  parted = callPackage ../tools/misc/parted { hurd = null; };

  hurdPartedCross =
    if crossSystem != null && crossSystem.config == "i586-pc-gnu"
    then (makeOverridable
            ({ hurd }:
              (parted.override {
                # Needs the Hurd's libstore.
                inherit hurd;

                # The Hurd wants a libparted.a.
                enableStatic = true;

                gettext = null;
                readline = null;
                devicemapper = null;
              }).crossDrv)
           { hurd = gnu.hurdCrossIntermediate; })
    else null;

  ipsecTools = callPackage ../os-specific/linux/ipsec-tools { };

  patch = gnupatch;

  pbzip2 = callPackage ../tools/compression/pbzip2 { };

  pciutils = callPackage ../tools/system/pciutils { };

  pcsclite = callPackage ../tools/security/pcsclite { };

  pdf2djvu = callPackage ../tools/typesetting/pdf2djvu { };

  pdfjam = callPackage ../tools/typesetting/pdfjam { };

  jbig2enc = callPackage ../tools/graphics/jbig2enc { };

  pdfread = callPackage ../tools/graphics/pdfread { };

  briss = callPackage ../tools/graphics/briss { };

  pdnsd = callPackage ../tools/networking/pdnsd { };

  pg_top = callPackage ../tools/misc/pg_top { };

  pdsh = callPackage ../tools/networking/pdsh {
    rsh = true;          # enable internal rsh implementation
    ssh = openssh;
  };

  pfstools = callPackage ../tools/graphics/pfstools { };

  philter = callPackage ../tools/networking/philter { };

  pinentry = callPackage ../tools/security/pinentry { };

  pius = callPackage ../tools/security/pius { };

  pk2cmd = callPackage ../tools/misc/pk2cmd { };

  plantuml = callPackage ../tools/misc/plantuml { };

  plan9port = callPackage ../tools/system/plan9port { };

  ploticus = callPackage ../tools/graphics/ploticus {
    libpng = libpng12;
  };

  plotutils = callPackage ../tools/graphics/plotutils { };

  plowshare = callPackage ../tools/misc/plowshare { };

  pngcrush = callPackage ../tools/graphics/pngcrush { };

  pngnq = callPackage ../tools/graphics/pngnq { };

  pngtoico = callPackage ../tools/graphics/pngtoico {
    libpng = libpng12;
  };

  pngquant = callPackage ../tools/graphics/pngquant { };

  podiff = callPackage ../tools/text/podiff { };

  poedit = callPackage ../tools/text/poedit { };

  polipo = callPackage ../servers/polipo { };

  polkit_gnome = callPackage ../tools/security/polkit-gnome { };

  ponysay = callPackage ../tools/misc/ponysay { };

  povray = callPackage ../tools/graphics/povray { };

  ppl = callPackage ../development/libraries/ppl { };

  ppp = callPackage ../tools/networking/ppp { };

  pptp = callPackage ../tools/networking/pptp {};

  prey-bash-client = callPackage ../tools/security/prey { };

  proxychains = callPackage ../tools/networking/proxychains { };

  proxytunnel = callPackage ../tools/misc/proxytunnel { };

  cntlm = callPackage ../tools/networking/cntlm { };

  psmisc = callPackage ../os-specific/linux/psmisc { };

  pstoedit = callPackage ../tools/graphics/pstoedit { };

  pv = callPackage ../tools/misc/pv { };

  pwgen = callPackage ../tools/security/pwgen { };

  pwnat = callPackage ../tools/networking/pwnat { };

  pydb = callPackage ../development/tools/pydb { };

  pystringtemplate = callPackage ../development/python-modules/stringtemplate { };

  pythonDBus = dbus_python;

  pythonIRClib = builderDefsPackage (import ../development/python-modules/irclib) {
    inherit python;
  };

  pythonSexy = builderDefsPackage (import ../development/python-modules/libsexy) {
    inherit python libsexy pkgconfig libxml2 pygtk pango gtk glib;
  };

  openmpi = callPackage ../development/libraries/openmpi { };

  qhull = callPackage ../development/libraries/qhull { };

  qjoypad = callPackage ../tools/misc/qjoypad { };

  qshowdiff = callPackage ../tools/text/qshowdiff { };

  radvd = callPackage ../tools/networking/radvd { };

  ranger = callPackage ../applications/misc/ranger { };

  privateer = callPackage ../games/privateer { };

  rtmpdump = callPackage ../tools/video/rtmpdump { };

  reaverwps = callPackage ../tools/networking/reaver-wps {};

  recutils = callPackage ../tools/misc/recutils { };

  recoll = callPackage ../applications/search/recoll { };

  refind = callPackage ../tools/misc/refind { };

  reiser4progs = callPackage ../tools/filesystems/reiser4progs { };

  reiserfsprogs = callPackage ../tools/filesystems/reiserfsprogs { };

  relfs = callPackage ../tools/filesystems/relfs {
    inherit (gnome) gnome_vfs GConf;
  };

  remind = callPackage ../tools/misc/remind { };

  remmina = callPackage ../applications/networking/remote/remmina {};

  renameutils = callPackage ../tools/misc/renameutils { };

  replace = callPackage ../tools/text/replace { };

  reptyr = callPackage ../os-specific/linux/reptyr {};

  rdiff_backup = callPackage ../tools/backup/rdiff-backup { };

  ripmime = callPackage ../tools/networking/ripmime {};

  rmlint = callPackage ../tools/misc/rmlint {};

  rng_tools = callPackage ../tools/security/rng-tools { };

  rsnapshot = callPackage ../tools/backup/rsnapshot {
    # For the `logger' command, we can use either `utillinux' or
    # GNU Inetutils.  The latter is more portable.
    logger = inetutils;
  };

  rlwrap = callPackage ../tools/misc/rlwrap { };

  rockbox_utility = callPackage ../tools/misc/rockbox-utility { };

  rpPPPoE = builderDefsPackage (import ../tools/networking/rp-pppoe) {
    inherit ppp;
  };

  rpm = callPackage ../tools/package-management/rpm {
    db4 = db45;
  };

  rrdtool = callPackage ../tools/misc/rrdtool { };

  rtorrent = callPackage ../tools/networking/p2p/rtorrent { };

  rubber = callPackage ../tools/typesetting/rubber { };

  rxp = callPackage ../tools/text/xml/rxp { };

  rzip = callPackage ../tools/compression/rzip { };

  s3backer = callPackage ../tools/filesystems/s3backer { };

  s3cmd = callPackage ../tools/networking/s3cmd { };

  s3sync = callPackage ../tools/networking/s3sync {
    ruby = ruby18;
  };

  sablotron = callPackage ../tools/text/xml/sablotron { };

  safecopy = callPackage ../tools/system/safecopy { };

  salut_a_toi = callPackage ../applications/networking/instant-messengers/salut-a-toi {};

  samplicator = callPackage ../tools/networking/samplicator { };

  screen = callPackage ../tools/misc/screen { };

  scrot = callPackage ../tools/graphics/scrot { };

  scrypt = callPackage ../tools/security/scrypt { };

  sdcv = callPackage ../applications/misc/sdcv { };

  seccure = callPackage ../tools/security/seccure { };

  setserial = builderDefsPackage (import ../tools/system/setserial) {
    inherit groff;
  };

  seqdiag = pythonPackages.seqdiag;

  sg3_utils = callPackage ../tools/system/sg3_utils { };

  sharutils = callPackage ../tools/archivers/sharutils { };

  shebangfix = callPackage ../tools/misc/shebangfix { };

  shellinabox = callPackage ../servers/shellinabox { };

  siege = callPackage ../tools/networking/siege {};

  silc_client = callPackage ../applications/networking/instant-messengers/silc-client { };

  silc_server = callPackage ../servers/silc-server { };

  sleuthkit = callPackage ../tools/system/sleuthkit {};

  slimrat = callPackage ../tools/networking/slimrat {
    inherit (perlPackages) WWWMechanize LWP;
  };

  slsnif = callPackage ../tools/misc/slsnif { };

  smartmontools = callPackage ../tools/system/smartmontools { };

  smbldaptools = callPackage ../tools/networking/smbldaptools {
    inherit (perlPackages) NetLDAP CryptSmbHash DigestSHA1;
  };

  smbnetfs = callPackage ../tools/filesystems/smbnetfs {};

  snort = callPackage ../applications/networking/ids/snort { };

  snx = callPackage_i686 ../tools/networking/snx {
    inherit (pkgsi686Linux) pam gcc33;
    inherit (pkgsi686Linux.xlibs) libX11;
  };

  sparsehash = callPackage ../development/libraries/sparsehash { };

  stardict = callPackage ../applications/misc/stardict/stardict.nix {
    inherit (gnome) libgnomeui scrollkeeper;
  };

  storebrowse = callPackage ../tools/system/storebrowse { };

  fusesmb = callPackage ../tools/filesystems/fusesmb { };

  sl = callPackage ../tools/misc/sl { };

  socat = callPackage ../tools/networking/socat { };

  socat2pre = lowPrio (callPackage ../tools/networking/socat/2.x.nix { });

  sourceHighlight = callPackage ../tools/text/source-highlight {
    # Boost 1.54 causes the "test_regexranges" test to fail
    boost = boost149;
  };

  squashfsTools = callPackage ../tools/filesystems/squashfs { };

  sshfsFuse = callPackage ../tools/filesystems/sshfs-fuse { };

  sshuttle = callPackage ../tools/security/sshuttle { };

  sudo = callPackage ../tools/security/sudo { };

  suidChroot = builderDefsPackage (import ../tools/system/suid-chroot) { };

  super = callPackage ../tools/security/super { };

  ssmtp = callPackage ../tools/networking/ssmtp {
    tlsSupport = true;
  };

  ssss = callPackage ../tools/security/ssss { };

  storeBackup = callPackage ../tools/backup/store-backup { };

  stow = callPackage ../tools/misc/stow { };

  stun = callPackage ../tools/networking/stun { };

  stunnel = callPackage ../tools/networking/stunnel { };

  su = shadow;

  surfraw = callPackage ../tools/networking/surfraw { };

  swec = callPackage ../tools/networking/swec {
    inherit (perlPackages) LWP URI HTMLParser HTTPServerSimple Parent;
  };

  svnfs = callPackage ../tools/filesystems/svnfs { };

  sysbench = callPackage ../development/tools/misc/sysbench {};

  system_config_printer = callPackage ../tools/misc/system-config-printer {
    libxml2 = libxml2Python;
   };

  sitecopy = callPackage ../tools/networking/sitecopy { };

  privoxy = callPackage ../tools/networking/privoxy { };

  tarsnap = callPackage ../tools/backup/tarsnap { };

  tcpcrypt = callPackage ../tools/security/tcpcrypt { };

  tcpdump = callPackage ../tools/networking/tcpdump { };

  teamviewer = callPackage_i686 ../applications/networking/remote/teamviewer { };

  # Work In Progress: it doesn't start unless running a daemon as root
  teamviewer8 = lowPrio (callPackage_i686 ../applications/networking/remote/teamviewer/8.nix { });

  telnet = callPackage ../tools/networking/telnet { };

  texmacs = callPackage ../applications/editors/texmacs {
    tex = texLive; /* tetex is also an option */
    extraFonts = true;
    guile = guile_1_8;
  };

  tiled-qt = callPackage ../applications/editors/tiled-qt { qt = qt4; };

  tinc = callPackage ../tools/networking/tinc { };

  tmpwatch = callPackage ../tools/misc/tmpwatch  { };

  tmux = callPackage ../tools/misc/tmux { };

  tor = callPackage ../tools/security/tor { };

  torbutton = callPackage ../tools/security/torbutton { };

  torsocks = callPackage ../tools/security/tor/torsocks.nix { };

  trickle = callPackage ../tools/networking/trickle {};

  ttf2pt1 = callPackage ../tools/misc/ttf2pt1 { };

  ttysnoop = callPackage ../os-specific/linux/ttysnoop {};

  twitterBootstrap = callPackage ../development/web/twitter-bootstrap {};

  txt2man = callPackage ../tools/misc/txt2man { };

  ucl = callPackage ../development/libraries/ucl { };

  udftools = callPackage ../tools/filesystems/udftools {};

  udptunnel = callPackage ../tools/networking/udptunnel { };

  ufraw = callPackage ../applications/graphics/ufraw { };

  unetbootin = callPackage ../tools/cd-dvd/unetbootin { };

  unfs3 = callPackage ../servers/unfs3 { };

  unoconv = callPackage ../tools/text/unoconv { };

  upx = callPackage ../tools/compression/upx { };

  urlview = callPackage ../applications/misc/urlview {};

  usbmuxd = callPackage ../tools/misc/usbmuxd {};

  vacuum = callPackage ../applications/networking/instant-messengers/vacuum {};

  vidalia = callPackage ../tools/security/vidalia { };

  vbetool = builderDefsPackage ../tools/system/vbetool {
    inherit pciutils libx86 zlib;
  };

  vde2 = callPackage ../tools/networking/vde2 { };

  vboot_reference = callPackage ../tools/system/vboot_reference { };

  verilog = callPackage ../applications/science/electronics/verilog {};

  vfdecrypt = callPackage ../tools/misc/vfdecrypt { };

  vifm = callPackage ../applications/misc/vifm { };

  viking = callPackage ../applications/misc/viking {
    inherit (gnome) scrollkeeper;
  };

  vnc2flv = callPackage ../tools/video/vnc2flv {};

  vncrec = builderDefsPackage ../tools/video/vncrec {
    inherit (xlibs) imake libX11 xproto gccmakedep libXt
      libXmu libXaw libXext xextproto libSM libICE libXpm
      libXp;
  };

  vobcopy = callPackage ../tools/cd-dvd/vobcopy { };

  vorbisgain = callPackage ../tools/misc/vorbisgain { };

  vpnc = callPackage ../tools/networking/vpnc { };

  openconnect = callPackage ../tools/networking/openconnect.nix { };

  vtun = callPackage ../tools/networking/vtun { };

  wbox = callPackage ../tools/networking/wbox {};

  welkin = callPackage ../tools/graphics/welkin {};

  testdisk = callPackage ../tools/misc/testdisk { };

  htmlTidy = callPackage ../tools/text/html-tidy { };

  html-xml-utils = callPackage ../tools/text/xml/html-xml-utils { };

  tftp_hpa = callPackage ../tools/networking/tftp-hpa {};

  tigervnc = callPackage ../tools/admin/tigervnc {
    fontDirectories = [ xorg.fontadobe75dpi xorg.fontmiscmisc xorg.fontcursormisc
      xorg.fontbhlucidatypewriter75dpi ];
    inherit (xorg) xorgserver;
    fltk = fltk13;
  };

  tightvnc = callPackage ../tools/admin/tightvnc {
    fontDirectories = [ xorg.fontadobe75dpi xorg.fontmiscmisc xorg.fontcursormisc
      xorg.fontbhlucidatypewriter75dpi ];
  };

  time = callPackage ../tools/misc/time { };

  tkabber = callPackage ../applications/networking/instant-messengers/tkabber { };

  tkabber_plugins = callPackage ../applications/networking/instant-messengers/tkabber-plugins { };

  qfsm = callPackage ../applications/science/electronics/qfsm { };

  tkgate = callPackage ../applications/science/electronics/tkgate/1.x.nix {
    inherit (xlibs) libX11 imake xproto gccmakedep;
  };

  # The newer package is low-priority because it segfaults at startup.
  tkgate2 = lowPrio (callPackage ../applications/science/electronics/tkgate/2.x.nix {
    inherit (xlibs) libX11;
  });

  tm = callPackage ../tools/system/tm { };

  trang = callPackage ../tools/text/xml/trang { };

  tre = callPackage ../development/libraries/tre { };

  ts = callPackage ../tools/system/ts { };

  transfig = callPackage ../tools/graphics/transfig {
    libpng = libpng12;
  };

  truecrypt = callPackage ../applications/misc/truecrypt {
    wxGUI = config.truecrypt.wxGUI or true;
  };

  ttmkfdir = callPackage ../tools/misc/ttmkfdir { };

  unclutter = callPackage ../tools/misc/unclutter { };

  unbound = callPackage ../tools/networking/unbound { };

  units = callPackage ../tools/misc/units { };

  unrar = callPackage ../tools/archivers/unrar { };

  xarchive = callPackage ../tools/archivers/xarchive { };

  unarj = callPackage ../tools/archivers/unarj { };

  unshield = callPackage ../tools/archivers/unshield { };

  unzip = callPackage ../tools/archivers/unzip { };

  unzipNLS = lowPrio (unzip.override { enableNLS = true; });

  uptimed = callPackage ../tools/system/uptimed { };

  varnish = callPackage ../servers/varnish { };

  varnish2 = callPackage ../servers/varnish/2.1.nix { };

  venus = callPackage ../tools/misc/venus {
    python = python27;
  };

  vlan = callPackage ../tools/networking/vlan { };

  wakelan = callPackage ../tools/networking/wakelan { };

  wavemon = callPackage ../tools/networking/wavemon { };

  w3cCSSValidator = callPackage ../tools/misc/w3c-css-validator {
    tomcat = tomcat6;
  };

  wdfs = callPackage ../tools/filesystems/wdfs { };

  wdiff = callPackage ../tools/text/wdiff { };

  webalizer = callPackage ../tools/networking/webalizer { };

  webdruid = builderDefsPackage ../tools/admin/webdruid {
    inherit zlib libpng freetype gd which
      libxml2 geoip;
  };

  weighttp = callPackage ../tools/networking/weighttp { };

  wget = callPackage ../tools/networking/wget {
    inherit (perlPackages) LWP;
  };

  which = callPackage ../tools/system/which { };

  wicd = callPackage ../tools/networking/wicd { };

  wkhtmltopdf = callPackage ../tools/graphics/wkhtmltopdf { };

  wv = callPackage ../tools/misc/wv { };

  wv2 = callPackage ../tools/misc/wv2 { };

  x86info = callPackage ../os-specific/linux/x86info { };

  x11_ssh_askpass = callPackage ../tools/networking/x11-ssh-askpass { };

  xbursttools = assert stdenv ? glibc; import ../tools/misc/xburst-tools {
    inherit stdenv fetchgit autoconf automake confuse pkgconfig libusb libusb1;
    # It needs a cross compiler for mipsel to build the firmware it will
    # load into the Ben Nanonote
    gccCross =
      let
        pkgsCross = (import ./all-packages.nix) {
          inherit system;
          inherit bootStdenv noSysDirs gccWithCC gccWithProfiling config;
          # Ben Nanonote system
          crossSystem = {
            config = "mipsel-unknown-linux";
            bigEndian = true;
            arch = "mips";
            float = "soft";
            withTLS = true;
            libc = "uclibc";
            platform = {
              name = "ben_nanonote";
              kernelMajor = "2.6";
              # It's not a bcm47xx processor, but for the headers this should work
              kernelHeadersBaseConfig = "bcm47xx_defconfig";
              kernelArch = "mips";
            };
            gcc = {
              arch = "mips32";
            };
          };
        };
      in
        pkgsCross.gccCrossStageStatic;
  };

  xclip = callPackage ../tools/misc/xclip { };

  xdelta = callPackage ../tools/compression/xdelta { };

  xfsprogs = callPackage ../tools/filesystems/xfsprogs { };

  xmlroff = callPackage ../tools/typesetting/xmlroff {
    inherit (gnome) libgnomeprint;
  };

  xmlstarlet = callPackage ../tools/text/xml/xmlstarlet { };

  xmlto = callPackage ../tools/typesetting/xmlto { };

  xmltv = callPackage ../tools/misc/xmltv { };

  xmpppy = builderDefsPackage (import ../development/python-modules/xmpppy) {
    inherit python setuptools;
  };

  xorriso = callPackage ../tools/cd-dvd/xorriso { };

  xpf = callPackage ../tools/text/xml/xpf {
    libxml2 = libxml2Python;
  };

  xsel = callPackage ../tools/misc/xsel { };

  xtreemfs = callPackage ../tools/filesystems/xtreemfs {};

  xvfb_run = callPackage ../tools/misc/xvfb-run { inherit (texFunctions) fontsConf; };

  youtubeDL = callPackage ../tools/misc/youtube-dl { };

  zbar = callPackage ../tools/graphics/zbar {
    pygtk = lib.overrideDerivation pygtk (x: {
      gtk = gtk2;
    });
  };

  zdelta = callPackage ../tools/compression/zdelta { };

  zile = callPackage ../applications/editors/zile { };

  zip = callPackage ../tools/archivers/zip { };

  zpaq = callPackage ../tools/archivers/zpaq { };
  zpaqd = callPackage ../tools/archivers/zpaq/zpaqd.nix { };

  zsync = callPackage ../tools/compression/zsync { };


  ### SHELLS

  bash = lowPrio (callPackage ../shells/bash {
    texinfo = null;
  });

  bashInteractive = appendToName "interactive" (callPackage ../shells/bash {
    interactive = true;
    texinfo = texinfo5;
  });

  bashCompletion = callPackage ../shells/bash-completion { };

  dash = callPackage ../shells/dash { };

  fish = callPackage ../shells/fish { };

  tcsh = callPackage ../shells/tcsh { };

  rush = callPackage ../shells/rush { };

  zsh = callPackage ../shells/zsh { };


  ### DEVELOPMENT / COMPILERS

  abc =
    abcPatchable [];

  abcPatchable = patches :
    import ../development/compilers/abc/default.nix {
      inherit stdenv fetchurl patches jre apacheAnt;
      javaCup = callPackage ../development/libraries/java/cup { };
    };

  aldor = callPackage ../development/compilers/aldor { };

  aspectj = callPackage ../development/compilers/aspectj { };

  ats2 = callPackage ../development/compilers/ats2 { };

  avra = callPackage ../development/compilers/avra { };

  bigloo = callPackage ../development/compilers/bigloo { };

  chicken = callPackage ../development/compilers/chicken { };

  chicken-dev = chicken.override {
    devSnapshot = true;
  };

  ccl = builderDefsPackage ../development/compilers/ccl {};

  clangUnwrapped = callPackage ../development/compilers/llvm/clang.nix {
    stdenv = if stdenv.isDarwin
      then stdenvAdapters.overrideGCC stdenv gccApple
      else stdenv;
  };

  clang = wrapClang clangUnwrapped;

  libcxxLLVM = callPackage ../development/compilers/llvm { stdenv = libcxxStdenv; };
  clangSelf = clangWrapSelf (callPackage ../development/compilers/llvm/clang.nix {
     stdenv = libcxxStdenv;
     llvm = libcxxLLVM;
  });

  clangWrapSelf = build: (import ../build-support/clang-wrapper) {
      clang = build;
      stdenv = clangStdenv;
      libc = glibc;
      binutils = binutils;
      shell = bash;
      inherit libcxx coreutils zlib;
      nativeTools = false;
      nativeLibc = false;
  };

  #Use this instead of stdenv to build with clang
  clangStdenv = lowPrio (stdenvAdapters.overrideGCC stdenv clang);
  libcxxStdenv = stdenvAdapters.overrideGCC stdenv (clangWrapSelf clangUnwrapped);

  clean = callPackage ../development/compilers/clean { };

  closurecompiler = callPackage ../development/compilers/closure { };

  cmucl_binary = callPackage ../development/compilers/cmucl/binary.nix { };

  cython = callPackage ../development/interpreters/cython { };

  dylan = callPackage ../development/compilers/gwydion-dylan {
    dylan = callPackage ../development/compilers/gwydion-dylan/binary.nix {  };
  };

  ecl = callPackage ../development/compilers/ecl { };

  eql = callPackage ../development/compilers/eql {};

  adobe_flex_sdk = callPackage ../development/compilers/adobe-flex-sdk { };

  fpc = callPackage ../development/compilers/fpc { };
  fpc_2_4_0 = callPackage ../development/compilers/fpc/2.4.0.nix { };

  gambit = callPackage ../development/compilers/gambit { };

  gcc = gcc48;

  gcc33 = wrapGCC (import ../development/compilers/gcc/3.3 {
    inherit fetchurl stdenv noSysDirs;
  });

  gcc34 = wrapGCC (import ../development/compilers/gcc/3.4 {
    inherit fetchurl stdenv noSysDirs;
  });

  # XXX: GCC 4.2 (and possibly others) misdetects `makeinfo' when
  # using Texinfo >= 4.10, just because it uses a stupid regexp that
  # expects a single digit after the dot.  As a workaround, we feed
  # GCC with Texinfo 4.9.  Stupid bug, hackish workaround.

  gcc42 = wrapGCC (makeOverridable (import ../development/compilers/gcc/4.2) {
    inherit fetchurl stdenv noSysDirs;
    profiledCompiler = false;
  });

  gcc43 = lowPrio (wrapGCC (makeOverridable (import ../development/compilers/gcc/4.3) {
    inherit stdenv fetchurl gmp mpfr noSysDirs;
    texinfo = texinfo4;
    profiledCompiler = true;
  }));

  gcc43_realCross = makeOverridable (import ../development/compilers/gcc/4.3) {
    inherit stdenv fetchurl gmp mpfr noSysDirs;
    texinfo = texinfo4;
    binutilsCross = binutilsCross;
    libcCross = libcCross;
    profiledCompiler = false;
    enableMultilib = true;
    crossStageStatic = false;
    cross = assert crossSystem != null; crossSystem;
  };

  gcc44_realCross = lib.addMetaAttrs { hydraPlatforms = []; }
    (makeOverridable (import ../development/compilers/gcc/4.4) {
      inherit stdenv fetchurl gmp mpfr /* ppl cloogppl */ noSysDirs
          gettext which;
      texinfo = texinfo4;
      binutilsCross = binutilsCross;
      libcCross = libcCross;
      profiledCompiler = false;
      enableMultilib = false;
      crossStageStatic = false;
      cross = assert crossSystem != null; crossSystem;
    });

  gcc45 = gcc45_real;

  wrapDeterministicGCCWith = gccWrapper: glibc: baseGCC: gccWrapper {
    nativeTools = stdenv ? gcc && stdenv.gcc.nativeTools;
    nativeLibc = stdenv ? gcc && stdenv.gcc.nativeLibc;
    nativePrefix = if stdenv ? gcc then stdenv.gcc.nativePrefix else "";
    gcc = baseGCC;
    libc = glibc;
    shell = bash;
    binutils = binutils_deterministic;
    inherit stdenv coreutils zlib;
  };

  wrapDeterministicGCC = wrapDeterministicGCCWith (import ../build-support/gcc-wrapper) glibc;

  gcc46_deterministic = lowPrio (wrapDeterministicGCC (callPackage ../development/compilers/gcc/4.6 {
    inherit noSysDirs;

    # bootstrapping a profiled compiler does not work in the sheevaplug:
    # http://gcc.gnu.org/bugzilla/show_bug.cgi?id=43944
    profiledCompiler = false;

    # When building `gcc.crossDrv' (a "Canadian cross", with host == target
    # and host != build), `cross' must be null but the cross-libc must still
    # be passed.
    cross = null;
    libcCross = if crossSystem != null then libcCross else null;
    libpthreadCross =
      if crossSystem != null && crossSystem.config == "i586-pc-gnu"
      then gnu.libpthreadCross
      else null;
  }));

  gcc46 = gcc46_real;

  gcc47 = gcc47_real;

  gcc48 = gcc48_real;

  gcc45_realCross = lib.addMetaAttrs { hydraPlatforms = []; }
    (makeOverridable (import ../development/compilers/gcc/4.5) {
      inherit fetchurl stdenv gmp mpfr mpc libelf zlib
        ppl cloogppl gettext which noSysDirs;
      texinfo = texinfo4;
      binutilsCross = binutilsCross;
      libcCross = libcCross;
      profiledCompiler = false;
      enableMultilib = false;
      crossStageStatic = false;
      cross = assert crossSystem != null; crossSystem;
    });

  gcc46_realCross = lib.addMetaAttrs { hydraPlatforms = []; }
    (makeOverridable (import ../development/compilers/gcc/4.6) {
      inherit fetchurl stdenv texinfo gmp mpfr mpc libelf zlib
        cloog ppl gettext which noSysDirs;
      binutilsCross = binutilsCross;
      libcCross = libcCross;
      profiledCompiler = false;
      enableMultilib = false;
      crossStageStatic = false;
      cross = assert crossSystem != null; crossSystem;
    });

  gcc47_realCross = lib.addMetaAttrs { hydraPlatforms = []; }
    (makeOverridable (import ../development/compilers/gcc/4.7) {
      inherit fetchurl stdenv texinfo gmp mpfr mpc libelf zlib
        cloog ppl gettext which noSysDirs;
      binutilsCross = binutilsCross;
      libcCross = libcCross;
      profiledCompiler = false;
      enableMultilib = false;
      crossStageStatic = false;
      cross = assert crossSystem != null; crossSystem;
    });

  gcc_realCross = gcc47_realCross;

  gccCrossStageStatic = let
      isMingw = (stdenv.cross.libc == "msvcrt");
      isMingw64 = isMingw && stdenv.cross.config == "x86_64-w64-mingw32";
      libcCross1 = if isMingw64 then windows.mingw_w64_headers else
                   if isMingw then windows.mingw_headers1 else null;
    in
      wrapGCCCross {
      gcc = forceNativeDrv (lib.addMetaAttrs { hydraPlatforms = []; } (
        gcc_realCross.override {
          crossStageStatic = true;
          langCC = false;
          libcCross = libcCross1;
          enableShared = false;
        }));
      libc = libcCross1;
      binutils = binutilsCross;
      cross = assert crossSystem != null; crossSystem;
  };

  # Only needed for mingw builds
  gccCrossMingw2 = wrapGCCCross {
    gcc = gccCrossStageStatic.gcc;
    libc = windows.mingw_headers2;
    binutils = binutilsCross;
    cross = assert crossSystem != null; crossSystem;
  };

  gccCrossStageFinal = wrapGCCCross {
    gcc = forceNativeDrv (gcc_realCross.override {
      libpthreadCross =
        # FIXME: Don't explicitly refer to `i586-pc-gnu'.
        if crossSystem != null && crossSystem.config == "i586-pc-gnu"
        then gnu.libpthreadCross
        else null;

      # XXX: We have troubles cross-compiling libstdc++ on MinGW (see
      # <http://hydra.nixos.org/build/4268232>), so don't even try.
      langCC = (crossSystem == null
                || crossSystem.config != "i686-pc-mingw32");
     });
    libc = libcCross;
    binutils = binutilsCross;
    cross = assert crossSystem != null; crossSystem;
  };

  gcc44 = lowPrio (wrapGCC (makeOverridable (import ../development/compilers/gcc/4.4) {
    inherit fetchurl stdenv gmp mpfr /* ppl cloogppl */
      gettext which noSysDirs;
    texinfo = texinfo4;
    profiledCompiler = true;
  }));

  gcc45_real = lowPrio (wrapGCC (makeOverridable (import ../development/compilers/gcc/4.5) {
    inherit fetchurl stdenv gmp mpfr mpc libelf zlib perl
      ppl cloogppl
      gettext which noSysDirs;
    texinfo = texinfo4;
    # bootstrapping a profiled compiler does not work in the sheevaplug:
    # http://gcc.gnu.org/bugzilla/show_bug.cgi?id=43944
    profiledCompiler = !stdenv.isArm;

    # When building `gcc.crossDrv' (a "Canadian cross", with host == target
    # and host != build), `cross' must be null but the cross-libc must still
    # be passed.
    cross = null;
    libcCross = if crossSystem != null then libcCross else null;
    libpthreadCross =
      if crossSystem != null && crossSystem.config == "i586-pc-gnu"
      then gnu.libpthreadCross
      else null;
  }));

  gcc46_real = lowPrio (wrapGCC (callPackage ../development/compilers/gcc/4.6 {
    inherit noSysDirs;

    # bootstrapping a profiled compiler does not work in the sheevaplug:
    # http://gcc.gnu.org/bugzilla/show_bug.cgi?id=43944
    profiledCompiler = false;

    # When building `gcc.crossDrv' (a "Canadian cross", with host == target
    # and host != build), `cross' must be null but the cross-libc must still
    # be passed.
    cross = null;
    libcCross = if crossSystem != null then libcCross else null;
    libpthreadCross =
      if crossSystem != null && crossSystem.config == "i586-pc-gnu"
      then gnu.libpthreadCross
      else null;
    texinfo = texinfo413;
  }));

  # A non-stripped version of GCC.
  gcc46_debug = lowPrio (wrapGCC (callPackage ../development/compilers/gcc/4.6 {
    stripped = false;

    inherit noSysDirs;
    cross = null;
    libcCross = null;
    binutilsCross = null;
  }));

  gcc46_multi =
    if system == "x86_64-linux" then lowPrio (
      wrapGCCWith (import ../build-support/gcc-wrapper) glibc_multi (gcc46.gcc.override {
        stdenv = overrideGCC stdenv (wrapGCCWith (import ../build-support/gcc-wrapper) glibc_multi gcc.gcc);
        profiledCompiler = false;
        enableMultilib = true;
      }))
    else throw "Multilib gcc not supported on ‘${system}’";

  gcc47_real = lowPrio (wrapGCC (callPackage ../development/compilers/gcc/4.7 {
    inherit noSysDirs;
    texinfo = texinfo4;
    # I'm not sure if profiling with enableParallelBuilding helps a lot.
    # We can enable it back some day. This makes the *gcc* builds faster now.
    profiledCompiler = false;

    # When building `gcc.crossDrv' (a "Canadian cross", with host == target
    # and host != build), `cross' must be null but the cross-libc must still
    # be passed.
    cross = null;
    libcCross = if crossSystem != null then libcCross else null;
    libpthreadCross =
      if crossSystem != null && crossSystem.config == "i586-pc-gnu"
      then gnu.libpthreadCross
      else null;
  }));

  gcc47_debug = lowPrio (wrapGCC (callPackage ../development/compilers/gcc/4.7 {
    stripped = false;
    texinfo = texinfo4;
    inherit noSysDirs;
    cross = null;
    libcCross = null;
    binutilsCross = null;
  }));

  gcc48_real = lowPrio (wrapGCC (callPackage ../development/compilers/gcc/4.8 {
    inherit noSysDirs;

    # PGO seems to speed up compilation by gcc by ~10%, see #445 discussion
    profiledCompiler = with stdenv; (!isDarwin && (isi686 || isx86_64));

    # When building `gcc.crossDrv' (a "Canadian cross", with host == target
    # and host != build), `cross' must be null but the cross-libc must still
    # be passed.
    cross = null;
    libcCross = if crossSystem != null then libcCross else null;
    libpthreadCross =
      if crossSystem != null && crossSystem.config == "i586-pc-gnu"
      then gnu.libpthreadCross
      else null;
  }));

  gcc48_debug = lowPrio (wrapGCC (callPackage ../development/compilers/gcc/4.8 {
    stripped = false;

    inherit noSysDirs;
    cross = null;
    libcCross = null;
    binutilsCross = null;
  }));

  gccApple =
    assert stdenv.isDarwin;
    wrapGCC (makeOverridable (import ../development/compilers/gcc/4.2-apple64) {
      inherit fetchurl noSysDirs;
      profiledCompiler = true;
      # Since it fails to build with GCC 4.6, build it with the "native"
      # Apple-GCC.
      stdenv = allStdenvs.stdenvNative;
    });

  gfortran = gfortran48;

  gfortran48 = wrapGCC (gcc48.gcc.override {
    name = "gfortran";
    langFortran = true;
    langCC = false;
    langC = false;
    profiledCompiler = false;
  });

  gcj = gcj48;

  gcj48 = wrapGCC (gcc48.gcc.override {
    name = "gcj";
    langJava = true;
    langFortran = false;
    langCC = false;
    langC = false;
    profiledCompiler = false;
    inherit zip unzip zlib boehmgc gettext pkgconfig perl;
    inherit gtk;
    inherit (gnome) libart_lgpl;
    inherit (xlibs) libX11 libXt libSM libICE libXtst libXi libXrender
      libXrandr xproto renderproto xextproto inputproto randrproto;
  });

  gnat = gnat45;

  gnat44 = wrapGCC (gcc44.gcc.override {
    name = "gnat";
    langCC = false;
    langC = true;
    langAda = true;
    profiledCompiler = false;
    inherit gnatboot;
    # We can't use the ppl stuff, because we would have
    # libstdc++ problems.
    cloogppl = null;
    ppl = null;
  });

  gnat45 = wrapGCC (gcc45_real.gcc.override {
    name = "gnat";
    langCC = false;
    langC = true;
    langAda = true;
    profiledCompiler = false;
    inherit gnatboot;
    # We can't use the ppl stuff, because we would have
    # libstdc++ problems.
    cloogppl = null;
    ppl = null;
  });

  gnat46 = wrapGCC (gcc46_real.gcc.override {
    name = "gnat";
    langCC = false;
    langC = true;
    langAda = true;
    profiledCompiler = false;
    gnatboot = gnat45;
    # We can't use the ppl stuff, because we would have
    # libstdc++ problems.
    ppl = null;
    cloog = null;
  });

  gnatboot = wrapGCC (import ../development/compilers/gnatboot {
    inherit fetchurl stdenv;
  });

  gccgo = gccgo48;

  gccgo47 = wrapGCC (gcc47_real.gcc.override {
    name = "gccgo";
    langCC = true; #required for go.
    langC = true;
    langGo = true;
  });

  gccgo48 = wrapGCC (gcc48_real.gcc.override {
    name = "gccgo";
    langCC = true; #required for go.
    langC = true;
    langGo = true;
  });

  ghdl = wrapGCC (import ../development/compilers/gcc/4.3 {
    inherit stdenv fetchurl gmp mpfr noSysDirs gnat;
    texinfo = texinfo4;
    name = "ghdl";
    langVhdl = true;
    langCC = false;
    langC = false;
    profiledCompiler = false;
    enableMultilib = false;
  });

  gcl = builderDefsPackage ../development/compilers/gcl {
    inherit mpfr m4 binutils fetchcvs emacs zlib which
      texinfo;
    gmp = gmp4;
    inherit (xlibs) libX11 xproto inputproto libXi
      libXext xextproto libXt libXaw libXmu;
    inherit stdenv;
    texLive = texLiveAggregationFun {
      paths = [
        texLive texLiveExtra
      ];
    };
  };

  jhc = callPackage ../development/compilers/jhc {
    inherit (haskellPackages_ghc6123) ghc binary zlib utf8String readline fgl
    regexCompat HsSyck random;
  };

  # Haskell and GHC

  # Import Haskell infrastructure.

  haskell = callPackage ./haskell-defaults.nix { inherit pkgs; };

  # Available GHC versions.

  # For several compiler versions, we export a large set of Haskell-related
  # packages.

  # NOTE (recurseIntoAttrs): After discussion, we originally decided to
  # enable it for all GHC versions. However, this is getting too much,
  # particularly in connection with Hydra builds for all these packages.
  # So we enable it for selected versions only.

  # Current default version: 7.6.3.
  haskellPackages = haskellPackages_ghc763;
  # Current Haskell Platform: 2013.2.0.0
  haskellPlatform = haskellPackages.haskellPlatform;

  haskellPackages_ghc6104 = haskell.packages_ghc6104;
  haskellPackages_ghc6121 = haskell.packages_ghc6121;
  haskellPackages_ghc6122 = haskell.packages_ghc6122;
  haskellPackages_ghc6123 = haskell.packages_ghc6123;
  haskellPackages_ghc701  = haskell.packages_ghc701;
  haskellPackages_ghc702  = haskell.packages_ghc702;
  haskellPackages_ghc703  = haskell.packages_ghc703;
  haskellPackages_ghc704  = haskell.packages_ghc704;
  haskellPackages_ghc721  = haskell.packages_ghc721;
  haskellPackages_ghc722  = haskell.packages_ghc722;
  haskellPackages_ghc741  = haskell.packages_ghc741;
  haskellPackages_ghc742  = haskell.packages_ghc742;
  haskellPackages_ghc761  = haskell.packages_ghc761;
  haskellPackages_ghc762  = haskell.packages_ghc762;
  # For the default version, we build profiling versions of the libraries, too.
  # The following three lines achieve that: the first two make Hydra build explicit
  # profiling and non-profiling versions; the final respects the user-configured
  # default setting.
  haskellPackages_ghc763_no_profiling = recurseIntoAttrs (haskell.packages_ghc763.noProfiling);
  haskellPackages_ghc763_profiling    = recurseIntoAttrs (haskell.packages_ghc763.profiling);
  haskellPackages_ghc763              = recurseIntoAttrs (haskell.packages_ghc763.highPrio);
  # Reasonably current HEAD snapshot.
  haskellPackages_ghcHEAD = haskell.packages_ghcHEAD;

  haxe = callPackage ../development/compilers/haxe { };

  hiphopvm = callPackage ../development/interpreters/hiphopvm {
    libevent = libevent14;
    boost = boost149;
  };

  falcon = builderDefsPackage (import ../development/interpreters/falcon) {
    inherit cmake;
  };

  fsharp = callPackage ../development/compilers/fsharp {};

  go_1_0 = callPackage ../development/compilers/go { };

  go_1_1 =
    if stdenv.isDarwin then
      callPackage ../development/compilers/go/1.1-darwin.nix { }
    else
      callPackage ../development/compilers/go/1.1.nix { };

  go_1_2 = callPackage ../development/compilers/go/1.2.nix { };

  go = go_1_2;

  gprolog = callPackage ../development/compilers/gprolog { };

  gwt240 = callPackage ../development/compilers/gwt/2.4.0.nix { };

  ikarus = callPackage ../development/compilers/ikarus { };

  hugs = callPackage ../development/compilers/hugs { };

  path64 = callPackage ../development/compilers/path64 { };

  openjdk =
    if stdenv.isDarwin then
      callPackage ../development/compilers/openjdk-darwin { }
    else
      let
        openjdkBootstrap = callPackage ../development/compilers/openjdk/bootstrap.nix {};
        openjdkStage1 = callPackage ../development/compilers/openjdk {
          jdk = openjdkBootstrap;
          ant = pkgs.ant.override { jdk = openjdkBootstrap; };
        };
      in callPackage ../development/compilers/openjdk {
        jdk = openjdkStage1;
        ant = pkgs.ant.override { jdk = openjdkStage1; };
      };

  openjre = pkgs.openjdk.override {
    jreOnly = true;
  };

  jdk = if stdenv.isDarwin || stdenv.system == "i686-linux" || stdenv.system == "x86_64-linux"
    then pkgs.openjdk
    else pkgs.oraclejdk;
  jre = if stdenv.system == "i686-linux" || stdenv.system == "x86_64-linux"
    then pkgs.openjre
    else pkgs.oraclejre;

  oraclejdk = pkgs.jdkdistro true false;

  oraclejdk7 = pkgs.oraclejdk7distro true false;

  oraclejre = lowPrio (pkgs.jdkdistro false false);

  oraclejre7 = lowPrio (pkgs.oraclejdk7distro false false);

  jrePlugin = lowPrio (pkgs.jdkdistro false true);

  supportsJDK =
    system == "i686-linux" ||
    system == "x86_64-linux";

  jdkdistro = installjdk: pluginSupport:
    assert supportsJDK;
    (if pluginSupport then appendToName "plugin" else x: x)
      (callPackage ../development/compilers/jdk/jdk6-linux.nix { });

  oraclejdk7distro = installjdk: pluginSupport:
    assert supportsJDK;
    (if pluginSupport then appendToName "plugin" else x: x)
      (callPackage ../development/compilers/jdk/jdk7-linux.nix { inherit installjdk; });

  jikes = callPackage ../development/compilers/jikes { };

  julia = callPackage ../development/compilers/julia {
    liblapack = liblapack.override {shared = true;};
<<<<<<< HEAD
    fftw = fftw.override {pthreads = true;};
    fftwSinglePrec = fftwSinglePrec.override {pthreads = true;};
=======
    mpfr = mpfr_3_1_2;
>>>>>>> f6d51f77
  };

  lazarus = builderDefsPackage (import ../development/compilers/fpc/lazarus.nix) {
    inherit makeWrapper gtk glib pango atk gdk_pixbuf;
    inherit (xlibs) libXi inputproto libX11 xproto libXext xextproto;
    fpc = fpc;
  };

  lessc = callPackage ../development/compilers/lessc { };

  llvm = callPackage ../development/compilers/llvm {
    stdenv = if stdenv.isDarwin
      then stdenvAdapters.overrideGCC stdenv gccApple
      else stdenv;
  };

  mentorToolchains = recurseIntoAttrs (
    callPackage_i686 ../development/compilers/mentor {}
  );

  mitscheme = callPackage ../development/compilers/mit-scheme { };

  mlton = callPackage ../development/compilers/mlton { };

  mono = callPackage ../development/compilers/mono {
    inherit (xlibs) libX11;
  };

  monoDLLFixer = callPackage ../build-support/mono-dll-fixer { };

  mozart = callPackage ../development/compilers/mozart { };

  neko = callPackage ../development/compilers/neko { };

  nasm = callPackage ../development/compilers/nasm { };

  nvidia_cg_toolkit = callPackage ../development/compilers/nvidia-cg-toolkit { };

  ocaml = ocaml_3_12_1;

  ocaml_3_08_0 = callPackage ../development/compilers/ocaml/3.08.0.nix { };

  ocaml_3_10_0 = callPackage ../development/compilers/ocaml/3.10.0.nix { };

  ocaml_3_11_2 = callPackage ../development/compilers/ocaml/3.11.2.nix { };

  ocaml_3_12_1 = callPackage ../development/compilers/ocaml/3.12.1.nix { };

  ocaml_4_00_1 = callPackage ../development/compilers/ocaml/4.00.1.nix { };

  ocaml_4_01_0 = callPackage ../development/compilers/ocaml/4.01.0.nix { };

  orc = callPackage ../development/compilers/orc { };

  metaocaml_3_09 = callPackage ../development/compilers/ocaml/metaocaml-3.09.nix { };

  ber_metaocaml_003 = callPackage ../development/compilers/ocaml/ber-metaocaml-003.nix { };

  mkOcamlPackages = ocaml: self: let callPackage = newScope self; in rec {
    inherit ocaml;

    camlidl = callPackage ../development/tools/ocaml/camlidl { };

    camlp5_5_strict = callPackage ../development/tools/ocaml/camlp5/5.15.nix { };

    camlp5_5_transitional = callPackage ../development/tools/ocaml/camlp5/5.15.nix {
      transitional = true;
    };

    camlp5_6_strict = callPackage ../development/tools/ocaml/camlp5 { };

    camlp5_6_transitional = callPackage ../development/tools/ocaml/camlp5 {
      transitional = true;
    };

    camlp5_strict = camlp5_6_strict;

    camlp5_transitional = camlp5_6_transitional;

    camlzip = callPackage ../development/ocaml-modules/camlzip { };

    camomile_0_8_2 = callPackage ../development/ocaml-modules/camomile/0.8.2.nix { };
    camomile = callPackage ../development/ocaml-modules/camomile { };

    camlimages = callPackage ../development/ocaml-modules/camlimages {
      libpng = libpng12;
      giflib = giflib_4_1;
    };

    ocaml_cairo = callPackage ../development/ocaml-modules/ocaml-cairo { };

    cryptokit = callPackage ../development/ocaml-modules/cryptokit { };

    deriving = callPackage ../development/tools/ocaml/deriving { };

    findlib = callPackage ../development/tools/ocaml/findlib { };

    dypgen = callPackage ../development/ocaml-modules/dypgen { };

    patoline = callPackage ../tools/typesetting/patoline { };

    gmetadom = callPackage ../development/ocaml-modules/gmetadom { };

    lablgl = callPackage ../development/ocaml-modules/lablgl { };

    lablgtk = callPackage ../development/ocaml-modules/lablgtk {
      inherit (gnome) libgnomecanvas libglade gtksourceview;
    };

    lablgtkmathview = callPackage ../development/ocaml-modules/lablgtkmathview {
      gtkmathview = callPackage ../development/libraries/gtkmathview { };
    };

    menhir = callPackage ../development/ocaml-modules/menhir { };

    mldonkey = callPackage ../applications/networking/p2p/mldonkey { };

    mlgmp =  callPackage ../development/ocaml-modules/mlgmp { };

    ocaml_batteries = callPackage ../development/ocaml-modules/batteries {
      camomile = camomile_0_8_2;
    };

    ocaml_cryptgps = callPackage ../development/ocaml-modules/cryptgps { };

    ocaml_expat = callPackage ../development/ocaml-modules/expat { };

    ocamlgraph = callPackage ../development/ocaml-modules/ocamlgraph { };

    ocaml_http = callPackage ../development/ocaml-modules/http { };

    ocaml_lwt = callPackage ../development/ocaml-modules/lwt { };

    ocaml_mysql = callPackage ../development/ocaml-modules/mysql { };

    ocamlnet = callPackage ../development/ocaml-modules/ocamlnet { };

    ocaml_pcre = callPackage ../development/ocaml-modules/pcre {
      inherit pcre;
    };

    ocaml_react = callPackage ../development/ocaml-modules/react { };

    ocamlsdl= callPackage ../development/ocaml-modules/ocamlsdl { };

    ocaml_sqlite3 = callPackage ../development/ocaml-modules/sqlite3 { };

    ocaml_ssl = callPackage ../development/ocaml-modules/ssl { };

    ounit = callPackage ../development/ocaml-modules/ounit { };

    ulex = callPackage ../development/ocaml-modules/ulex { };

    ulex08 = callPackage ../development/ocaml-modules/ulex/0.8 {
      camlp5 = camlp5_transitional;
    };

    ocaml_typeconv = callPackage ../development/ocaml-modules/typeconv { };

    ocaml_sexplib = callPackage ../development/ocaml-modules/sexplib { };

    ocaml_extlib = callPackage ../development/ocaml-modules/extlib { };

    pycaml = callPackage ../development/ocaml-modules/pycaml { };

    opam_1_0_0 = callPackage ../development/tools/ocaml/opam/1.0.0.nix { };
    opam_1_1 = callPackage ../development/tools/ocaml/opam/1.1.nix { };
    opam = opam_1_1;
  };

  ocamlPackages = recurseIntoAttrs ocamlPackages_3_12_1;
  ocamlPackages_3_10_0 = mkOcamlPackages ocaml_3_10_0 pkgs.ocamlPackages_3_10_0;
  ocamlPackages_3_11_2 = mkOcamlPackages ocaml_3_11_2 pkgs.ocamlPackages_3_11_2;
  ocamlPackages_3_12_1 = mkOcamlPackages ocaml_3_12_1 pkgs.ocamlPackages_3_12_1;
  ocamlPackages_4_00_1 = mkOcamlPackages ocaml_4_00_1 pkgs.ocamlPackages_4_00_1;
  ocamlPackages_4_01_0 = mkOcamlPackages ocaml_4_01_0 pkgs.ocamlPackages_4_01_0;

  ocaml_make = callPackage ../development/ocaml-modules/ocamlmake { };

  opa = let callPackage = newScope pkgs.ocamlPackages_3_12_1; in callPackage ../development/compilers/opa { };

  ocamlnat = let callPackage = newScope pkgs.ocamlPackages_3_12_1; in callPackage ../development/ocaml-modules/ocamlnat { };

  opencxx = callPackage ../development/compilers/opencxx {
    gcc = gcc33;
  };

  qcmm = callPackage ../development/compilers/qcmm {
    lua   = lua4;
    ocaml = ocaml_3_08_0;
  };

  deterministicStdenv = lowPrio (
    overrideInStdenv (
      stdenvAdapters.overrideGCC
        (stdenvAdapters.overrideSetup stdenv ../stdenv/generic/setup-repeatable.sh )
      gcc46_deterministic
    )
    [ binutils_deterministic ]
  );

  roadsend = callPackage ../development/compilers/roadsend { };

  # TODO: the corresponding nix file is missing
  # rust = pkgsi686Linux.callPackage ../development/compilers/rust {};

  sbcl = builderDefsPackage (import ../development/compilers/sbcl) {
    inherit makeWrapper;
    clisp = clisp_2_44_1;
  };

  scala_2_9 = callPackage ../development/compilers/scala/2.9.nix { };
  scala_2_10 = callPackage ../development/compilers/scala { };
  scala = scala_2_10;

  sdcc = callPackage ../development/compilers/sdcc {
    boost = boost149; # sdcc 3.2.0 fails to build with boost 1.53
  };

  smlnj = callPackage_i686 ../development/compilers/smlnj { };

  stalin = callPackage ../development/compilers/stalin { };

  strategoPackages = recurseIntoAttrs strategoPackages018;

  strategoPackages016 = callPackage ../development/compilers/strategoxt/0.16.nix {
    stdenv = overrideInStdenv stdenv [gnumake380];
  };

  strategoPackages017 = callPackage ../development/compilers/strategoxt/0.17.nix {
    readline = readline5;
  };

  strategoPackages018 = callPackage ../development/compilers/strategoxt/0.18.nix {
    readline = readline5;
  };

  metaBuildEnv = callPackage ../development/compilers/meta-environment/meta-build-env { };

  swiProlog = callPackage ../development/compilers/swi-prolog { };

  tbb = callPackage ../development/libraries/tbb { };

  tinycc = callPackage ../development/compilers/tinycc { };

  urweb = callPackage ../development/compilers/urweb { };

  vala = vala19;

  vala15 = callPackage ../development/compilers/vala/15.2.nix { };

  vala16 = callPackage ../development/compilers/vala/16.1.nix { };

  vala19 = callPackage ../development/compilers/vala/default.nix { };

  visualcpp = callPackage ../development/compilers/visual-c++ { };

  vs90wrapper = callPackage ../development/compilers/vs90wrapper { };

  webdsl = callPackage ../development/compilers/webdsl { };

  win32hello = callPackage ../development/compilers/visual-c++/test { };

  wrapGCCWith = gccWrapper: glibc: baseGCC: gccWrapper {
    nativeTools = stdenv ? gcc && stdenv.gcc.nativeTools;
    nativeLibc = stdenv ? gcc && stdenv.gcc.nativeLibc;
    nativePrefix = if stdenv ? gcc then stdenv.gcc.nativePrefix else "";
    gcc = baseGCC;
    libc = glibc;
    shell = bash;
    inherit stdenv binutils coreutils zlib;
  };

  wrapClangWith = clangWrapper: glibc: baseClang: clangWrapper {
    nativeTools = stdenv ? gcc && stdenv.gcc.nativeTools;
    nativeLibc = stdenv ? gcc && stdenv.gcc.nativeLibc;
    nativePrefix = if stdenv ? gcc then stdenv.gcc.nativePrefix else "";
    clang = baseClang;
    libc = glibc;
    shell = bash;
    binutils = stdenv.gcc.binutils;
    inherit stdenv coreutils zlib;
  };

  wrapClang = wrapClangWith (import ../build-support/clang-wrapper) glibc;

  wrapGCC = wrapGCCWith (import ../build-support/gcc-wrapper) glibc;

  wrapGCCCross =
    {gcc, libc, binutils, cross, shell ? "", name ? "gcc-cross-wrapper"}:

    forceNativeDrv (import ../build-support/gcc-cross-wrapper {
      nativeTools = false;
      nativeLibc = false;
      noLibc = (libc == null);
      inherit stdenv gcc binutils libc shell name cross;
    });

  # prolog
  yap = callPackage ../development/compilers/yap { };

  yasm = callPackage ../development/compilers/yasm { };


  ### DEVELOPMENT / INTERPRETERS

  acl2 = builderDefsPackage ../development/interpreters/acl2 {
    inherit sbcl;
  };

  angelscript = callPackage ../development/interpreters/angelscript {};

  clisp = callPackage ../development/interpreters/clisp { };

  # compatibility issues in 2.47 - at list 2.44.1 is known good
  # for sbcl bootstrap
  clisp_2_44_1 = callPackage ../development/interpreters/clisp/2.44.1.nix {
    libsigsegv = libsigsegv_25;
  };

  clojure = callPackage ../development/interpreters/clojure { };

  clojureUnstable = callPackage ../development/interpreters/clojure { version = "1.5.0-RC1"; };

  clojure_binary = callPackage ../development/interpreters/clojure/binary.nix { };

  clojure_wrapper = callPackage ../development/interpreters/clojure/wrapper.nix {
    #clojure = clojure_binary;
  };

  clooj_standalone_binary = callPackage ../development/interpreters/clojure/clooj.nix { };

  clooj_wrapper = callPackage ../development/interpreters/clojure/clooj-wrapper.nix {
    clooj = clooj_standalone_binary;
  };

  erlangR14B04 = callPackage ../development/interpreters/erlang/R14B04.nix { };
  erlangR15B03 = callPackage ../development/interpreters/erlang/R15B03.nix { };
  erlang = callPackage ../development/interpreters/erlang/default.nix { };

  rebar = callPackage ../development/tools/build-managers/rebar { };

  elixir = callPackage ../development/interpreters/elixir { };

  groovy = callPackage ../development/interpreters/groovy { };

  guile_1_8 = callPackage ../development/interpreters/guile/1.8.nix { };

  guile_2_0 = callPackage ../development/interpreters/guile { };

  guile = guile_2_0;

  hadoop = callPackage ../applications/networking/cluster/hadoop { };

  io = callPackage ../development/interpreters/io { };

  j = callPackage ../development/interpreters/j {};

  jmeter = callPackage ../applications/networking/jmeter {};

  kaffe = callPackage ../development/interpreters/kaffe { };

  kona = callPackage ../development/interpreters/kona {};

  love = callPackage ../development/interpreters/love {lua=lua5;};
  love_luajit = callPackage ../development/interpreters/love {lua=luajit;};
  love_0_9 = callPackage ../development/interpreters/love/0.9.nix { };

  lua4 = callPackage ../development/interpreters/lua-4 { };
  lua5_0 = callPackage ../development/interpreters/lua-5/5.0.3.nix { };
  lua5_1 = callPackage ../development/interpreters/lua-5/5.1.nix { };
  lua5_2 = callPackage ../development/interpreters/lua-5/5.2.nix { };
  lua5 = lua5_1;

  luarocks = callPackage ../development/tools/misc/luarocks {
     lua = lua5;
  };

  luajit = callPackage ../development/interpreters/luajit {};

  lush2 = callPackage ../development/interpreters/lush {};

  maude = callPackage ../development/interpreters/maude { };

  octave = callPackage ../development/interpreters/octave {
    fltk = fltk13;
  };

  # mercurial (hg) bleeding edge version
  octaveHG = callPackage ../development/interpreters/octave/hg.nix { };

  perl58 = callPackage ../development/interpreters/perl/5.8 {
    impureLibcPath = if stdenv.isLinux then null else "/usr";
  };

  perl510 = callPackage ../development/interpreters/perl/5.10 { };

  perl514 = callPackage ../development/interpreters/perl/5.14 { };

  perl516 = callPackage ../development/interpreters/perl/5.16 {
    fetchurl = fetchurlBoot;
  };

  perl = if system != "i686-cygwin" then perl516 else sysPerl;

  php = php54;

  php53 = callPackage ../development/interpreters/php/5.3.nix { };

  php54 = callPackage ../development/interpreters/php/5.4.nix { };

  php_apc = callPackage ../development/libraries/php-apc { };

  php_xcache = callPackage ../development/libraries/php-xcache { };

  phpXdebug_5_3 = lowPrio (callPackage ../development/interpreters/php-xdebug {
    php = php53;
  });

  phpXdebug_5_4 = callPackage ../development/interpreters/php-xdebug { };

  phpXdebug = phpXdebug_5_4;

  picolisp = callPackage ../development/interpreters/picolisp {};

  pltScheme = racket; # just to be sure

  polyml = callPackage ../development/compilers/polyml { };

  pure = callPackage ../development/interpreters/pure {};

  python3 = hiPrio (callPackage ../development/interpreters/python/3.3 { });
  python33 = callPackage ../development/interpreters/python/3.3 { };
  python32 = callPackage ../development/interpreters/python/3.2 { };

  python = python27;
  python26 = callPackage ../development/interpreters/python/2.6 { };
  python27 = callPackage ../development/interpreters/python/2.7 {
    libX11 = xlibs.libX11;
  };

  pypy = callPackage ../development/interpreters/pypy/2.2 { };

  pythonFull = python27Full;
  python26Full = callPackage ../development/interpreters/python/wrapper.nix {
    extraLibs = [];
    postBuild = "";
    python = python26;
    inherit (python26Packages) recursivePthLoader;
  };
  python27Full = callPackage ../development/interpreters/python/wrapper.nix {
    extraLibs = [];
    postBuild = "";
    python = python27;
    inherit (python27Packages) recursivePthLoader;
  };

  pythonDocs = recurseIntoAttrs (import ../development/interpreters/python/docs {
    inherit stdenv fetchurl lib;
  });

  pythonLinkmeWrapper = callPackage ../development/interpreters/python/python-linkme-wrapper.nix { };

  pypi2nix = python27Packages.pypi2nix;

  pyrex = pyrex095;

  pyrex095 = callPackage ../development/interpreters/pyrex/0.9.5.nix { };

  pyrex096 = callPackage ../development/interpreters/pyrex/0.9.6.nix { };

  qi = callPackage ../development/compilers/qi { };

  racket = callPackage ../development/interpreters/racket { };

  regina = callPackage ../development/interpreters/regina {};

  renpy = callPackage ../development/interpreters/renpy {
    wrapPython = pythonPackages.wrapPython;
  };

  ruby18 = callPackage ../development/interpreters/ruby/ruby-18.nix { };
  ruby19 = callPackage ../development/interpreters/ruby/ruby-19.nix { };
  ruby2 = lowPrio (callPackage ../development/interpreters/ruby/ruby-2.0.nix { });

  ruby = ruby19;

  rubyLibs = recurseIntoAttrs (callPackage ../development/interpreters/ruby/libs.nix { });

  rake = rubyLibs.rake;

  rubySqlite3 = callPackage ../development/ruby-modules/sqlite3 { };

  rubygemsFun = ruby: builderDefsPackage (import ../development/interpreters/ruby/rubygems.nix) {
    inherit ruby makeWrapper;
  };
  rubygems = hiPrio (rubygemsFun ruby);

  rq = callPackage ../applications/networking/cluster/rq { };

  scsh = callPackage ../development/interpreters/scsh { };

  scheme48 = callPackage ../development/interpreters/scheme48 { };

  spidermonkey = callPackage ../development/interpreters/spidermonkey { };
  spidermonkey_1_8_0rc1 = callPackage ../development/interpreters/spidermonkey/1.8.0-rc1.nix { };
  spidermonkey_185 = callPackage ../development/interpreters/spidermonkey/185-1.0.0.nix { };

  sysPerl = callPackage ../development/interpreters/perl/sys-perl { };

  tcl = callPackage ../development/interpreters/tcl { };

  xulrunnerWrapper = {application, launcher}:
    import ../development/interpreters/xulrunner/wrapper {
      inherit stdenv application launcher xulrunner;
    };

  xulrunner = pkgs.firefoxPkgs.xulrunner;


  ### DEVELOPMENT / MISC

  amdadlsdk = callPackage ../development/misc/amdadl-sdk { };

  amdappsdk26 = callPackage ../development/misc/amdapp-sdk {
    version = "2.6";
  };

  amdappsdk27 = callPackage ../development/misc/amdapp-sdk {
    version = "2.7";
  };

  amdappsdk28 = callPackage ../development/misc/amdapp-sdk {
    version = "2.8";
  };

  amdappsdk = amdappsdk28;

  amdappsdkFull = callPackage ../development/misc/amdapp-sdk {
    version = "2.8";
    samples = true;
  };

  avrgcclibc = callPackage ../development/misc/avr-gcc-with-avr-libc {};

  avr8burnomat = callPackage ../development/misc/avr8-burn-omat { };

  sourceFromHead = import ../build-support/source-from-head-fun.nix {
    inherit config;
  };

  ecj = callPackage ../development/eclipse/ecj { };

  jdtsdk = callPackage ../development/eclipse/jdt-sdk { };

  jruby165 = callPackage ../development/interpreters/jruby { };

  guileCairo = callPackage ../development/guile-modules/guile-cairo { };

  guileGnome = callPackage ../development/guile-modules/guile-gnome {
    gconf = gnome.GConf;
    inherit (gnome) gnome_vfs libglade libgnome libgnomecanvas libgnomeui;
  };

  guile_lib = callPackage ../development/guile-modules/guile-lib { };

  guile_ncurses = callPackage ../development/guile-modules/guile-ncurses { };

  srecord = callPackage ../development/tools/misc/srecord { };

  windowssdk = (
    import ../development/misc/windows-sdk {
      inherit fetchurl stdenv cabextract;
    });


  ### DEVELOPMENT / TOOLS

  antlr = callPackage ../development/tools/parsing/antlr/2.7.7.nix { };

  antlr3 = callPackage ../development/tools/parsing/antlr { };

  ant = apacheAnt;

  apacheAnt = callPackage ../development/tools/build-managers/apache-ant { };

  apacheAntOpenJDK = apacheAnt.override { jdk = openjdk; };
  apacheAntOracleJDK = ant.override { jdk = pkgs.oraclejdk; };

  apacheAntGcj = callPackage ../development/tools/build-managers/apache-ant/from-source.nix {
    # must be either pre-built or built with GCJ *alone*
    gcj = gcj.gcc; # use the raw GCJ, which has ${gcj}/lib/jvm
  };

  astyle = callPackage ../development/tools/misc/astyle { };

  autobuild = callPackage ../development/tools/misc/autobuild { };

  autoconf = callPackage ../development/tools/misc/autoconf { };

  autoconf213 = callPackage ../development/tools/misc/autoconf/2.13.nix { };

  autocutsel = callPackage ../tools/X11/autocutsel{ };

  automake = automake112x;

  automake110x = callPackage ../development/tools/misc/automake/automake-1.10.x.nix { };

  automake111x = callPackage ../development/tools/misc/automake/automake-1.11.x.nix { };

  automake112x = callPackage ../development/tools/misc/automake/automake-1.12.x.nix { };

  automake113x = callPackage ../development/tools/misc/automake/automake-1.13.x.nix { };

  automake114x = callPackage ../development/tools/misc/automake/automake-1.14.x.nix { };

  automoc4 = callPackage ../development/tools/misc/automoc4 { };

  avrdude = callPackage ../development/tools/misc/avrdude { };

  avarice = callPackage ../development/tools/misc/avarice { };

  babeltrace = callPackage ../development/tools/misc/babeltrace { };

  bam = callPackage ../development/tools/build-managers/bam {};

  binutils = callPackage ../development/tools/misc/binutils {
    inherit noSysDirs;
  };

  binutils_deterministic = lowPrio (callPackage ../development/tools/misc/binutils {
    inherit noSysDirs;
    deterministic = true;
  });

  binutils_nogold = lowPrio (callPackage ../development/tools/misc/binutils {
    inherit noSysDirs;
    gold = false;
  });

  binutilsCross = lowPrio (forceNativeDrv (import ../development/tools/misc/binutils {
    inherit stdenv fetchurl zlib;
    noSysDirs = true;
    cross = assert crossSystem != null; crossSystem;
  }));

  bison2 = callPackage ../development/tools/parsing/bison/2.x.nix { };
  bison3 = callPackage ../development/tools/parsing/bison/3.x.nix { };
  bison = bison3;

  buildbot = callPackage ../development/tools/build-managers/buildbot {
    inherit (pythonPackages) twisted jinja2 sqlalchemy sqlalchemy_migrate;
    dateutil = pythonPackages.dateutil_1_5;
  };

  buildbotSlave = callPackage ../development/tools/build-managers/buildbot-slave {
    inherit (pythonPackages) twisted;
  };

  byacc = callPackage ../development/tools/parsing/byacc { };

  casperjs = callPackage ../development/tools/casperjs { };

  cbrowser = callPackage ../development/tools/misc/cbrowser { };

  ccache = callPackage ../development/tools/misc/ccache { };

  # Wrapper that works as gcc or g++
  # It can be used by setting in nixpkgs config like this, for example:
  #    replaceStdenv = { pkgs }: pkgs.ccacheStdenv;
  # But if you build in chroot, you should have that path in chroot
  # If instantiated directly, it will use the HOME/.ccache as cache directory.
  # You can use an override in packageOverrides to set extraConfig:
  #    packageOverrides = pkgs: {
  #     ccacheWrapper = pkgs.ccacheWrapper.override {
  #       extraConfig = ''
  #         CCACHE_COMPRESS=1
  #         CCACHE_DIR=/bin/.ccache
  #       '';
  #     };
  #
  ccacheWrapper = makeOverridable ({ extraConfig ? "" }:
     wrapGCC (ccache.links extraConfig)) {};
  ccacheStdenv = lowPrio (overrideGCC stdenv ccacheWrapper);

  cgdb = callPackage ../development/tools/misc/cgdb { };

  chromedriver = callPackage ../development/tools/selenium/chromedriver { gconf = gnome.GConf; };

  "cl-launch" = callPackage ../development/tools/misc/cl-launch {};

  complexity = callPackage ../development/tools/misc/complexity { };

  ctags = callPackage ../development/tools/misc/ctags { };

  ctagsWrapped = import ../development/tools/misc/ctags/wrapped.nix {
    inherit pkgs ctags writeScriptBin;
  };

  cmake = callPackage ../development/tools/build-managers/cmake { };

  cmake264 = callPackage ../development/tools/build-managers/cmake/264.nix { };

  cmakeCurses = cmake.override { useNcurses = true; };

  cmakeWithGui = cmakeCurses.override { useQt4 = true; };

  coccinelle = callPackage ../development/tools/misc/coccinelle { };

  framac = callPackage ../development/tools/misc/frama-c { };

  cppi = callPackage ../development/tools/misc/cppi { };

  cproto = callPackage ../development/tools/misc/cproto { };

  cflow = callPackage ../development/tools/misc/cflow { };

  cppcheck = callPackage ../development/tools/analysis/cppcheck { };

  cscope = callPackage ../development/tools/misc/cscope { };

  csslint = callPackage ../development/web/csslint { };

  libcxx = callPackage ../development/libraries/libc++ { stdenv = pkgs.clangStdenv; };

  dejagnu = callPackage ../development/tools/misc/dejagnu { };

  ddd = callPackage ../development/tools/misc/ddd { };

  distcc = callPackage ../development/tools/misc/distcc { };

  # distccWrapper: wrapper that works as gcc or g++
  # It can be used by setting in nixpkgs config like this, for example:
  #    replaceStdenv = { pkgs }: pkgs.distccStdenv;
  # But if you build in chroot, a default 'nix' will create
  # a new net namespace, and won't have network access.
  # You can use an override in packageOverrides to set extraConfig:
  #    packageOverrides = pkgs: {
  #     distccWrapper = pkgs.distccWrapper.override {
  #       extraConfig = ''
  #         DISTCC_HOSTS="myhost1 myhost2"
  #       '';
  #     };
  #
  distccWrapper = makeOverridable ({ extraConfig ? "" }:
     wrapGCC (distcc.links extraConfig)) {};
  distccStdenv = lowPrio (overrideGCC stdenv distccWrapper);

  distccMasquerade = callPackage ../development/tools/misc/distcc/masq.nix {
    gccRaw = gcc.gcc;
    binutils = binutils;
  };

  docutils = builderDefsPackage (import ../development/tools/documentation/docutils) {
    inherit python pil makeWrapper;
  };

  doxygen = lowPrio (doxygen_gui.override { qt4 = null; });

  /* XXX: The LaTeX output with Doxygen 1.8.0 makes LaTeX barf.
     See <https://bugzilla.gnome.org/show_bug.cgi?id=670973>.  */
  doxygen_1_7 = callPackage ../development/tools/documentation/doxygen/1.7.nix {
    qt4 = null;
  };

  doxygen_gui = callPackage ../development/tools/documentation/doxygen { };

  drush = callPackage ../development/tools/misc/drush { };

  eggdbus = callPackage ../development/tools/misc/eggdbus { };

  elfutils = callPackage ../development/tools/misc/elfutils { };

  epm = callPackage ../development/tools/misc/epm { };

  emma = callPackage ../development/tools/analysis/emma { };

  findbugs = callPackage ../development/tools/analysis/findbugs { };

  pmd = callPackage ../development/tools/analysis/pmd { };

  jdepend = callPackage ../development/tools/analysis/jdepend { };

  checkstyle = callPackage ../development/tools/analysis/checkstyle { };

  flex = callPackage ../development/tools/parsing/flex {
    # Break infinite recursion: bison's test suite needs flex, so we
    # use an untested bison build to build flex first.
    yacc = bison.override { flex = null; };
  };

  m4 = gnum4;

  global = callPackage ../development/tools/misc/global { };

  gnome_doc_utils = callPackage ../development/tools/documentation/gnome-doc-utils {};

  gnum4 = callPackage ../development/tools/misc/gnum4 { };

  gnumake380 = callPackage ../development/tools/build-managers/gnumake/3.80 { };
  gnumake381 = callPackage ../development/tools/build-managers/gnumake/3.81 { };
  gnumake382 = callPackage ../development/tools/build-managers/gnumake/3.82 { };
  gnumake40  = callPackage ../development/tools/build-managers/gnumake/4.0  { };
  gnumake = gnumake382;

  gob2 = callPackage ../development/tools/misc/gob2 { };

  gradle = callPackage ../development/tools/build-managers/gradle { };

  gperf = callPackage ../development/tools/misc/gperf { };

  gtk_doc = callPackage ../development/tools/documentation/gtk-doc { };

  gtkdialog = callPackage ../development/tools/misc/gtkdialog { };

  guileLint = callPackage ../development/tools/guile/guile-lint { };

  gwrap = callPackage ../development/tools/guile/g-wrap { };

  help2man = callPackage ../development/tools/misc/help2man {
    inherit (perlPackages) LocaleGettext;
  };

  hyenae = callPackage ../tools/networking/hyenae { };

  iconnamingutils = callPackage ../development/tools/misc/icon-naming-utils {
    inherit (perlPackages) XMLSimple;
  };

  indent = callPackage ../development/tools/misc/indent { };

  ino = callPackage ../development/arduino/ino { };

  inotifyTools = callPackage ../development/tools/misc/inotify-tools { };

  intelgen4asm = callPackage ../development/misc/intelgen4asm { };

  ired = callPackage ../development/tools/analysis/radare/ired.nix { };

  itstool = callPackage ../development/tools/misc/itstool { };

  jam = callPackage ../development/tools/build-managers/jam { };

  jikespg = callPackage ../development/tools/parsing/jikespg { };

  lcov = callPackage ../development/tools/analysis/lcov { };

  leiningen = callPackage ../development/tools/build-managers/leiningen { };

  libtool = libtool_2;

  libtool_1_5 = callPackage ../development/tools/misc/libtool { };

  libtool_2 = callPackage ../development/tools/misc/libtool/libtool2.nix { };

  lsof = callPackage ../development/tools/misc/lsof { };

  ltrace = callPackage ../development/tools/misc/ltrace { };

  lttngTools = callPackage ../development/tools/misc/lttng-tools { };

  lttngUst = callPackage ../development/tools/misc/lttng-ust { };

  lttv = callPackage ../development/tools/misc/lttv { };

  mk = callPackage ../development/tools/build-managers/mk { };

  neoload = callPackage ../development/tools/neoload {
    licenseAccepted = (config.neoload.accept_license or false);
  };

  ninja = callPackage ../development/tools/build-managers/ninja { };

  noweb = callPackage ../development/tools/literate-programming/noweb { };

  omake = callPackage ../development/tools/ocaml/omake { };
  omake_rc1 = callPackage ../development/tools/ocaml/omake/0.9.8.6-rc1.nix { };

  openocd = callPackage ../development/tools/misc/openocd { };

  oprofile = callPackage ../development/tools/profiling/oprofile { };

  patchelf = callPackage ../development/tools/misc/patchelf { };

  patchelfUnstable = callPackage ../development/tools/misc/patchelf/unstable.nix { };

  peg = callPackage ../development/tools/parsing/peg { };

  phantomjs = callPackage ../development/tools/phantomjs { };

  pmccabe = callPackage ../development/tools/misc/pmccabe { };

  /* Make pkgconfig always return a nativeDrv, never a proper crossDrv,
     because most usage of pkgconfig as buildInput (inheritance of
     pre-cross nixpkgs) means using it using as nativeBuildInput
     cross_renaming: we should make all programs use pkgconfig as
     nativeBuildInput after the renaming.
     */
  pkgconfig = forceNativeDrv (callPackage ../development/tools/misc/pkgconfig { });
  pkgconfigUpstream = lowPrio (pkgconfig.override { vanilla = true; });

  premake3 = callPackage ../development/tools/misc/premake/3.nix { };

  premake4 = callPackage ../development/tools/misc/premake { };

  premake = premake4;

  pstack = callPackage ../development/tools/misc/gdb/pstack.nix { };

  radare = callPackage ../development/tools/analysis/radare {
    inherit (gnome) vte;
    lua = lua5;
    useX11 = config.radare.useX11 or false;
    pythonBindings = config.radare.pythonBindings or false;
    rubyBindings = config.radare.rubyBindings or false;
    luaBindings = config.radare.luaBindings or false;
  };

  ragel = callPackage ../development/tools/parsing/ragel { };

  re2c = callPackage ../development/tools/parsing/re2c { };

  remake = callPackage ../development/tools/build-managers/remake { };

  saleaeLogic = callPackage ../development/tools/misc/saleae-logic { };

  # couldn't find the source yet
  seleniumRCBin = callPackage ../development/tools/selenium/remote-control {
    jre = jdk;
  };

  scons = callPackage ../development/tools/build-managers/scons { };

  simpleBuildTool = callPackage ../development/tools/build-managers/simple-build-tool { };

  slimerjs = callPackage ../development/tools/slimerjs {};

  sloccount = callPackage ../development/tools/misc/sloccount { };

  smatch = callPackage ../development/tools/analysis/smatch {
    buildllvmsparse = false;
    buildc2xml = false;
  };

  smc = callPackage ../tools/misc/smc { };

  sparse = callPackage ../development/tools/analysis/sparse { };

  speedtest_cli = callPackage ../tools/networking/speedtest-cli { };

  spin = callPackage ../development/tools/analysis/spin { };

  splint = callPackage ../development/tools/analysis/splint { };

  stm32flash = callPackage ../development/tools/misc/stm32flash { };

  strace = callPackage ../development/tools/misc/strace { };

  swig = callPackage ../development/tools/misc/swig { };

  swig2 = callPackage ../development/tools/misc/swig/2.x.nix { };

  swigWithJava = swig;

  swfmill = callPackage ../tools/video/swfmill { };

  swftools = callPackage ../tools/video/swftools { };

  tcptrack = callPackage ../development/tools/misc/tcptrack { };

  texinfo413 = callPackage ../development/tools/misc/texinfo/4.13a.nix { };
  texinfo5 = callPackage ../development/tools/misc/texinfo/5.2.nix { };
  texinfo4 = texinfo413;
  texinfo = texinfo5;

  texi2html = callPackage ../development/tools/misc/texi2html { };

  uhd = callPackage ../development/tools/misc/uhd { };

  uisp = callPackage ../development/tools/misc/uisp { };

  uncrustify = callPackage ../development/tools/misc/uncrustify { };

  vagrant = callPackage ../development/tools/vagrant { };

  gdb = callPackage ../development/tools/misc/gdb {
    hurd = gnu.hurdCross;
    inherit (gnu) mig;
  };

  gdbCross = lowPrio (callPackage ../development/tools/misc/gdb {
    target = crossSystem;
  });

  valgrind = callPackage ../development/tools/analysis/valgrind {
    stdenv =
      # On Darwin, Valgrind 3.7.0 expects Apple's GCC (for
      # `__private_extern'.)
      if stdenv.isDarwin
      then overrideGCC stdenv gccApple
      else stdenv;
  };

  valkyrie = callPackage ../development/tools/analysis/valkyrie { };

  xc3sprog = callPackage ../development/tools/misc/xc3sprog { };

  xxdiff = callPackage ../development/tools/misc/xxdiff { };

  yacc = bison;

  yodl = callPackage ../development/tools/misc/yodl { };


  ### DEVELOPMENT / LIBRARIES

  a52dec = callPackage ../development/libraries/a52dec { };

  aacskeys = callPackage ../development/libraries/aacskeys { };

  aalib = callPackage ../development/libraries/aalib { };

  acl = callPackage ../development/libraries/acl { };

  activemq = callPackage ../development/libraries/apache-activemq { };

  adns = callPackage ../development/libraries/adns { };

  afflib = callPackage ../development/libraries/afflib {};

  agg = callPackage ../development/libraries/agg { };

  allegro = callPackage ../development/libraries/allegro {};
  allegro5 = callPackage ../development/libraries/allegro/5.nix {};

  amrnb = callPackage ../development/libraries/amrnb { };

  amrwb = callPackage ../development/libraries/amrwb { };

  apr = callPackage ../development/libraries/apr { };

  aprutil = callPackage ../development/libraries/apr-util {
    bdbSupport = true;
  };

  asio = callPackage ../development/libraries/asio { };

  aspell = callPackage ../development/libraries/aspell { };

  aspellDicts = recurseIntoAttrs (import ../development/libraries/aspell/dictionaries.nix {
    inherit fetchurl stdenv aspell which;
  });

  aterm = aterm25;

  aterm25 = callPackage ../development/libraries/aterm/2.5.nix { };

  aterm28 = lowPrio (callPackage ../development/libraries/aterm/2.8.nix { });

  attica = callPackage ../development/libraries/attica { };

  attr = callPackage ../development/libraries/attr { };

  aqbanking = callPackage ../development/libraries/aqbanking { };

  aubio = callPackage ../development/libraries/aubio { };

  audiofile = callPackage ../development/libraries/audiofile {
    stdenv = if stdenv.isDarwin
      then overrideGCC stdenv gccApple
      else stdenv;
  };

  axis = callPackage ../development/libraries/axis { };

  babl_0_0_22 = callPackage ../development/libraries/babl/0_0_22.nix { };

  babl = callPackage ../development/libraries/babl { };

  beecrypt = callPackage ../development/libraries/beecrypt { };

  boehmgc = callPackage ../development/libraries/boehm-gc { };

  boolstuff = callPackage ../development/libraries/boolstuff { };

  boost144 = callPackage ../development/libraries/boost/1.44.nix { };
  boost149 = callPackage ../development/libraries/boost/1.49.nix { };
  boost155 = callPackage ../development/libraries/boost/1.55.nix { };
  boost = boost155;

  boostHeaders = callPackage ../development/libraries/boost/header-only-wrapper.nix { };

  botan = callPackage ../development/libraries/botan { };

  box2d = callPackage ../development/libraries/box2d { };
  box2d_2_0_1 = callPackage ../development/libraries/box2d/2.0.1.nix { };

  buddy = callPackage ../development/libraries/buddy { };

  bwidget = callPackage ../development/libraries/bwidget { };

  c-ares = callPackage ../development/libraries/c-ares {
    fetchurl = fetchurlBoot;
  };

  caelum = callPackage ../development/libraries/caelum { };

  scmccid = callPackage ../development/libraries/scmccid { };

  ccrtp = callPackage ../development/libraries/ccrtp { };
  ccrtp_1_8 = callPackage ../development/libraries/ccrtp/1.8.nix { };

  celt = callPackage ../development/libraries/celt {};
  celt_0_7 = callPackage ../development/libraries/celt/0.7.nix {};
  celt_0_5_1 = callPackage ../development/libraries/celt/0.5.1.nix {};

  cgal = callPackage ../development/libraries/CGAL {};

  cgui = callPackage ../development/libraries/cgui {};

  check = callPackage ../development/libraries/check { };

  chipmunk = builderDefsPackage (import ../development/libraries/chipmunk) {
    inherit cmake freeglut mesa;
    inherit (xlibs) libX11 xproto inputproto libXi libXmu;
  };

  chmlib = callPackage ../development/libraries/chmlib { };

  chromaprint = callPackage ../development/libraries/chromaprint { };

  cil = callPackage ../development/libraries/cil { };

  cilaterm = callPackage ../development/libraries/cil-aterm {
    stdenv = overrideInStdenv stdenv [gnumake380];
  };

  clanlib = callPackage ../development/libraries/clanlib { };

  classads = callPackage ../development/libraries/classads { };

  classpath = callPackage ../development/libraries/java/classpath {
    javac = gcj;
    jvm = gcj;
    gconf = gnome.GConf;
  };

  clearsilver = callPackage ../development/libraries/clearsilver { };

  cln = callPackage ../development/libraries/cln { };

  clppcre = builderDefsPackage (import ../development/libraries/cl-ppcre) { };

  clucene_core_2 = callPackage ../development/libraries/clucene-core/2.x.nix { };

  clucene_core_1 = callPackage ../development/libraries/clucene-core { };

  clucene_core = clucene_core_1;

  clutter = callPackage ../development/libraries/clutter { };

  clutter_gtk = callPackage ../development/libraries/clutter-gtk { };
  clutter_gtk_0_10 = callPackage ../development/libraries/clutter-gtk/0.10.8.nix { };

  cminpack = callPackage ../development/libraries/cminpack { };

  cogl = callPackage ../development/libraries/cogl { };

  coin3d = callPackage ../development/libraries/coin3d { };

  commoncpp2 = callPackage ../development/libraries/commoncpp2 { };

  confuse = callPackage ../development/libraries/confuse { };

  coredumper = callPackage ../development/libraries/coredumper { };

  ctl = callPackage ../development/libraries/ctl { };

  cppunit = callPackage ../development/libraries/cppunit { };

  cppnetlib = callPackage ../development/libraries/cppnetlib {
    boost = boostHeaders;
  };

  cracklib = callPackage ../development/libraries/cracklib { };

  cryptopp = callPackage ../development/libraries/crypto++ { };

  cyrus_sasl = callPackage ../development/libraries/cyrus-sasl { };

  db4 = db48;

  db44 = callPackage ../development/libraries/db4/db4-4.4.nix { };

  db45 = callPackage ../development/libraries/db4/db4-4.5.nix { };

  db47 = callPackage ../development/libraries/db4/db4-4.7.nix { };

  db48 = callPackage ../development/libraries/db4/db4-4.8.nix { };

  dbus = callPackage ../development/libraries/dbus { };
  dbus_cplusplus  = callPackage ../development/libraries/dbus-cplusplus { };
  dbus_glib       = callPackage ../development/libraries/dbus-glib { };
  dbus_java       = callPackage ../development/libraries/java/dbus-java { };
  dbus_python     = callPackage ../development/python-modules/dbus { };
  # Should we deprecate these? Currently there are many references.
  dbus_tools = dbus.tools;
  dbus_libs = dbus.libs;
  dbus_daemon = dbus.daemon;

  dhex = callPackage ../applications/editors/dhex { };

  dclib = callPackage ../development/libraries/dclib { };

  directfb = callPackage ../development/libraries/directfb { };

  dotconf = callPackage ../development/libraries/dotconf { };

  dssi = callPackage ../development/libraries/dssi {};

  dragonegg = callPackage ../development/compilers/llvm/dragonegg.nix { };

  dxflib = callPackage ../development/libraries/dxflib {};

  eigen = callPackage ../development/libraries/eigen {};

  eigen2 = callPackage ../development/libraries/eigen/2.0.nix {};

  enchant = callPackage ../development/libraries/enchant { };

  enet = callPackage ../development/libraries/enet { };

  enginepkcs11 = callPackage ../development/libraries/enginepkcs11 { };

  esdl = callPackage ../development/libraries/esdl { };

  exiv2 = callPackage ../development/libraries/exiv2 { };

  expat = callPackage ../development/libraries/expat { };

  extremetuxracer = builderDefsPackage (import ../games/extremetuxracer) {
    inherit mesa tcl freeglut SDL SDL_mixer pkgconfig
      gettext intltool;
    inherit (xlibs) libX11 xproto libXi inputproto
      libXmu libXext xextproto libXt libSM libICE;
    libpng = libpng12;
  };

  eventlog = callPackage ../development/libraries/eventlog { };

  facile = callPackage ../development/libraries/facile { };

  faac = callPackage ../development/libraries/faac { };

  faad2 = callPackage ../development/libraries/faad2 { };

  farsight2 = callPackage ../development/libraries/farsight2 { };

  farstream = callPackage ../development/libraries/farstream { };

  fcgi = callPackage ../development/libraries/fcgi { };

  ffmpeg_0_6 = callPackage ../development/libraries/ffmpeg/0.6.nix {
    vpxSupport = !stdenv.isMips;
  };

  ffmpeg_0_6_90 = callPackage ../development/libraries/ffmpeg/0.6.90.nix {
    vpxSupport = !stdenv.isMips;
  };

  ffmpeg_0_10 = callPackage ../development/libraries/ffmpeg/0.10.nix {
    vpxSupport = !stdenv.isMips;

    stdenv = if stdenv.isDarwin
      then overrideGCC stdenv gccApple
      else stdenv;
  };

  ffmpeg_1 = callPackage ../development/libraries/ffmpeg/1.x.nix {
    vpxSupport = !stdenv.isMips;
    texinfo = texinfo5;
  };

  ffmpeg_2 = callPackage ../development/libraries/ffmpeg/2.x.nix {
    vpxSupport = !stdenv.isMips;
    texinfo = texinfo5;
  };

  ffmpeg = ffmpeg_2;

  ffms = callPackage ../development/libraries/ffms { };

  fftw = callPackage ../development/libraries/fftw { };
  fftwSinglePrec = fftw.override { precision = "single"; };
  fftwFloat = fftwSinglePrec; # the configure option is just an alias

  flann = callPackage ../development/libraries/flann { };

  flite = callPackage ../development/libraries/flite { };

  fltk13 = callPackage ../development/libraries/fltk/fltk13.nix { };

  fltk20 = callPackage ../development/libraries/fltk { };

  fmod = callPackage ../development/libraries/fmod { };

  freeimage = callPackage ../development/libraries/freeimage { };

  freetts = callPackage ../development/libraries/freetts { };

  cfitsio = callPackage ../development/libraries/cfitsio { };

  fontconfig = callPackage ../development/libraries/fontconfig { };

  makeFontsConf = let fontconfig_ = fontconfig; in {fontconfig ? fontconfig_, fontDirectories}:
    import ../development/libraries/fontconfig/make-fonts-conf.nix {
      inherit runCommand libxslt fontconfig fontDirectories;
    };

  freealut = callPackage ../development/libraries/freealut { };

  freeglut = if stdenv.isDarwin then darwinX11AndOpenGL else
    callPackage ../development/libraries/freeglut { };

  freetype = callPackage ../development/libraries/freetype { };

  fribidi = callPackage ../development/libraries/fribidi { };

  funambol = callPackage ../development/libraries/funambol { };

  fam = gamin;

  gamin = callPackage ../development/libraries/gamin { };

  gav = callPackage ../games/gav { };

  gsb = callPackage ../games/gsb { };

  gdome2 = callPackage ../development/libraries/gdome2 {
    inherit (gnome) gtkdoc;
  };

  gdbm = callPackage ../development/libraries/gdbm { };

  gegl = callPackage ../development/libraries/gegl {
    #  avocodec avformat librsvg
  };

  gegl_0_0_22 = callPackage ../development/libraries/gegl/0_0_22.nix {
    #  avocodec avformat librsvg
    libpng = libpng12;
  };

  geoclue = callPackage ../development/libraries/geoclue {};

  geoclue2 = callPackage ../development/libraries/geoclue/2.0.nix {
    libsoup = libsoup_2_44;
  };

  geoip = builderDefsPackage ../development/libraries/geoip {
    inherit zlib;
  };

  geoipjava = callPackage ../development/libraries/java/geoipjava { };

  geos = callPackage ../development/libraries/geos { };

  gettext = gettext_0_18;

  gettext_0_17 = callPackage ../development/libraries/gettext/0.17.nix { };
  gettext_0_18 = callPackage ../development/libraries/gettext { };

  gd = callPackage ../development/libraries/gd { };

  gdal = callPackage ../development/libraries/gdal { };

  ggz_base_libs = callPackage ../development/libraries/ggz_base_libs {};

  giblib = callPackage ../development/libraries/giblib { };

  libgit2 = callPackage ../development/libraries/git2 { };

  glew = callPackage ../development/libraries/glew { };

  glfw = callPackage ../development/libraries/glfw { };

  glibc = callPackage ../development/libraries/glibc/2.18 {
    kernelHeaders = linuxHeaders;
    installLocales = config.glibc.locales or false;
    machHeaders = null;
    hurdHeaders = null;
    gccCross = null;
  };

  glibc_memusage = callPackage ../development/libraries/glibc/2.18 {
    kernelHeaders = linuxHeaders;
    installLocales = false;
    withGd = true;
  };

  glibcCross = forceNativeDrv (makeOverridable (import ../development/libraries/glibc/2.18)
    (let crossGNU = crossSystem != null && crossSystem.config == "i586-pc-gnu";
     in {
       inherit stdenv fetchurl;
       gccCross = gccCrossStageStatic;
       kernelHeaders = if crossGNU then gnu.hurdHeaders else linuxHeadersCross;
       installLocales = config.glibc.locales or false;
     }
     // lib.optionalAttrs crossGNU {
        inherit (gnu) machHeaders hurdHeaders libpthreadHeaders mig;
        inherit fetchgit;
      }));


  # We can choose:
  libcCrossChooser = name : if name == "glibc" then glibcCross
    else if name == "uclibc" then uclibcCross
    else if name == "msvcrt" && stdenv.cross.config == "x86_64-w64-mingw32" then
      windows.mingw_w64
    else if name == "msvcrt" then windows.mingw_headers3
    else throw "Unknown libc";

  libcCross = assert crossSystem != null; libcCrossChooser crossSystem.libc;

  eglibc = callPackage ../development/libraries/eglibc {
    kernelHeaders = linuxHeaders;
    installLocales = config.glibc.locales or false;
  };

  glibcLocales = callPackage ../development/libraries/glibc/2.18/locales.nix { };

  glibcInfo = callPackage ../development/libraries/glibc/2.18/info.nix { };

  glibc_multi =
    runCommand "${glibc.name}-multi"
      { glibc64 = glibc;
        glibc32 = (import ./all-packages.nix {system = "i686-linux";}).glibc;
      }
      ''
        mkdir -p $out
        ln -s $glibc64/* $out/

        rm $out/lib $out/lib64
        mkdir -p $out/lib
        ln -s $glibc64/lib/* $out/lib
        ln -s $glibc32/lib $out/lib/32
        ln -s lib $out/lib64

        rm $out/include
        cp -rs $glibc32/include $out
        chmod -R u+w $out/include
        cp -rsf $glibc64/include $out
      '' # */
      ;

  glpk = callPackage ../development/libraries/glpk { };

  glsurf = callPackage ../applications/science/math/glsurf {
    inherit (ocamlPackages) lablgl findlib camlimages ocaml_mysql mlgmp;
    libpng = libpng12;
    giflib = giflib_4_1;
  };

  gmime = callPackage ../development/libraries/gmime { };

  gmm = callPackage ../development/libraries/gmm { };

  gmp = gmp5;
  gmp5 = gmp51;

  gmpxx = appendToName "with-cxx" (gmp.override { cxx = true; });

  # The GHC bootstrap binaries link against libgmp.so.3, which is in GMP 4.x.
  gmp4 = callPackage ../development/libraries/gmp/4.3.2.nix { };

  gmp51 = callPackage ../development/libraries/gmp/5.1.x.nix { };

  #GMP ex-satellite, so better keep it near gmp
  mpfr = callPackage ../development/libraries/mpfr/default.nix { };

  gobjectIntrospection = callPackage ../development/libraries/gobject-introspection { };

  goocanvas = callPackage ../development/libraries/goocanvas { };

  gperftools = callPackage ../development/libraries/gperftools { };

  gst_all = {
    inherit (pkgs) gstreamer gnonlin gst_python qt_gstreamer;
    gstPluginsBase = pkgs.gst_plugins_base;
    gstPluginsBad = pkgs.gst_plugins_bad;
    gstPluginsGood = pkgs.gst_plugins_good;
    gstPluginsUgly = pkgs.gst_plugins_ugly;
    gstFfmpeg = pkgs.gst_ffmpeg;
  };

  gstreamer = callPackage ../development/libraries/gstreamer/gstreamer {
    bison = bison2;
  };

  gst_plugins_base = callPackage ../development/libraries/gstreamer/gst-plugins-base {};

  gst_plugins_good = callPackage ../development/libraries/gstreamer/gst-plugins-good {};

  gst_plugins_bad = callPackage ../development/libraries/gstreamer/gst-plugins-bad {};

  gst_plugins_ugly = callPackage ../development/libraries/gstreamer/gst-plugins-ugly {};

  gst_ffmpeg = callPackage ../development/libraries/gstreamer/gst-ffmpeg {
    ffmpeg = ffmpeg_0_10;
  };

  gst_python = callPackage ../development/libraries/gstreamer/gst-python {};

  gnonlin = callPackage ../development/libraries/gstreamer/gnonlin {};

  gusb = callPackage ../development/libraries/gusb {
    inherit (gnome) gtkdoc;
  };

  qt_gstreamer = callPackage ../development/libraries/gstreamer/qt-gstreamer {};

  gnet = callPackage ../development/libraries/gnet { };

  gnu-efi = callPackage ../development/libraries/gnu-efi { };

  gnutls = callPackage ../development/libraries/gnutls {
    guileBindings = config.gnutls.guile or true;
  };

  gnutls2 = callPackage ../development/libraries/gnutls/2.12.nix {
    guileBindings = config.gnutls.guile or true;
  };

  gnutls32 = callPackage ../development/libraries/gnutls/3.2.nix {
    guileBindings = config.gnutls.guile or true;
  };

  gnutls_without_guile = lowPrio (gnutls.override { guileBindings = false; });
  gnutls2_without_guile = lowPrio (gnutls2.override { guileBindings = false; });

  gpac = callPackage ../applications/video/gpac { };

  gpgme = callPackage ../development/libraries/gpgme {
    gnupg1 = gnupg1orig;
  };

  grantlee = callPackage ../development/libraries/grantlee { };

  gsasl = callPackage ../development/libraries/gsasl { };

  gsl = callPackage ../development/libraries/gsl { };

  gsm = callPackage ../development/libraries/gsm {};

  gsoap = callPackage ../development/libraries/gsoap { };

  gss = callPackage ../development/libraries/gss { };

  gtkimageview = callPackage ../development/libraries/gtkimageview { };

  gtkmathview = callPackage ../development/libraries/gtkmathview { };

  gtkLibs = {
    inherit (pkgs) glib glibmm atk atkmm cairo pango pangomm gdk_pixbuf gtk
      gtkmm;
  };

  glib = callPackage ../development/libraries/glib {
    stdenv = if stdenv.isDarwin
      then overrideGCC stdenv gccApple
      else stdenv;
    automake = automake113x;
  };
  glibmm = callPackage ../development/libraries/glibmm { };

  glib_networking = callPackage ../development/libraries/glib-networking {};

  atk = callPackage ../development/libraries/atk { };
  atkmm = callPackage ../development/libraries/atkmm { };

  pixman = callPackage ../development/libraries/pixman { };

  cairo = callPackage ../development/libraries/cairo {
    glSupport = config.cairo.gl or (stdenv.isLinux &&
      !stdenv.isArm && !stdenv.isMips);
  };
  cairomm = callPackage ../development/libraries/cairomm { };

  pango = callPackage ../development/libraries/pango { };
  pangomm = callPackage ../development/libraries/pangomm { };

  pangox_compat = callPackage ../development/libraries/pangox-compat { };

  gdk_pixbuf = callPackage ../development/libraries/gdk-pixbuf { };

  gtk2 = callPackage ../development/libraries/gtk+/2.x.nix {
    cupsSupport = config.gtk2.cups or stdenv.isLinux;
  };

  gtk3 = lowPrio (callPackage ../development/libraries/gtk+/3.x.nix {
    inherit (gnome3) at_spi2_atk;
  });

  gtk = pkgs.gtk2;

  gtkmm = callPackage ../development/libraries/gtkmm/2.x.nix { };
  gtkmm3 = callPackage ../development/libraries/gtkmm/3.x.nix { };

  gtkmozembedsharp = callPackage ../development/libraries/gtkmozembed-sharp {
    gtksharp = gtksharp2;
  };

  gtksharp1 = callPackage ../development/libraries/gtk-sharp-1 {
    inherit (gnome) libglade libgtkhtml gtkhtml
              libgnomecanvas libgnomeui libgnomeprint
              libgnomeprintui GConf;
  };

  gtksharp2 = callPackage ../development/libraries/gtk-sharp-2 {
    inherit (gnome) libglade libgtkhtml gtkhtml
              libgnomecanvas libgnomeui libgnomeprint
              libgnomeprintui GConf gnomepanel;
  };

  gtksourceviewsharp = callPackage ../development/libraries/gtksourceview-sharp {
    inherit (gnome) gtksourceview;
    gtksharp = gtksharp2;
  };

  gtkspell = callPackage ../development/libraries/gtkspell { };

  gts = callPackage ../development/libraries/gts { };

  gvfs = callPackage ../development/libraries/gvfs { };

  gwenhywfar = callPackage ../development/libraries/gwenhywfar { };

  # TODO : Add MIT Kerberos and let admin choose.
  kerberos = heimdal;

  heimdal = callPackage ../development/libraries/kerberos/heimdal.nix { };

  harfbuzz = callPackage ../development/libraries/harfbuzz { };

  hawknl = callPackage ../development/libraries/hawknl { };

  herqq = callPackage ../development/libraries/herqq { };

  hspell = callPackage ../development/libraries/hspell { };

  hspellDicts = callPackage ../development/libraries/hspell/dicts.nix { };

  hsqldb = callPackage ../development/libraries/java/hsqldb { };

  http_parser = callPackage ../development/libraries/http_parser { inherit (pythonPackages) gyp; };

  hunspell = callPackage ../development/libraries/hunspell { };

  hwloc = callPackage ../development/libraries/hwloc {
    inherit (xlibs) libX11;
  };

  hydraAntLogger = callPackage ../development/libraries/java/hydra-ant-logger { };

  icedtea = callPackage ../development/libraries/java/icedtea {
    ant = apacheAntGcj;
    xerces = xercesJava;
    xulrunner = icecatXulrunner3;
    inherit (xlibs) libX11 libXp libXtst libXinerama libXt
      libXrender xproto;
  };

  icu = callPackage ../development/libraries/icu { };

  id3lib = callPackage ../development/libraries/id3lib { };

  iksemel = callPackage ../development/libraries/iksemel { };

  ilbc = callPackage ../development/libraries/ilbc { };

  ilmbase = callPackage ../development/libraries/ilmbase { };

  imlib = callPackage ../development/libraries/imlib {
    libpng = libpng12;
  };

  imlib2 = callPackage ../development/libraries/imlib2 { };

  incrtcl = callPackage ../development/libraries/incrtcl { };

  indilib = callPackage ../development/libraries/indilib { };

  iniparser = callPackage ../development/libraries/iniparser { };

  inteltbb = callPackage ../development/libraries/intel-tbb { };

  intltool = callPackage ../development/tools/misc/intltool { };

  irrlicht3843 = callPackage ../development/libraries/irrlicht { };

  isocodes = callPackage ../development/libraries/iso-codes { };

  itk = callPackage ../development/libraries/itk { };

  jamp = builderDefsPackage ../games/jamp {
    inherit mesa SDL SDL_image SDL_mixer;
  };

  jasper = callPackage ../development/libraries/jasper { };

  jama = callPackage ../development/libraries/jama { };

  jansson = callPackage ../development/libraries/jansson { };

  jbig2dec = callPackage ../development/libraries/jbig2dec { };

  jetty_gwt = callPackage ../development/libraries/java/jetty-gwt { };

  jetty_util = callPackage ../development/libraries/java/jetty-util { };

  json_glib = callPackage ../development/libraries/json-glib { };

  json-c-0-9 = callPackage ../development/libraries/json-c { };
  json-c-0-11 = callPackage ../development/libraries/json-c/0.11.nix { };
  json_c = json-c-0-9;

  jsoncpp = callPackage ../development/libraries/jsoncpp { };

  libjson = callPackage ../development/libraries/libjson { };

  judy = callPackage ../development/libraries/judy { };

  krb5 = callPackage ../development/libraries/kerberos/krb5.nix { };

  lcms = lcms1;

  lcms1 = callPackage ../development/libraries/lcms { };

  lcms2 = callPackage ../development/libraries/lcms2 { };

  lensfun = callPackage ../development/libraries/lensfun { };

  lesstif = callPackage ../development/libraries/lesstif { };

  lesstif93 = callPackage ../development/libraries/lesstif-0.93 { };

  leveldb = callPackage ../development/libraries/leveldb { };

  levmar = callPackage ../development/libraries/levmar { };

  leptonica = callPackage ../development/libraries/leptonica {
    libpng = libpng12;
  };

  lgi = callPackage ../development/libraries/lgi {
    lua = lua5_1;
  };

  lib3ds = callPackage ../development/libraries/lib3ds { };

  libaacs = callPackage ../development/libraries/libaacs { };

  libaal = callPackage ../development/libraries/libaal { };

  libao = callPackage ../development/libraries/libao {
    usePulseAudio = config.pulseaudio or true;
  };

  libarchive = callPackage ../development/libraries/libarchive { };

  libass = callPackage ../development/libraries/libass { };

  libassuan1 = callPackage ../development/libraries/libassuan1 { };

  libassuan = callPackage ../development/libraries/libassuan { };

  libassuan2_1 = callPackage ../development/libraries/libassuan/git.nix { };

  libav = libav_9;
  libav_all = callPackage ../development/libraries/libav { };
  inherit (libav_all) libav_9 libav_0_8;

  libavc1394 = callPackage ../development/libraries/libavc1394 { };

  libbluedevil = callPackage ../development/libraries/libbluedevil { };

  libbluray = callPackage ../development/libraries/libbluray { };

  libbs2b = callPackage ../development/libraries/audio/libbs2b { };

  libcaca = callPackage ../development/libraries/libcaca { };

  libcanberra = callPackage ../development/libraries/libcanberra { };
  libcanberra_gtk3 = libcanberra.override { gtk = gtk3; };
  libcanberra_kde = if (config.kde_runtime.libcanberraWithoutGTK or true)
    then libcanberra.override { gtk = null; }
    else libcanberra;

  libcello = callPackage ../development/libraries/libcello {};

  libcdaudio = callPackage ../development/libraries/libcdaudio { };

  libcddb = callPackage ../development/libraries/libcddb { };

  libcdio = callPackage ../development/libraries/libcdio { };

  libcdr = callPackage ../development/libraries/libcdr { lcms = lcms2; };

  libchamplain = callPackage ../development/libraries/libchamplain {
    inherit (gnome) libsoup;
  };

  libchamplain_0_6 = callPackage ../development/libraries/libchamplain/0.6.nix {};

  libchop = callPackage ../development/libraries/libchop { };

  libcm = callPackage ../development/libraries/libcm { };

  inherit (gnome3) libcroco;

  libctemplate = callPackage ../development/libraries/libctemplate { };

  libcue = callPackage ../development/libraries/libcue { };

  libdaemon = callPackage ../development/libraries/libdaemon { };

  libdbi = callPackage ../development/libraries/libdbi { };

  libdbiDriversBase = callPackage ../development/libraries/libdbi-drivers {
    mysql = null;
    sqlite = null;
  };

  libdbiDrivers = libdbiDriversBase.override {
    inherit sqlite mysql;
  };

  libdbusmenu_qt = callPackage ../development/libraries/libdbusmenu-qt { };

  libdc1394 = callPackage ../development/libraries/libdc1394 { };

  libdc1394avt = callPackage ../development/libraries/libdc1394avt { };

  libdevil = callPackage ../development/libraries/libdevil { };

  libdiscid = callPackage ../development/libraries/libdiscid { };

  libdivsufsort = callPackage ../development/libraries/libdivsufsort { };

  libdmtx = callPackage ../development/libraries/libdmtx { };

  libdnet = callPackage ../development/libraries/libdnet { };

  libdrm = callPackage ../development/libraries/libdrm {
    inherit fetchurl stdenv pkgconfig;
    inherit (xorg) libpthreadstubs;
  };

  libdv = callPackage ../development/libraries/libdv { };

  libdvbpsi = callPackage ../development/libraries/libdvbpsi { };

  libdwg = callPackage ../development/libraries/libdwg { };

  libdvdcss = callPackage ../development/libraries/libdvdcss { };

  libdvdnav = callPackage ../development/libraries/libdvdnav { };

  libdvdread = callPackage ../development/libraries/libdvdread { };

  libdwarf = callPackage ../development/libraries/libdwarf { };

  libeatmydata = callPackage ../development/libraries/libeatmydata { };

  libebml = callPackage ../development/libraries/libebml { };

  libedit = callPackage ../development/libraries/libedit { };

  libelf = callPackage ../development/libraries/libelf { };

  libgadu = callPackage ../development/libraries/libgadu { };

  libgdata = (newScope gnome) ../development/libraries/libgdata {};
  libgdata_0_6 = (newScope gnome) ../development/libraries/libgdata/0.6.nix {};

  libgig = callPackage ../development/libraries/libgig { };

  libgnome_keyring = callPackage ../development/libraries/libgnome-keyring { };
  libgnome_keyring3 = gnome3.libgnome_keyring;

  libsecret = callPackage ../development/libraries/libsecret { };

  libgtop = callPackage ../development/libraries/libgtop {};

  liblo = callPackage ../development/libraries/liblo { };

  liblrdf = librdf;

  liblscp = callPackage ../development/libraries/liblscp { };

  libev = builderDefsPackage ../development/libraries/libev { };

  libevent14 = callPackage ../development/libraries/libevent/1.4.nix { };
  libevent = callPackage ../development/libraries/libevent { };

  libewf = callPackage ../development/libraries/libewf { };

  libexif = callPackage ../development/libraries/libexif { };

  libexosip = callPackage ../development/libraries/exosip {};

  libexosip_3 = callPackage ../development/libraries/exosip/3.x.nix {
    libosip = libosip_3;
  };

  libextractor = callPackage ../development/libraries/libextractor {
    libmpeg2 = mpeg2dec;
  };

  libexttextcat = callPackage ../development/libraries/libexttextcat {};

  libf2c = callPackage ../development/libraries/libf2c {};

  libfixposix = callPackage ../development/libraries/libfixposix {};

  libffcall = builderDefsPackage (import ../development/libraries/libffcall) {
    inherit fetchcvs;
  };

  libffi = callPackage ../development/libraries/libffi { };

  libftdi = callPackage ../development/libraries/libftdi { };

  libgcrypt = callPackage ../development/libraries/libgcrypt { };

  libgcrypt_1_6 = lowPrio (callPackage ../development/libraries/libgcrypt/1.6.nix { });

  libgcrypt_git = lowPrio (callPackage ../development/libraries/libgcrypt/git.nix { });

  libgdiplus = callPackage ../development/libraries/libgdiplus { };

  libgpgerror = callPackage ../development/libraries/libgpg-error { };

  libgphoto2 = callPackage ../development/libraries/libgphoto2 { };

  libgphoto2_4 = callPackage ../development/libraries/libgphoto2/2.4.nix { };

  libgpod = callPackage ../development/libraries/libgpod {
    inherit (pkgs.pythonPackages) mutagen;
  };

  libharu = callPackage ../development/libraries/libharu { };

  libical = callPackage ../development/libraries/libical { };

  libicns = callPackage ../development/libraries/libicns { };

  libimobiledevice = callPackage ../development/libraries/libimobiledevice { };

  libiodbc = callPackage ../development/libraries/libiodbc {
    useGTK = config.libiodbc.gtk or false;
  };

  liblastfmSF = callPackage ../development/libraries/liblastfmSF { };

  liblastfm = callPackage ../development/libraries/liblastfm { };

  liblqr1 = callPackage ../development/libraries/liblqr-1 { };

  liblockfile = callPackage ../development/libraries/liblockfile { };

  libmcrypt = callPackage ../development/libraries/libmcrypt {};

  libmhash = callPackage ../development/libraries/libmhash {};

  libmtp = callPackage ../development/libraries/libmtp { };

  libnatspec = callPackage ../development/libraries/libnatspec { };

  libnfsidmap = callPackage ../development/libraries/libnfsidmap { };

  libnice = callPackage ../development/libraries/libnice { };

  libplist = callPackage ../development/libraries/libplist { };

  libQGLViewer = callPackage ../development/libraries/libqglviewer { };

  libre = callPackage ../development/libraries/libre {};
  librem = callPackage ../development/libraries/librem {};

  libsamplerate = callPackage ../development/libraries/libsamplerate {
    stdenv = if stdenv.isDarwin
      then overrideGCC stdenv gccApple
      else stdenv;
  };

  libspectre = callPackage ../development/libraries/libspectre { };

  libgsf = callPackage ../development/libraries/libgsf { };

  libiconv = callPackage ../development/libraries/libiconv { };

  libiconvOrEmpty = if libiconvOrNull == null then [] else [libiconv];

  libiconvOrNull =
    if gcc.libc or null != null || stdenv.isGlibc
    then null
    else libiconv;

  libiconvOrLibc = if libiconvOrNull == null then gcc.libc else libiconv;

  # On non-GNU systems we need GNU Gettext for libintl.
  libintlOrEmpty = stdenv.lib.optional (!stdenv.isLinux) gettext;

  libid3tag = callPackage ../development/libraries/libid3tag { };

  libidn = callPackage ../development/libraries/libidn { };

  libiec61883 = callPackage ../development/libraries/libiec61883 { };

  libinfinity = callPackage ../development/libraries/libinfinity {
    inherit (gnome) gtkdoc;
  };

  libiptcdata = callPackage ../development/libraries/libiptcdata { };

  libjpeg_original = callPackage ../development/libraries/libjpeg { };
  libjpeg_turbo = callPackage ../development/libraries/libjpeg-turbo { };
  libjpeg = if (stdenv.isLinux) then libjpeg_turbo else libjpeg_original; # some problems, both on FreeBSD and Darwin

  libjpeg62 = callPackage ../development/libraries/libjpeg/62.nix {
    libtool = libtool_1_5;
  };

  libjson_rpc_cpp = callPackage ../development/libraries/libjson-rpc-cpp { };

  libkate = callPackage ../development/libraries/libkate { };

  libksba = callPackage ../development/libraries/libksba { };

  libmad = callPackage ../development/libraries/libmad { };

  libmatchbox = callPackage ../development/libraries/libmatchbox { };

  libmatthew_java = callPackage ../development/libraries/java/libmatthew-java { };

  libmatroska = callPackage ../development/libraries/libmatroska { };

  libmcs = callPackage ../development/libraries/libmcs { };

  libmemcached = callPackage ../development/libraries/libmemcached { };

  libmicrohttpd = callPackage ../development/libraries/libmicrohttpd { };

  libmikmod = callPackage ../development/libraries/libmikmod {
    # resolve the "stray '@' in program" errors
    stdenv = if stdenv.isDarwin
      then overrideGCC stdenv gccApple
      else stdenv;
  };

  libmilter = callPackage ../development/libraries/libmilter { };

  libmms = callPackage ../development/libraries/libmms { };

  libmowgli = callPackage ../development/libraries/libmowgli { };

  libmng = callPackage ../development/libraries/libmng { };

  libmnl = callPackage ../development/libraries/libmnl { };

  libmodplug = callPackage ../development/libraries/libmodplug {};

  libmpcdec = callPackage ../development/libraries/libmpcdec { };

  libmrss = callPackage ../development/libraries/libmrss { };

  libmsn = callPackage ../development/libraries/libmsn { };

  libmspack = callPackage ../development/libraries/libmspack { };

  libmusclecard = callPackage ../development/libraries/libmusclecard { };

  libmusicbrainz2 = callPackage ../development/libraries/libmusicbrainz/2.x.nix { };

  libmusicbrainz3 = callPackage ../development/libraries/libmusicbrainz { };

  libmusicbrainz = libmusicbrainz3;

  libnet = callPackage ../development/libraries/libnet { };

  libnetfilter_conntrack = callPackage ../development/libraries/libnetfilter_conntrack { };

  libnetfilter_queue = callPackage ../development/libraries/libnetfilter_queue { };

  libnfnetlink = callPackage ../development/libraries/libnfnetlink { };

  libnih = callPackage ../development/libraries/libnih { };

  libnova = callPackage ../development/libraries/libnova { };

  libnxml = callPackage ../development/libraries/libnxml { };

  libofa = callPackage ../development/libraries/libofa { };

  libofx = callPackage ../development/libraries/libofx { };

  libogg = callPackage ../development/libraries/libogg { };

  liboggz = callPackage ../development/libraries/liboggz { };

  liboil = callPackage ../development/libraries/liboil { };

  liboop = callPackage ../development/libraries/liboop { };

  libopus = callPackage ../development/libraries/libopus { };

  libosip = callPackage ../development/libraries/osip {};

  libosip_3 = callPackage ../development/libraries/osip/3.nix {};

  libotr = callPackage ../development/libraries/libotr { };

  libotr_3_2 = callPackage ../development/libraries/libotr/3.2.nix { };

  libp11 = callPackage ../development/libraries/libp11 { };

  libpar2 = callPackage ../development/libraries/libpar2 { };

  libpcap = callPackage ../development/libraries/libpcap { };

  libpng = callPackage ../development/libraries/libpng { };
  libpng_apng = libpng.override { apngSupport = true; };
  libpng12 = callPackage ../development/libraries/libpng/12.nix { };
  libpng15 = callPackage ../development/libraries/libpng/15.nix { };

  libpaper = callPackage ../development/libraries/libpaper { };

  libproxy = callPackage ../development/libraries/libproxy { };

  libpseudo = callPackage ../development/libraries/libpseudo { };

  libqalculate = callPackage ../development/libraries/libqalculate { };

  librsvg = callPackage ../development/libraries/librsvg {
    gtk2 = null; gtk3 = null; # neither gtk version by default
  };

  librsync = callPackage ../development/libraries/librsync { };

  libsigcxx = callPackage ../development/libraries/libsigcxx { };

  libsigcxx12 = callPackage ../development/libraries/libsigcxx/1.2.nix { };

  libsigsegv = callPackage ../development/libraries/libsigsegv { };

  # To bootstrap SBCL, I need CLisp 2.44.1; it needs libsigsegv 2.5
  libsigsegv_25 = callPackage ../development/libraries/libsigsegv/2.5.nix { };

  libsndfile = callPackage ../development/libraries/libsndfile {
    stdenv = if stdenv.isDarwin
      then overrideGCC stdenv gccApple
      else stdenv;
  };

  libsodium = callPackage ../development/libraries/libsodium { };

  libsoup = callPackage ../development/libraries/libsoup { };
  libsoup_2_44 = callPackage ../development/libraries/libsoup/2.44.nix { };

  libssh = callPackage ../development/libraries/libssh { };

  libssh2 = callPackage ../development/libraries/libssh2 { };

  libstartup_notification = callPackage ../development/libraries/startup-notification { };

  libspatialindex = callPackage ../development/libraries/libspatialindex { };

  libspatialite = callPackage ../development/libraries/libspatialite { };

  libtasn1 = callPackage ../development/libraries/libtasn1 { };

  libtheora = callPackage ../development/libraries/libtheora { };

  libtiff = callPackage ../development/libraries/libtiff { };

  libtiger = callPackage ../development/libraries/libtiger { };

  libtommath = callPackage ../development/libraries/libtommath { };

  libtorrentRasterbar = callPackage ../development/libraries/libtorrent-rasterbar {
    # fix "unrecognized option -arch" error
    stdenv = if stdenv.isDarwin
      then clangStdenv
      else stdenv;
  };

  libtoxcore = callPackage ../development/libraries/libtoxcore { };

  libtunepimp = callPackage ../development/libraries/libtunepimp { };

  libtxc_dxtn = callPackage ../development/libraries/libtxc_dxtn { };

  libgeotiff = callPackage ../development/libraries/libgeotiff { };

  libunistring = callPackage ../development/libraries/libunistring { };

  libupnp = callPackage ../development/libraries/pupnp { };

  giflib = callPackage ../development/libraries/giflib { };
  giflib_4_1 = callPackage ../development/libraries/giflib/4.1.nix { };

  libungif = callPackage ../development/libraries/giflib/libungif.nix { };

  libunibreak = callPackage ../development/libraries/libunibreak { };

  libunique = callPackage ../development/libraries/libunique/default.nix { };

  liburcu = callPackage ../development/libraries/liburcu { };

  libusb = callPackage ../development/libraries/libusb {
    stdenv = if stdenv.isDarwin
      then overrideGCC stdenv gccApple
      else stdenv;
  };

  libusb1 = callPackage ../development/libraries/libusb1 {
    stdenv = if stdenv.isDarwin # http://gcc.gnu.org/bugzilla/show_bug.cgi?id=50909
      then overrideGCC stdenv gccApple
      else stdenv;
  };

  libunwind = callPackage ../development/libraries/libunwind { };

  libv4l = lowPrio (v4l_utils.override {
    withQt4 = false;
  });

  libva = callPackage ../development/libraries/libva { };

  libvdpau = callPackage ../development/libraries/libvdpau { };

  libvirt = callPackage ../development/libraries/libvirt { };

  libvisio = callPackage ../development/libraries/libvisio { };

  libvisual = callPackage ../development/libraries/libvisual { };

  libvncserver = callPackage ../development/libraries/libvncserver {};

  libviper = callPackage ../development/libraries/libviper { };

  libvpx = callPackage ../development/libraries/libvpx { };

  libvterm = callPackage ../development/libraries/libvterm { };

  libvorbis = callPackage ../development/libraries/libvorbis { };

  libwebp = callPackage ../development/libraries/libwebp { };

  libwmf = callPackage ../development/libraries/libwmf { };

  libwnck = libwnck2;
  libwnck2 = callPackage ../development/libraries/libwnck { };
  libwnck3 = callPackage ../development/libraries/libwnck/3.x.nix { };

  libwpd = callPackage ../development/libraries/libwpd { };

  libwpd_08 = callPackage ../development/libraries/libwpd/0.8.nix { };

  libwpg = callPackage ../development/libraries/libwpg { };

  libx86 = builderDefsPackage ../development/libraries/libx86 {};

  libxdg_basedir = callPackage ../development/libraries/libxdg-basedir { };

  libxkbcommon = callPackage ../development/libraries/libxkbcommon { };

  libxklavier = callPackage ../development/libraries/libxklavier { };

  libxmi = callPackage ../development/libraries/libxmi { };

  libxml2 = callPackage ../development/libraries/libxml2 {
    pythonSupport = false;
  };

  libxml2Python = lowPrio (libxml2.override {
    pythonSupport = true;
  });

  libxmlxx = callPackage ../development/libraries/libxmlxx { };

  libxslt = callPackage ../development/libraries/libxslt { };

  libixp_for_wmii = lowPrio (import ../development/libraries/libixp_for_wmii {
    inherit fetchurl stdenv;
  });

  libyaml = callPackage ../development/libraries/libyaml { };

  libyamlcpp = callPackage ../development/libraries/libyaml-cpp { };
  libyamlcpp03 = callPackage ../development/libraries/libyaml-cpp/0.3.x.nix { };

  libzip = callPackage ../development/libraries/libzip { };

  libzrtpcpp = callPackage ../development/libraries/libzrtpcpp { };
  libzrtpcpp_1_6 = callPackage ../development/libraries/libzrtpcpp/1.6.nix {
    ccrtp = ccrtp_1_8;
  };

  lightning = callPackage ../development/libraries/lightning { };

  lirc = callPackage ../development/libraries/lirc { };

  liquidwar = builderDefsPackage ../games/liquidwar {
    inherit (xlibs) xproto libX11 libXrender;
    inherit gmp mesa libjpeg
      expat gettext perl
      SDL SDL_image SDL_mixer SDL_ttf
      curl sqlite
      libogg libvorbis
      ;
    guile = guile_1_8;
    libpng = libpng15; # 0.0.13 needs libpng 1.2--1.5
  };

  log4cpp = callPackage ../development/libraries/log4cpp { };

  log4cxx = callPackage ../development/libraries/log4cxx { };

  log4cplus = callPackage ../development/libraries/log4cplus { };

  loudmouth = callPackage ../development/libraries/loudmouth { };

  lzo = callPackage ../development/libraries/lzo { };

  mdds_0_7_1 = callPackage ../development/libraries/mdds/0.7.1.nix { };
  mdds = callPackage ../development/libraries/mdds { };

  # failed to build
  mediastreamer = callPackage ../development/libraries/mediastreamer { };

  mesaSupported = lib.elem system lib.platforms.mesaPlatforms;

  mesa_original = callPackage ../development/libraries/mesa { };
  mesa_noglu = if stdenv.isDarwin
    then darwinX11AndOpenGL // { driverLink = mesa_noglu; }
    else mesa_original;
  mesa_drivers = mesa_original.drivers;
  mesa_glu = callPackage ../development/libraries/mesa-glu { };
  mesa = if stdenv.isDarwin then darwinX11AndOpenGL
    else buildEnv {
      name = "mesa-${mesa_noglu.version}";
      paths = [ mesa_glu mesa_noglu ];
    };
  darwinX11AndOpenGL = callPackage ../os-specific/darwin/native-x11-and-opengl { };

  metaEnvironment = recurseIntoAttrs (let callPackage = newScope pkgs.metaEnvironment; in rec {
    sdfLibrary    = callPackage ../development/libraries/sdf-library { aterm = aterm28; };
    toolbuslib    = callPackage ../development/libraries/toolbuslib { aterm = aterm28; inherit (windows) w32api; };
    cLibrary      = callPackage ../development/libraries/c-library { aterm = aterm28; };
    errorSupport  = callPackage ../development/libraries/error-support { aterm = aterm28; };
    ptSupport     = callPackage ../development/libraries/pt-support { aterm = aterm28; };
    ptableSupport = callPackage ../development/libraries/ptable-support { aterm = aterm28; };
    configSupport = callPackage ../development/libraries/config-support { aterm = aterm28; };
    asfSupport    = callPackage ../development/libraries/asf-support { aterm = aterm28; };
    tideSupport   = callPackage ../development/libraries/tide-support { aterm = aterm28; };
    rstoreSupport = callPackage ../development/libraries/rstore-support { aterm = aterm28; };
    sdfSupport    = callPackage ../development/libraries/sdf-support { aterm = aterm28; };
    sglr          = callPackage ../development/libraries/sglr { aterm = aterm28; };
    ascSupport    = callPackage ../development/libraries/asc-support { aterm = aterm28; };
    pgen          = callPackage ../development/libraries/pgen { aterm = aterm28; };
  });

  ming = callPackage ../development/libraries/ming { };

  minmay = callPackage ../development/libraries/minmay { };

  miro = callPackage ../applications/video/miro {
    inherit (pythonPackages) pywebkitgtk pysqlite pycurl mutagen;
  };

  mkvtoolnix = callPackage ../applications/video/mkvtoolnix { };

  mlt = callPackage ../development/libraries/mlt { };

  libmpeg2 = callPackage ../development/libraries/libmpeg2 { };

  mpeg2dec = libmpeg2;

  msilbc = callPackage ../development/libraries/msilbc { };

  mp4v2 = callPackage ../development/libraries/mp4v2 { };

  mpc = callPackage ../development/libraries/mpc { };

  mpich2 = callPackage ../development/libraries/mpich2 { };

  mtdev = callPackage ../development/libraries/mtdev { };

  mu = callPackage ../tools/networking/mu {
    texinfo = texinfo4;
  };

  muparser = callPackage ../development/libraries/muparser { };

  mygui = callPackage ../development/libraries/mygui {};

  myguiSvn = callPackage ../development/libraries/mygui/svn.nix {};

  mysocketw = callPackage ../development/libraries/mysocketw { };

  mythes = callPackage ../development/libraries/mythes { };

  nanomsg = callPackage ../development/libraries/nanomsg { };

  ncurses = callPackage ../development/libraries/ncurses {
    unicode = system != "i686-cygwin";
    stdenv =
      # On Darwin, NCurses uses `-no-cpp-precomp', which is specific to
      # Apple-GCC.  Since NCurses is part of stdenv, always use
      # `stdenvNative' to build it.
      if stdenv.isDarwin
      then allStdenvs.stdenvNative
      else stdenv;
  };

  neon = callPackage ../development/libraries/neon {
    compressionSupport = true;
    sslSupport = true;
  };

  nethack = builderDefsPackage (import ../games/nethack) {
    inherit ncurses flex bison;
  };

  nettle = callPackage ../development/libraries/nettle { };

  newt = callPackage ../development/libraries/newt { };

  nspr = callPackage ../development/libraries/nspr { };

  nss = lowPrio (callPackage ../development/libraries/nss { });

  nssTools = callPackage ../development/libraries/nss {
    includeTools = true;
  };

  ntrack = callPackage ../development/libraries/ntrack { };

  ode = builderDefsPackage (import ../development/libraries/ode) { };

  ogre = callPackage ../development/libraries/ogre {};

  ogrepaged = callPackage ../development/libraries/ogrepaged { };

  oniguruma = callPackage ../development/libraries/oniguruma { };

  openal = callPackage ../development/libraries/openal { };

  # added because I hope that it has been easier to compile on x86 (for blender)
  openalSoft = callPackage ../development/libraries/openal-soft { };

  openbabel = callPackage ../development/libraries/openbabel { };

  opencascade = callPackage ../development/libraries/opencascade { };

  opencascade_6_5 = callPackage ../development/libraries/opencascade/6.5.nix {
    automake = automake111x;
    ftgl = ftgl212;
  };

  opencascade_oce = callPackage ../development/libraries/opencascade/oce.nix { };

  opencsg = callPackage ../development/libraries/opencsg { };

  openct = callPackage ../development/libraries/openct { };

  opencv = callPackage ../development/libraries/opencv { };

  opencv_2_1 = callPackage ../development/libraries/opencv/2.1.nix {
    libpng = libpng12;
  };

  # this ctl version is needed by openexr_viewers
  openexr_ctl = callPackage ../development/libraries/openexr_ctl { };

  openexr = callPackage ../development/libraries/openexr { };

  openldap = callPackage ../development/libraries/openldap { };

  openlierox = callPackage ../games/openlierox { };

  libopensc_dnie = callPackage ../development/libraries/libopensc-dnie { };

  opencolorio = callPackage ../development/libraries/opencolorio { };

  ois = callPackage ../development/libraries/ois {};

  opal = callPackage ../development/libraries/opal {};

  openjpeg = callPackage ../development/libraries/openjpeg { lcms = lcms2; };

  openscenegraph = callPackage ../development/libraries/openscenegraph {
    giflib = giflib_4_1;
    ffmpeg = ffmpeg_0_10;
  };

  openssl = callPackage ../development/libraries/openssl {
    fetchurl = fetchurlBoot;
    cryptodevHeaders = linuxPackages.cryptodev.override {
      fetchurl = fetchurlBoot;
      onlyHeaders = true;
    };
  };

  ortp = callPackage ../development/libraries/ortp {
    srtp = srtp_linphone;
  };

  p11_kit = callPackage ../development/libraries/p11-kit { };

  pangoxsl = callPackage ../development/libraries/pangoxsl { };

  pcl = callPackage ../development/libraries/pcl {
    vtk = vtkWithQt4;
  };

  pcre = callPackage ../development/libraries/pcre {
    unicodeSupport = config.pcre.unicode or true;
  };

  pdf2xml = callPackage ../development/libraries/pdf2xml {} ;

  pdf2htmlex = callPackage ../development/libraries/pdf2htmlex {} ;

  phonon = callPackage ../development/libraries/phonon { };

  phonon_backend_gstreamer = callPackage ../development/libraries/phonon-backend-gstreamer { };

  phonon_backend_vlc = callPackage ../development/libraries/phonon-backend-vlc { };

  physfs = callPackage ../development/libraries/physfs { };

  pkcs11helper = callPackage ../development/libraries/pkcs11helper { };

  plib = callPackage ../development/libraries/plib { };

  pocketsphinx = callPackage ../development/libraries/pocketsphinx { };

  podofo = callPackage ../development/libraries/podofo { };

  polkit = callPackage ../development/libraries/polkit {
    spidermonkey = spidermonkey_185;
  };

  polkit_qt_1 = callPackage ../development/libraries/polkit-qt-1 { };

  policykit = callPackage ../development/libraries/policykit { };

  poppler = callPackage ../development/libraries/poppler { lcms = lcms2; };
  popplerQt4 = poppler.poppler_qt4;

  poppler_0_18 = callPackage ../development/libraries/poppler/0.18.nix {
    lcms = lcms2;
    glibSupport = true;
    gtk3Support = false;
    qt4Support  = false;
  };

  popt = callPackage ../development/libraries/popt { };

  portaudio = callPackage ../development/libraries/portaudio {
    # resolves a variety of compile-time errors
    stdenv = if stdenv.isDarwin
      then clangStdenv
      else stdenv;
  };

  portaudioSVN = callPackage ../development/libraries/portaudio/svn-head.nix { };

  portmidi = callPackage ../development/libraries/portmidi {};

  prison = callPackage ../development/libraries/prison { };

  proj = callPackage ../development/libraries/proj { };

  postgis = callPackage ../development/libraries/postgis { };

  protobuf = callPackage ../development/libraries/protobuf { };

  protobufc = callPackage ../development/libraries/protobufc { };

  pth = callPackage ../development/libraries/pth { };

  ptlib = callPackage ../development/libraries/ptlib {};

  re2 = callPackage ../development/libraries/re2 { };

  qca2 = callPackage ../development/libraries/qca2 {};

  qca2_ossl = callPackage ../development/libraries/qca2/ossl.nix {};

  qimageblitz = callPackage ../development/libraries/qimageblitz {};

  qjson = callPackage ../development/libraries/qjson { };

  qoauth = callPackage ../development/libraries/qoauth { };

  qt3 = callPackage ../development/libraries/qt-3 {
    openglSupport = mesaSupported;
    libpng = libpng12;
  };

  qt4 = pkgs.kde4.qt4;

  qt48 = callPackage ../development/libraries/qt-4.x/4.8 {
    # GNOME dependencies are not used unless gtkStyle == true
    mesa = mesa_noglu;
    inherit (pkgs.gnome) libgnomeui GConf gnome_vfs;
    cups = if stdenv.isLinux then cups else null;

    # resolve unrecognised flag '-fconstant-cfstrings' errors
    stdenv = if stdenv.isDarwin
      then clangStdenv
      else stdenv;
  };

  qt48Full = qt48.override {
    docs = true;
    demos = true;
    examples = true;
    developerBuild = true;
  };

  qt4SDK = qtcreator.override {
    sdkBuild = true;
    qtLib = qt48Full;
  };

  qt5 = callPackage ../development/libraries/qt-5 {
    mesa = mesa_noglu;
    cups = if stdenv.isLinux then cups else null;
    # GNOME dependencies are not used unless gtkStyle == true
    inherit (gnome) libgnomeui GConf gnome_vfs;
  };

  qt5Full = qt5.override {
    buildDocs = true;
    buildExamples = true;
    buildTests = true;
    developerBuild = true;
  };

  qt5SDK = qtcreator.override {
    sdkBuild = true;
    qtLib = qt5Full;
  };

  qtcreator = callPackage ../development/qtcreator {
    qtLib = qt48.override { developerBuild = true; };
  };

  qtscriptgenerator = callPackage ../development/libraries/qtscriptgenerator { };

  quesoglc = callPackage ../development/libraries/quesoglc { };

  qwt = callPackage ../development/libraries/qwt {};

  readline = readline6;

  readline4 = callPackage ../development/libraries/readline/readline4.nix { };

  readline5 = callPackage ../development/libraries/readline/readline5.nix { };

  readline6 = callPackage ../development/libraries/readline/readline6.nix {
    stdenv =
      # On Darwin, Readline uses `-arch_only', which is specific to
      # Apple-GCC.  So give it what it expects.
      if stdenv.isDarwin
      then overrideGCC stdenv gccApple
      else stdenv;
  };

  librdf_raptor = callPackage ../development/libraries/librdf/raptor.nix { };

  librdf_raptor2 = callPackage ../development/libraries/librdf/raptor2.nix { };

  librdf_rasqal = callPackage ../development/libraries/librdf/rasqal.nix { };

  librdf_redland = callPackage ../development/libraries/librdf/redland.nix { };

  librdf = callPackage ../development/libraries/librdf { };

  lilv = callPackage ../development/libraries/audio/lilv { };

  lv2 = callPackage ../development/libraries/audio/lv2 { };

  qrupdate = callPackage ../development/libraries/qrupdate { };

  redland = pkgs.librdf_redland;

  rhino = callPackage ../development/libraries/java/rhino {
    ant = apacheAntGcj;
    javac = gcj;
    jvm = gcj;
  };

  rlog = callPackage ../development/libraries/rlog { };

  rubberband = callPackage ../development/libraries/rubberband {
    fftw = fftwSinglePrec;
    inherit (vamp) vampSDK;
  };

  sbc = callPackage ../development/libraries/sbc { };

  schroedinger = callPackage ../development/libraries/schroedinger { };

  SDL = callPackage ../development/libraries/SDL {
    openglSupport = mesaSupported;
    alsaSupport = (!stdenv.isDarwin);
    x11Support = true;
    pulseaudioSupport = stdenv.isDarwin; # better go through ALSA

    # resolve the unrecognized -fpascal-strings option error
    stdenv = if stdenv.isDarwin
      then clangStdenv
      else stdenv;
  };

  SDL_gfx = callPackage ../development/libraries/SDL_gfx { };

  SDL_image = callPackage ../development/libraries/SDL_image {
    # provide an Objective-C compiler
    stdenv = if stdenv.isDarwin
      then clangStdenv
      else stdenv;
  };

  SDL_mixer = callPackage ../development/libraries/SDL_mixer { };

  SDL_net = callPackage ../development/libraries/SDL_net { };

  SDL_sound = callPackage ../development/libraries/SDL_sound { };

  SDL_ttf = callPackage ../development/libraries/SDL_ttf { };

  SDL2 = callPackage ../development/libraries/SDL2 {
    openglSupport = mesaSupported;
    alsaSupport = true;
    x11Support = true;
    pulseaudioSupport = false; # better go through ALSA
  };

  SDL2_image = callPackage ../development/libraries/SDL2_image { };

  SDL2_mixer = callPackage ../development/libraries/SDL2_mixer { };

  SDL2_gfx = callPackage ../development/libraries/SDL2_gfx { };

  serd = callPackage ../development/libraries/serd {};
  
  serf = callPackage ../development/libraries/serf {};

  silgraphite = callPackage ../development/libraries/silgraphite {};
  graphite2 = callPackage ../development/libraries/silgraphite/graphite2.nix {};

  simgear = callPackage ../development/libraries/simgear { };

  sfml_git = callPackage ../development/libraries/sfml { };

  slang = callPackage ../development/libraries/slang { };

  slibGuile = callPackage ../development/libraries/slib {
    scheme = guile_1_8;
    texinfo = texinfo4; # otherwise erros: must be after `@defun' to use `@defunx'
  };

  smpeg = callPackage ../development/libraries/smpeg { };

  snack = callPackage ../development/libraries/snack {
        # optional
  };

  snappy = callPackage ../development/libraries/snappy { };

  sodium = callPackage ../development/libraries/sodium {};

  sofia_sip = callPackage ../development/libraries/sofia-sip { };

  soprano = callPackage ../development/libraries/soprano { };

  soqt = callPackage ../development/libraries/soqt { };

  sord = callPackage ../development/libraries/sord {};

  spandsp = callPackage ../development/libraries/spandsp {};

  speechd = callPackage ../development/libraries/speechd { };

  speech_tools = callPackage ../development/libraries/speech-tools {};

  speex = callPackage ../development/libraries/speex { };

  sphinxbase = callPackage ../development/libraries/sphinxbase { };

  spice = callPackage ../development/libraries/spice {
    celt = celt_0_5_1;
    inherit (xlibs) libXrandr libXfixes libXext libXrender libXinerama;
    inherit (pythonPackages) pyparsing;
  };

  spice_protocol = callPackage ../development/libraries/spice-protocol { };

  sratom = callPackage ../development/libraries/audio/sratom { };

  srtp = callPackage ../development/libraries/srtp {};

  srtp_linphone = callPackage ../development/libraries/srtp/linphone.nix { };

  sqlite = lowPrio (callPackage ../development/libraries/sqlite {
    readline = null;
    ncurses = null;
  });

  sqliteInteractive = appendToName "interactive" (sqlite.override {
    inherit readline ncurses;
  });

  stfl = callPackage ../development/libraries/stfl {
    stdenv = if stdenv.isDarwin
      then overrideGCC stdenv gccApple
      else stdenv;
  };

  stlink = callPackage ../development/tools/misc/stlink { };

  stepmania = callPackage ../games/stepmania {};

  stlport = callPackage ../development/libraries/stlport { };

  strigi = callPackage ../development/libraries/strigi { clucene_core = clucene_core_2; };

  suil = callPackage ../development/libraries/audio/suil { };

  suitesparse = callPackage ../development/libraries/suitesparse { };

  sword = callPackage ../development/libraries/sword { };

  szip = callPackage ../development/libraries/szip { };

  t1lib = callPackage ../development/libraries/t1lib { };

  taglib = callPackage ../development/libraries/taglib { };

  taglib_extras = callPackage ../development/libraries/taglib-extras { };

  talloc = callPackage ../development/libraries/talloc { };

  tclap = callPackage ../development/libraries/tclap {};

  tclgpg = callPackage ../development/libraries/tclgpg { };

  tcllib = callPackage ../development/libraries/tcllib { };

  tcltls = callPackage ../development/libraries/tcltls { };

  tdb = callPackage ../development/libraries/tdb { };

  tecla = callPackage ../development/libraries/tecla { };

  telepathy_glib = callPackage ../development/libraries/telepathy/glib { };

  telepathy_farstream = callPackage ../development/libraries/telepathy/farstream {};

  telepathy_qt = callPackage ../development/libraries/telepathy/qt { };

  thrift = callPackage ../development/libraries/thrift { };

  tinyxml = tinyxml2;

  tinyxml2 = callPackage ../development/libraries/tinyxml/2.6.2.nix { };

  tk = callPackage ../development/libraries/tk {
    libX11 = xlibs.libX11;
  };

  tnt = callPackage ../development/libraries/tnt { };

  tokyocabinet = callPackage ../development/libraries/tokyo-cabinet { };
  tokyotyrant = callPackage ../development/libraries/tokyo-tyrant { };

  tremor = callPackage ../development/libraries/tremor { };

  unicap = callPackage ../development/libraries/unicap {};

  tsocks = callPackage ../development/libraries/tsocks { };

  unixODBC = callPackage ../development/libraries/unixODBC { };

  unixODBCDrivers = recurseIntoAttrs (import ../development/libraries/unixODBCDrivers {
    inherit fetchurl stdenv unixODBC glibc libtool openssl zlib;
    inherit postgresql mysql sqlite;
  });

  urt = callPackage ../development/libraries/urt { };

  ustr = callPackage ../development/libraries/ustr { };

  ucommon = callPackage ../development/libraries/ucommon { };

  vaapiIntel = callPackage ../development/libraries/vaapi-intel { };

  vaapiVdpau = callPackage ../development/libraries/vaapi-vdpau { };

  vamp = callPackage ../development/libraries/audio/vamp { };

  vcdimager = callPackage ../development/libraries/vcdimager { };

  vigra = callPackage ../development/libraries/vigra {
    inherit (pkgs.pythonPackages) numpy;
  };

  vlock = callPackage ../misc/screensavers/vlock { };

  vmime = callPackage ../development/libraries/vmime { };

  vrpn = callPackage ../development/libraries/vrpn { };

  vtk = callPackage ../development/libraries/vtk { };

  vtkWithQt4 = vtk.override { qtLib = qt4; };

  vxl = callPackage ../development/libraries/vxl {
    libpng = libpng12;
  };

  wayland = callPackage ../development/libraries/wayland { };

  webkit =
    builderDefsPackage ../development/libraries/webkit {
      inherit gtk2; # for plugins etc. even with gtk3, see Gentoo ebuild
      inherit gtk3 glib atk cairo pango fontconfig freetype;
      inherit (gnome) gtkdoc libsoup;
      inherit pkgconfig libtool intltool autoconf automake gperf flex
        libjpeg libpng libtiff libxml2 libxslt sqlite icu curl
        which libproxy geoclue enchant python ruby perl mesa xlibs;
      inherit gstreamer gst_plugins_base gst_ffmpeg gst_plugins_good;
      bison = bison2;
    };

  webkit_gtk2 =
    builderDefsPackage ../development/libraries/webkit/gtk2.nix {
      inherit gtk2 glib atk cairo pango fontconfig freetype;
      inherit (gnome) gtkdoc libsoup;
      inherit pkgconfig libtool intltool autoconf automake gperf flex
        libjpeg libpng libtiff libxml2 libxslt sqlite icu curl
        which libproxy geoclue enchant python ruby perl mesa xlibs;
      inherit gstreamer gst_plugins_base gst_ffmpeg gst_plugins_good;
      bison = bison2;
    };

  webkitgtk = callPackage ../development/libraries/webkitgtk {
    stdenv = overrideGCC stdenv gcc47;
    libsoup = libsoup_2_44;
    harfbuzz = harfbuzz.override {
      withIcu = true;
    };
  };

  wildmidi = callPackage ../development/libraries/wildmidi { };

  wvstreams = callPackage ../development/libraries/wvstreams { };

  wxGTK = wxGTK28;

  wxGTK28 = callPackage ../development/libraries/wxGTK-2.8 {
    inherit (gnome) GConf;
    withMesa = lib.elem system lib.platforms.mesaPlatforms;
  };

  wxGTK29 = callPackage ../development/libraries/wxGTK-2.9/default.nix {
    inherit (gnome) GConf;
    withMesa = lib.elem system lib.platforms.mesaPlatforms;

    # use for Objective-C++ compiler
    stdenv = if stdenv.isDarwin
      then clangStdenv
      else stdenv;
  };

  wxGTK30 = callPackage ../development/libraries/wxGTK-3.0/default.nix {
    inherit (gnome) GConf;
    withMesa = lib.elem system lib.platforms.mesaPlatforms;

    # use for Objective-C++ compiler
    stdenv = if stdenv.isDarwin
      then clangStdenv
      else stdenv;
  };

  wtk = callPackage ../development/libraries/wtk { };

  x264 = callPackage ../development/libraries/x264 { };

  xapian = callPackage ../development/libraries/xapian { };

  xapianBindings = callPackage ../development/libraries/xapian/bindings {  # TODO perl php Java, tcl, C#, python
  };

  xapian10 = callPackage ../development/libraries/xapian/1.0.x.nix { };

  xapianBindings10 = callPackage ../development/libraries/xapian/bindings/1.0.x.nix {  # TODO perl php Java, tcl, C#, python
  };

  Xaw3d = callPackage ../development/libraries/Xaw3d { };

  xbase = callPackage ../development/libraries/xbase { };

  xcb-util-cursor = callPackage ../development/libraries/xcb-util-cursor { };

  xineLib = callPackage ../development/libraries/xine-lib {
    ffmpeg = ffmpeg_1;
  };

  xautolock = callPackage ../misc/screensavers/xautolock { };

  xercesc = callPackage ../development/libraries/xercesc {};

  xercesJava = callPackage ../development/libraries/java/xerces {
    ant   = apacheAntGcj;  # for bootstrap purposes
    javac = gcj;
    jvm   = gcj;
  };

  xlibsWrapper = callPackage ../development/libraries/xlibs-wrapper {
    packages = [
      freetype fontconfig xlibs.xproto xlibs.libX11 xlibs.libXt
      xlibs.libXft xlibs.libXext xlibs.libSM xlibs.libICE
      xlibs.xextproto
    ];
  };

  xmlrpc_c = callPackage ../development/libraries/xmlrpc-c { };

  xvidcore = callPackage ../development/libraries/xvidcore { };

  yajl = callPackage ../development/libraries/yajl { };

  zangband = builderDefsPackage (import ../games/zangband) {
    inherit ncurses flex bison autoconf automake m4 coreutils;
  };

  zlib = callPackage ../development/libraries/zlib {
    fetchurl = fetchurlBoot;
  };

  zlibStatic = lowPrio (appendToName "static" (callPackage ../development/libraries/zlib {
    static = true;
  }));

  zeromq2 = callPackage ../development/libraries/zeromq/2.x.nix {};
  zeromq3 = callPackage ../development/libraries/zeromq/3.x.nix {};


  ### DEVELOPMENT / LIBRARIES / JAVA

  atermjava = callPackage ../development/libraries/java/aterm {
    stdenv = overrideInStdenv stdenv [gnumake380];
  };

  commonsFileUpload = callPackage ../development/libraries/java/jakarta-commons/file-upload { };

  fastjar = callPackage ../development/tools/java/fastjar { };

  httpunit = callPackage ../development/libraries/java/httpunit { };

  gwtdragdrop = callPackage ../development/libraries/java/gwt-dragdrop { };

  gwtwidgets = callPackage ../development/libraries/java/gwt-widgets { };

  jakartabcel = callPackage ../development/libraries/java/jakarta-bcel {
    regexp = jakartaregexp;
  };

  jakartaregexp = callPackage ../development/libraries/java/jakarta-regexp { };

  javaCup = callPackage ../development/libraries/java/cup { };

  javasvn = callPackage ../development/libraries/java/javasvn { };

  jclasslib = callPackage ../development/tools/java/jclasslib { };

  jdom = callPackage ../development/libraries/java/jdom { };

  jflex = callPackage ../development/libraries/java/jflex { };

  jjtraveler = callPackage ../development/libraries/java/jjtraveler {
    stdenv = overrideInStdenv stdenv [gnumake380];
  };

  junit = callPackage ../development/libraries/java/junit { };

  jzmq = callPackage ../development/libraries/java/jzmq { };

  lucene = callPackage ../development/libraries/java/lucene { };

  mockobjects = callPackage ../development/libraries/java/mockobjects { };

  saxon = callPackage ../development/libraries/java/saxon { };

  saxonb = callPackage ../development/libraries/java/saxon/default8.nix { };

  sharedobjects = callPackage ../development/libraries/java/shared-objects {
    stdenv = overrideInStdenv stdenv [gnumake380];
  };

  smack = callPackage ../development/libraries/java/smack { };

  swt = callPackage ../development/libraries/java/swt {
    inherit (gnome) libsoup;
  };

  v8 = callPackage ../development/libraries/v8 { inherit (pythonPackages) gyp; };

  xalanj = xalanJava;
  xalanJava = callPackage ../development/libraries/java/xalanj {
    ant    = apacheAntGcj;  # for bootstrap purposes
    javac  = gcj;
    jvm    = gcj;
    xerces = xercesJava;  };

  xmlsec = callPackage ../development/libraries/xmlsec { };

  zziplib = callPackage ../development/libraries/zziplib { };


  ### DEVELOPMENT / LIBRARIES / JAVASCRIPT

  jquery_ui = callPackage ../development/libraries/javascript/jquery-ui { };

  ### DEVELOPMENT / LISP MODULES

  asdf = callPackage ../development/lisp-modules/asdf {
    texLive = null;
  };
  clwrapperFunction = callPackage ../development/lisp-modules/clwrapper;
  wrapLisp = lisp: clwrapperFunction {lisp=lisp;};
  lispPackagesFor = clwrapper: callPackage ../development/lisp-modules/lisp-packages.nix{
    inherit clwrapper;
  };
  lispPackagesClisp = lispPackagesFor (wrapLisp clisp);
  lispPackagesSBCL = lispPackagesFor (wrapLisp sbcl);
  lispPackages = recurseIntoAttrs lispPackagesSBCL;

  ### DEVELOPMENT / PERL MODULES

  buildPerlPackage = import ../development/perl-modules/generic perl;

  perlPackages = recurseIntoAttrs (import ./perl-packages.nix {
    inherit pkgs;
    overrides = (config.perlPackageOverrides or (p: {})) pkgs;
  });

  perl510Packages = import ./perl-packages.nix {
    pkgs = pkgs // {
      perl = perl510;
      buildPerlPackage = import ../development/perl-modules/generic perl510;
    };
    overrides = (config.perl510PackageOverrides or (p: {})) pkgs;
  };

  perl514Packages = import ./perl-packages.nix {
    pkgs = pkgs // {
      perl = perl514;
      buildPerlPackage = import ../development/perl-modules/generic perl514;
    };
    overrides = (config.perl514PackageOverrides or (p: {})) pkgs;
  };

  perlXMLParser = perlPackages.XMLParser;

  ack = perlPackages.ack;

  perlcritic = perlPackages.PerlCritic;


  ### DEVELOPMENT / PYTHON MODULES

  # python function with default python interpreter
  buildPythonPackage = pythonPackages.buildPythonPackage;

  pythonPackages = python27Packages;

  # `nix-env -i python-nose` installs for 2.7, the default python.
  # Therefore we do not recurse into attributes here, in contrast to
  # python27Packages. `nix-env -iA python26Packages.nose` works
  # regardless.
  python26Packages = import ./python-packages.nix {
    inherit pkgs;
    inherit (lib) lowPrio;
    python = python26;
  };

  python3Packages = python33Packages;

  python33Packages = recurseIntoAttrs (import ./python-packages.nix {
    inherit pkgs;
    inherit (lib) lowPrio;
    python = python33;
  });

  python32Packages = import ./python-packages.nix {
    inherit pkgs;
    inherit (lib) lowPrio;
    python = python32;
  };

  python27Packages = recurseIntoAttrs (import ./python-packages.nix {
    inherit pkgs;
    inherit (lib) lowPrio;
    python = python27;
  });

  pypyPackages = recurseIntoAttrs (import ./python-packages.nix {
    inherit pkgs;
    inherit (lib) lowPrio;
    python = pypy;
  });

  foursuite = callPackage ../development/python-modules/4suite { };

  bsddb3 = callPackage ../development/python-modules/bsddb3 { };

  numeric = callPackage ../development/python-modules/numeric { };

  pil = pythonPackages.pil;

  psyco = callPackage ../development/python-modules/psyco { };

  pycairo = pythonPackages.pycairo;

  pycrypto = pythonPackages.pycrypto;

  pycups = callPackage ../development/python-modules/pycups { };

  pyexiv2 = callPackage ../development/python-modules/pyexiv2 { };

  pygame = callPackage ../development/python-modules/pygame { };

  pygobject = pythonPackages.pygobject;

  pygobject3 = pythonPackages.pygobject3;

  pygtk = pythonPackages.pygtk;

  pyGtkGlade = pythonPackages.pyGtkGlade;

  pylint = callPackage ../development/python-modules/pylint { };

  pyopenssl = builderDefsPackage (import ../development/python-modules/pyopenssl) {
    inherit python openssl;
  };

  rhpl = callPackage ../development/python-modules/rhpl { };

  sip = callPackage ../development/python-modules/python-sip { };

  pyqt4 = callPackage ../development/python-modules/pyqt {
    stdenv = if stdenv.isDarwin
      then clangStdenv
      else stdenv;
  };

  pysideApiextractor = callPackage ../development/python-modules/pyside/apiextractor.nix { };

  pysideGeneratorrunner = callPackage ../development/python-modules/pyside/generatorrunner.nix { };

  pyside = callPackage ../development/python-modules/pyside { };

  pysideTools = callPackage ../development/python-modules/pyside/tools.nix { };

  pysideShiboken = callPackage ../development/python-modules/pyside/shiboken.nix { };

  pyx = callPackage ../development/python-modules/pyx { };

  pyxml = callPackage ../development/python-modules/pyxml { };

  rbtools = callPackage ../development/python-modules/rbtools { };

  setuptools = pythonPackages.setuptools;

  wxPython = pythonPackages.wxPython;
  wxPython28 = pythonPackages.wxPython28;

  twisted = pythonPackages.twisted;

  ZopeInterface = pythonPackages.zope_interface;

  ### DEVELOPMENT / R MODULES

  buildRPackage = import ../development/r-modules/generic R;

  rPackages = recurseIntoAttrs (import ./r-packages.nix {
    inherit pkgs;
    overrides = (config.rPackageOverrides or (p: {})) pkgs;
  });

  ### SERVERS

  rdf4store = callPackage ../servers/http/4store { };

  apacheHttpd = pkgs.apacheHttpd_2_2;

  apacheHttpd_2_2 = callPackage ../servers/http/apache-httpd/2.2.nix {
    sslSupport = true;
  };

  apacheHttpd_2_4 = lowPrio (callPackage ../servers/http/apache-httpd/2.4.nix {
    sslSupport = true;
  });

  apcupsd = callPackage ../servers/apcupsd { };

  sabnzbd = callPackage ../servers/sabnzbd { };

  bind = callPackage ../servers/dns/bind { };

  bird = callPackage ../servers/bird { };

  couchdb = callPackage ../servers/http/couchdb {
    spidermonkey = spidermonkey_185;
  };

  dico = callPackage ../servers/dico { };

  dict = callPackage ../servers/dict { };

  dictdDBs = recurseIntoAttrs (import ../servers/dict/dictd-db.nix {
    inherit builderDefs;
  });

  dictDBCollector = import ../servers/dict/dictd-db-collector.nix {
    inherit stdenv lib dict;
  };

  dictdWiktionary = callPackage ../servers/dict/dictd-wiktionary.nix {};

  dictdWordnet = callPackage ../servers/dict/dictd-wordnet.nix {};

  diod = callPackage ../servers/diod { };

  dovecot = dovecot21;

  dovecot21 = callPackage ../servers/mail/dovecot { };

  dovecot22 = callPackage ../servers/mail/dovecot/2.2.x.nix { };

  dovecot_pigeonhole = callPackage ../servers/mail/dovecot-pigeonhole { };

  ejabberd = callPackage ../servers/xmpp/ejabberd { };

  elasticmq = callPackage ../servers/elasticmq { };

  felix = callPackage ../servers/felix { };

  felix_remoteshell = callPackage ../servers/felix/remoteshell.nix { };

  fingerd_bsd = callPackage ../servers/fingerd/bsd-fingerd { };

  firebird = callPackage ../servers/firebird { icu = null; };
  firebirdSuper = callPackage ../servers/firebird { superServer = true; };

  freepops = callPackage ../servers/mail/freepops { };

  freeswitch = callPackage ../servers/sip/freeswitch { };

  ghostOne = callPackage ../servers/games/ghost-one {
    boost = boost144.override { taggedLayout = true; };
  };

  ircdHybrid = callPackage ../servers/irc/ircd-hybrid { };

  jboss = callPackage ../servers/http/jboss { };

  jboss_mysql_jdbc = callPackage ../servers/http/jboss/jdbc/mysql { };

  jetty = callPackage ../servers/http/jetty { };

  jetty61 = callPackage ../servers/http/jetty/6.1 { };

  joseki = callPackage ../servers/http/joseki {};

  lighttpd = callPackage ../servers/http/lighttpd { };

  mailman = callPackage ../servers/mail/mailman { };

  mediatomb = callPackage ../servers/mediatomb { };

  memcached = callPackage ../servers/memcached {};

  mod_evasive = callPackage ../servers/http/apache-modules/mod_evasive { };

  mod_python = callPackage ../servers/http/apache-modules/mod_python { };

  mod_fastcgi = callPackage ../servers/http/apache-modules/mod_fastcgi { };

  mod_wsgi = callPackage ../servers/http/apache-modules/mod_wsgi { };

  mpd = callPackage ../servers/mpd {
    # resolve the "stray '@' in program" errors
    stdenv = if stdenv.isDarwin
      then overrideGCC stdenv gccApple
      else stdenv;
  };

  mpd_clientlib = callPackage ../servers/mpd/clientlib.nix { };

  miniHttpd = callPackage ../servers/http/mini-httpd {};

  myserver = callPackage ../servers/http/myserver { };

  nginx = callPackage ../servers/http/nginx { };

  opensmtpd = callPackage ../servers/mail/opensmtpd { };

  petidomo = callPackage ../servers/mail/petidomo { };

  popa3d = callPackage ../servers/mail/popa3d { };

  postfix = callPackage ../servers/mail/postfix { };

  pulseaudio = callPackage ../servers/pulseaudio {
    gconf = gnome.GConf;
    # The following are disabled in the default build, because if this
    # functionality is desired, they are only needed in the PulseAudio
    # server.
    bluez = null;
    avahi = null;
  };

  tomcat_connectors = callPackage ../servers/http/apache-modules/tomcat-connectors { };

  pies = callPackage ../servers/pies { };

  portmap = callPackage ../servers/portmap { };

  rpcbind = callPackage ../servers/rpcbind { };

  #monetdb = callPackage ../servers/sql/monetdb { };

  mongodb = callPackage ../servers/nosql/mongodb { };

  riak = callPackage ../servers/nosql/riak/1.3.1.nix { };

  mysql51 = import ../servers/sql/mysql/5.1.x.nix {
    inherit fetchurl ncurses zlib perl openssl stdenv;
    ps = procps; /* !!! Linux only */
  };

  mysql55 = callPackage ../servers/sql/mysql/5.5.x.nix { };

  mysql = mysql51;

  mysql_jdbc = callPackage ../servers/sql/mysql/jdbc { };

  nagios = callPackage ../servers/monitoring/nagios {
    gdSupport = true;
  };

  munin = callPackage ../servers/monitoring/munin { };

  nagiosPluginsOfficial = callPackage ../servers/monitoring/nagios/plugins/official { };

  net_snmp = callPackage ../servers/monitoring/net-snmp { };

  oidentd = callPackage ../servers/identd/oidentd { };

  openfire = callPackage ../servers/xmpp/openfire { };

  oracleXE = callPackage ../servers/sql/oracle-xe { };

  OVMF = callPackage ../applications/virtualization/OVMF { };

  postgresql = postgresql92;

  postgresql84 = callPackage ../servers/sql/postgresql/8.4.x.nix { };

  postgresql90 = callPackage ../servers/sql/postgresql/9.0.x.nix { };

  postgresql91 = callPackage ../servers/sql/postgresql/9.1.x.nix { };

  postgresql92 = callPackage ../servers/sql/postgresql/9.2.x.nix { };

  postgresql_jdbc = callPackage ../servers/sql/postgresql/jdbc { };

  psqlodbc = callPackage ../servers/sql/postgresql/psqlodbc { };

  pyIRCt = builderDefsPackage (import ../servers/xmpp/pyIRCt) {
    inherit xmpppy pythonIRClib python makeWrapper;
  };

  pyMAILt = builderDefsPackage (import ../servers/xmpp/pyMAILt) {
    inherit xmpppy python makeWrapper fetchcvs;
  };

  qpid-cpp = callPackage ../servers/amqp/qpid-cpp { };

  rabbitmq_server = callPackage ../servers/amqp/rabbitmq-server { };

  radius = callPackage ../servers/radius { };

  redis = callPackage ../servers/nosql/redis {
    stdenv =
      if stdenv.isDarwin
      then overrideGCC stdenv gccApple
      else stdenv;
  };

  redstore = callPackage ../servers/http/redstore { };

  restund = callPackage ../servers/restund {};

  rethinkdb = callPackage ../servers/nosql/rethinkdb { };

  spamassassin = callPackage ../servers/mail/spamassassin {
    inherit (perlPackages) HTMLParser NetDNS NetAddrIP DBFile
      HTTPDate MailDKIM LWP IOSocketSSL;
  };

  samba = callPackage ../servers/samba { };

  # A lightweight Samba, useful for non-Linux-based OSes.
  samba_light = lowPrio (callPackage ../servers/samba {
    pam = null;
    fam = null;
    cups = null;
    acl = null;
    openldap = null;
    # libunwind 1.0.1 is not ported to GNU/Hurd.
    libunwind = null;
  });

  shishi = callPackage ../servers/shishi { };

  sipwitch = callPackage ../servers/sip/sipwitch { };

  squids = recurseIntoAttrs( import ../servers/squid/squids.nix {
    inherit fetchurl stdenv perl lib composableDerivation
      openldap pam db4 cyrus_sasl kerberos libcap expat libxml2 libtool
      openssl;
  });
  squid = squids.squid31; # has ipv6 support

  thttpd = callPackage ../servers/http/thttpd { };

  storm = callPackage ../servers/computing/storm { };

  tomcat5 = callPackage ../servers/http/tomcat/5.0.nix { };

  tomcat6 = callPackage ../servers/http/tomcat/6.0.nix { };

  tomcat_mysql_jdbc = callPackage ../servers/http/tomcat/jdbc/mysql { };

  axis2 = callPackage ../servers/http/tomcat/axis2 { };

  virtuoso6 = callPackage ../servers/sql/virtuoso/6.x.nix { };

  virtuoso7 = callPackage ../servers/sql/virtuoso/7.x.nix { };

  virtuoso = virtuoso6;

  vsftpd = callPackage ../servers/ftp/vsftpd { };

  xinetd = callPackage ../servers/xinetd { };

  xorg = recurseIntoAttrs (import ../servers/x11/xorg/default.nix {
    inherit fetchurl fetchgit stdenv pkgconfig intltool freetype fontconfig
      libxslt expat libdrm libpng zlib perl mesa_drivers
      xkeyboard_config dbus libuuid openssl gperf m4
      autoconf libtool xmlto asciidoc udev flex bison python mtdev pixman;
    automake = automake110x;
    mesa = mesa_noglu;
  });

  xorgReplacements = callPackage ../servers/x11/xorg/replacements.nix { };

  xorgVideoUnichrome = callPackage ../servers/x11/xorg/unichrome/default.nix { };

  yaws = callPackage ../servers/http/yaws { };

  zabbix = recurseIntoAttrs (import ../servers/monitoring/zabbix {
    inherit fetchurl stdenv pkgconfig postgresql curl openssl zlib;
  });

  zabbix20 = callPackage ../servers/monitoring/zabbix/2.0.nix { };


  ### OS-SPECIFIC

  afuse = callPackage ../os-specific/linux/afuse { };

  amdUcode = callPackage ../os-specific/linux/microcode/amd.nix { };

  autofs5 = callPackage ../os-specific/linux/autofs/autofs-v5.nix { };

  _915resolution = callPackage ../os-specific/linux/915resolution { };

  nfsUtils = callPackage ../os-specific/linux/nfs-utils { };

  acpi = callPackage ../os-specific/linux/acpi { };

  acpid = callPackage ../os-specific/linux/acpid { };

  acpitool = callPackage ../os-specific/linux/acpitool { };

  alienfx = callPackage ../os-specific/linux/alienfx { };

  alsaLib = callPackage ../os-specific/linux/alsa-lib { };

  alsaPlugins = callPackage ../os-specific/linux/alsa-plugins {
    jackaudio = null;
  };

  alsaPluginWrapper = callPackage ../os-specific/linux/alsa-plugins/wrapper.nix { };

  alsaUtils = callPackage ../os-specific/linux/alsa-utils { };
  alsaOss = callPackage ../os-specific/linux/alsa-oss { };

  microcode2ucode = callPackage ../os-specific/linux/microcode/converter.nix { };

  microcodeIntel = callPackage ../os-specific/linux/microcode/intel.nix { };

  apparmor = callPackage ../os-specific/linux/apparmor {
    inherit (perlPackages) LocaleGettext TermReadKey RpcXML;
  };

  atop = callPackage ../os-specific/linux/atop { };

  audit = callPackage ../os-specific/linux/audit { };

  b43Firmware_5_1_138 = callPackage ../os-specific/linux/firmware/b43-firmware/5.1.138.nix { };

  b43FirmwareCutter = callPackage ../os-specific/linux/firmware/b43-firmware-cutter { };

  batctl = callPackage ../os-specific/linux/batman-adv/batctl.nix { };

  bluez4 = callPackage ../os-specific/linux/bluez {
    pygobject = pygobject3;
  };

  bluez5 = lowPrio (callPackage ../os-specific/linux/bluez/bluez5.nix { });

  bluez = bluez4;

  beret = callPackage ../games/beret { };

  bridge_utils = callPackage ../os-specific/linux/bridge-utils { };

  busybox = callPackage ../os-specific/linux/busybox { };

  checkpolicy = callPackage ../os-specific/linux/checkpolicy { };

  cifs_utils = callPackage ../os-specific/linux/cifs-utils { };

  conky = callPackage ../os-specific/linux/conky { };

  cpufrequtils = callPackage ../os-specific/linux/cpufrequtils { };

  cryopid = callPackage ../os-specific/linux/cryopid { };

  cryptsetup = callPackage ../os-specific/linux/cryptsetup { };

  cramfsswap = callPackage ../os-specific/linux/cramfsswap { };

  devicemapper = lvm2;

  dmidecode = callPackage ../os-specific/linux/dmidecode { };

  dmtcp = callPackage ../os-specific/linux/dmtcp { };

  dietlibc = callPackage ../os-specific/linux/dietlibc { };

  directvnc = builderDefsPackage ../os-specific/linux/directvnc {
    inherit libjpeg pkgconfig zlib directfb;
    inherit (xlibs) xproto;
  };

  dmraid = callPackage ../os-specific/linux/dmraid { };

  drbd = callPackage ../os-specific/linux/drbd { };

  dstat = callPackage ../os-specific/linux/dstat {
    # pythonFull includes the "curses" standard library module, for pretty
    # dstat color output
    python = pythonFull;
  };

  libuuid =
    if crossSystem != null && crossSystem.config == "i586-pc-gnu"
    then (utillinux // {
      crossDrv = lib.overrideDerivation utillinux.crossDrv (args: {
        # `libblkid' fails to build on GNU/Hurd.
        configureFlags = args.configureFlags
          + " --disable-libblkid --disable-mount --disable-libmount"
          + " --disable-fsck --enable-static --disable-partx";
        doCheck = false;
        CPPFLAGS =                    # ugly hack for ugly software!
          lib.concatStringsSep " "
            (map (v: "-D${v}=4096")
                 [ "PATH_MAX" "MAXPATHLEN" "MAXHOSTNAMELEN" ]);
      });
    })
    else if stdenv.isLinux
    then utillinux
    else null;

  e3cfsprogs = callPackage ../os-specific/linux/e3cfsprogs { };

  ebtables = callPackage ../os-specific/linux/ebtables { };

  eject = utillinux;

  ffado = callPackage ../os-specific/linux/ffado { };

  fbterm = callPackage ../os-specific/linux/fbterm { };

  fuse = callPackage ../os-specific/linux/fuse { };

  fxload = callPackage ../os-specific/linux/fxload { };

  gfxtablet = callPackage ../os-specific/linux/gfxtablet {};

  gpm = callPackage ../servers/gpm { };

  hdparm = callPackage ../os-specific/linux/hdparm { };

  hibernate = callPackage ../os-specific/linux/hibernate { };

  hostapd = callPackage ../os-specific/linux/hostapd { };

  htop = callPackage ../os-specific/linux/htop { };

  # GNU/Hurd core packages.
  gnu = recurseIntoAttrs (callPackage ../os-specific/gnu {
    inherit platform crossSystem;
  });

  hwdata = callPackage ../os-specific/linux/hwdata { };

  i7z = callPackage ../os-specific/linux/i7z { };

  ifplugd = callPackage ../os-specific/linux/ifplugd { };

  iotop = callPackage ../os-specific/linux/iotop { };

  iproute = callPackage ../os-specific/linux/iproute { };

  iputils = callPackage ../os-specific/linux/iputils {
    sp = spCompat;
    inherit (perlPackages) SGMLSpm;
  };

  iptables = callPackage ../os-specific/linux/iptables { };

  iw = callPackage ../os-specific/linux/iw { };

  jujuutils = callPackage ../os-specific/linux/jujuutils { };

  kbd = callPackage ../os-specific/linux/kbd { };

  latencytop = callPackage ../os-specific/linux/latencytop { };

  ldm = callPackage ../os-specific/linux/ldm { };

  libaio = callPackage ../os-specific/linux/libaio { };

  libatasmart = callPackage ../os-specific/linux/libatasmart { };

  libcgroup = callPackage ../os-specific/linux/libcgroup { };

  libnl = callPackage ../os-specific/linux/libnl { };
  libnl_3_2_19 = callPackage ../os-specific/linux/libnl/3.2.19.nix { };

  linuxHeaders = linuxHeaders37;

  linuxConsoleTools = callPackage ../os-specific/linux/consoletools { };

  linuxHeaders26 = callPackage ../os-specific/linux/kernel-headers/2.6.32.nix { };

  linuxHeaders37 = callPackage ../os-specific/linux/kernel-headers/3.7.nix { };

  linuxHeaders26Cross = forceNativeDrv (import ../os-specific/linux/kernel-headers/2.6.32.nix {
    inherit stdenv fetchurl perl;
    cross = assert crossSystem != null; crossSystem;
  });

  linuxHeaders24Cross = forceNativeDrv (import ../os-specific/linux/kernel-headers/2.4.nix {
    inherit stdenv fetchurl perl;
    cross = assert crossSystem != null; crossSystem;
  });

  # We can choose:
  linuxHeadersCrossChooser = ver : if ver == "2.4" then linuxHeaders24Cross
    else if ver == "2.6" then linuxHeaders26Cross
    else throw "Unknown linux kernel version";

  linuxHeadersCross = assert crossSystem != null;
    linuxHeadersCrossChooser crossSystem.platform.kernelMajor;

  linuxHeaders_2_6_28 = callPackage ../os-specific/linux/kernel-headers/2.6.28.nix { };

  kernelPatches = callPackage ../os-specific/linux/kernel/patches.nix { };

  linux_3_2 = makeOverridable (import ../os-specific/linux/kernel/linux-3.2.nix) {
    inherit fetchurl stdenv perl mktemp bc kmod ubootChooser;
    kernelPatches =
      [ kernelPatches.sec_perm_2_6_24
        # kernelPatches.aufs3_2
      ];
  };

  grsecurityOverrider = args: {
    # Install gcc plugins. These are needed for compiling dependant packages.
    postInstall = ''
      ${args.postInstall or ""}
      cp "tools/gcc/"*.so $out/lib/modules/$version/build/tools/gcc/
    '';
    # Apparently as of gcc 4.6, gcc-plugin headers (which are needed by PaX plugins)
    # include libgmp headers, so we need these extra tweaks
    buildInputs = args.buildInputs ++ [ gmp ];
    preConfigure = ''
      ${args.preConfigure or ""}
      sed -i 's|-I|-I${gmp}/include -I|' scripts/gcc-plugin.sh
      sed -i 's|HOST_EXTRACFLAGS +=|HOST_EXTRACFLAGS += -I${gmp}/include|' tools/gcc/Makefile
      sed -i 's|HOST_EXTRACXXFLAGS +=|HOST_EXTRACXXFLAGS += -I${gmp}/include|' tools/gcc/Makefile
    '';
  };

  # Note: grsec is not enabled automatically, you need to specify which kernel
  # config options you need (e.g. by overriding extraConfig). See list of options here:
  # https://en.wikibooks.org/wiki/Grsecurity/Appendix/Grsecurity_and_PaX_Configuration_Options
  linux_3_2_grsecurity = lowPrio (lib.overrideDerivation (linux_3_2.override (args: {
    kernelPatches = args.kernelPatches ++ [ kernelPatches.grsecurity_3_0_3_2_53 kernelPatches.grsec_path ];
  })) (args: grsecurityOverrider args));

  linux_3_12_grsecurity = lowPrio (lib.overrideDerivation (linux_3_12.override (args: {
    kernelPatches = args.kernelPatches ++ [ kernelPatches.grsecurity_3_0_3_12_2 kernelPatches.grsec_path ];
  })) (args: grsecurityOverrider args));

  linux_3_2_apparmor = lowPrio (linux_3_2.override {
    kernelPatches = [ kernelPatches.apparmor_3_2 ];
    extraConfig = ''
      SECURITY_APPARMOR y
      DEFAULT_SECURITY_APPARMOR y
    '';
  });

  linux_3_2_xen = lowPrio (linux_3_2.override {
    extraConfig = ''
      XEN_DOM0 y
    '';
  });

  linux_3_4 = makeOverridable (import ../os-specific/linux/kernel/linux-3.4.nix) {
    inherit fetchurl stdenv perl mktemp bc kmod ubootChooser;
    kernelPatches =
      [ kernelPatches.sec_perm_2_6_24
        # kernelPatches.aufs3_4
      ] ++ lib.optionals (platform.kernelArch == "mips")
      [ kernelPatches.mips_fpureg_emu
        kernelPatches.mips_fpu_sigill
      ];
  };

  linux_3_4_apparmor = lowPrio (linux_3_4.override {
    kernelPatches = [ kernelPatches.apparmor_3_4 ];
    extraConfig = ''
      SECURITY_APPARMOR y
      DEFAULT_SECURITY_APPARMOR y
    '';
  });

  linux_3_6_rpi = makeOverridable (import ../os-specific/linux/kernel/linux-rpi-3.6.nix) {
    inherit fetchurl stdenv perl mktemp bc kmod ubootChooser;
  };

  linux_3_10 = makeOverridable (import ../os-specific/linux/kernel/linux-3.10.nix) {
    inherit fetchurl stdenv perl mktemp bc kmod ubootChooser;
    kernelPatches =
      [
        kernelPatches.sec_perm_2_6_24
      ] ++ lib.optionals (platform.kernelArch == "mips")
      [ kernelPatches.mips_fpureg_emu
        kernelPatches.mips_fpu_sigill
        kernelPatches.mips_ext3_n32
      ];
  };

  linux_3_10_tuxonice = linux_3_10.override (attrs: {
    kernelPatches = attrs.kernelPatches ++ [
      kernelPatches.tuxonice_3_10
    ];
    extraConfig = ''
      TOI_CORE y
    '';
  });

  linux_3_11 = makeOverridable (import ../os-specific/linux/kernel/linux-3.11.nix) {
    inherit fetchurl stdenv perl mktemp bc kmod ubootChooser;
    kernelPatches =
      [
        kernelPatches.sec_perm_2_6_24
      ] ++ lib.optionals (platform.kernelArch == "mips")
      [ kernelPatches.mips_fpureg_emu
        kernelPatches.mips_fpu_sigill
        kernelPatches.mips_ext3_n32
      ];
  };

  linux_3_12 = makeOverridable (import ../os-specific/linux/kernel/linux-3.12.nix) {
    inherit fetchurl stdenv perl mktemp bc kmod ubootChooser;
    kernelPatches =
      [
        kernelPatches.sec_perm_2_6_24
      ] ++ lib.optionals (platform.kernelArch == "mips")
      [ kernelPatches.mips_fpureg_emu
        kernelPatches.mips_fpu_sigill
        kernelPatches.mips_ext3_n32
      ];
  };


  /* Linux kernel modules are inherently tied to a specific kernel.  So
     rather than provide specific instances of those packages for a
     specific kernel, we have a function that builds those packages
     for a specific kernel.  This function can then be called for
     whatever kernel you're using. */

  linuxPackagesFor = kernel: self: let callPackage = newScope self; in {
    inherit kernel;

    kernelDev = kernel.dev or kernel;

    acpi_call = callPackage ../os-specific/linux/acpi-call {};

    batman_adv = callPackage ../os-specific/linux/batman-adv {};

    bbswitch = callPackage ../os-specific/linux/bbswitch {};

    ati_drivers_x11 = callPackage ../os-specific/linux/ati-drivers { };

    aufs =
      if self.kernel.features ? aufs2 then
        callPackage ../os-specific/linux/aufs/2.nix { }
      else if self.kernel.features ? aufs3 then
        callPackage ../os-specific/linux/aufs/3.nix { }
      else null;

    aufs_util =
      if self.kernel.features ? aufs2 then
        callPackage ../os-specific/linux/aufs-util/2.nix { }
      else if self.kernel.features ? aufs3 then
        callPackage ../os-specific/linux/aufs-util/3.nix { }
      else null;

    blcr = callPackage ../os-specific/linux/blcr { };

    cryptodev = callPackage ../os-specific/linux/cryptodev { };

    e1000e = callPackage ../os-specific/linux/e1000e {};

    exmap = callPackage ../os-specific/linux/exmap { };

    frandom = callPackage ../os-specific/linux/frandom { };

    iscsitarget = callPackage ../os-specific/linux/iscsitarget { };

    iwlwifi = callPackage ../os-specific/linux/iwlwifi { };

    lttngModules = callPackage ../os-specific/linux/lttng-modules { };

    atheros = callPackage ../os-specific/linux/atheros/0.9.4.nix { };

    broadcom_sta = callPackage ../os-specific/linux/broadcom-sta/default.nix { };

    broadcom_sta6 = callPackage ../os-specific/linux/broadcom-sta-v6/default.nix { };

    nvidia_x11 = callPackage ../os-specific/linux/nvidia-x11 { };

    nvidia_x11_legacy96 = callPackage ../os-specific/linux/nvidia-x11/legacy96.nix { };
    nvidia_x11_legacy173 = callPackage ../os-specific/linux/nvidia-x11/legacy173.nix { };
    nvidia_x11_legacy304 = callPackage ../os-specific/linux/nvidia-x11/legacy304.nix { };

    openafsClient = callPackage ../servers/openafs-client { };

    openiscsi = callPackage ../os-specific/linux/open-iscsi { };

    wis_go7007 = callPackage ../os-specific/linux/wis-go7007 { };

    klibc = callPackage ../os-specific/linux/klibc {
      linuxHeaders = glibc.kernelHeaders;
    };

    /* compiles but has to be integrated into the kernel somehow
       Let's have it uncommented and finish it..
    */
    ndiswrapper = callPackage ../os-specific/linux/ndiswrapper { };

    netatop = callPackage ../os-specific/linux/netatop { };

    perf = callPackage ../os-specific/linux/kernel/perf.nix { };

    psmouse_alps = callPackage ../os-specific/linux/psmouse-alps { };

    spl = callPackage ../os-specific/linux/spl/default.nix { };

    sysprof = callPackage ../development/tools/profiling/sysprof {
      inherit (gnome) libglade;
    };

    systemtap = callPackage ../development/tools/profiling/systemtap {
      linux = self.kernelDev;
      inherit (gnome) libglademm;
    };

    tp_smapi = callPackage ../os-specific/linux/tp_smapi { };

    v86d = callPackage ../os-specific/linux/v86d { };

    virtualbox = callPackage ../applications/virtualization/virtualbox {
      stdenv = stdenv_32bit;
      inherit (gnome) libIDL;
      enableExtensionPack = config.virtualbox.enableExtensionPack or false;
    };

    virtualboxGuestAdditions = callPackage ../applications/virtualization/virtualbox/guest-additions { };

    zfs = callPackage ../os-specific/linux/zfs/default.nix { };
  };

  # Build the kernel modules for the some of the kernels.
  linuxPackages_3_2 = recurseIntoAttrs (linuxPackagesFor pkgs.linux_3_2 linuxPackages_3_2);
  linuxPackages_3_2_apparmor = linuxPackagesFor pkgs.linux_3_2_apparmor linuxPackages_3_2_apparmor;
  linuxPackages_3_2_grsecurity = linuxPackagesFor pkgs.linux_3_2_grsecurity linuxPackages_3_2_grsecurity;
  linuxPackages_3_2_xen = linuxPackagesFor pkgs.linux_3_2_xen linuxPackages_3_2_xen;
  linuxPackages_3_4 = recurseIntoAttrs (linuxPackagesFor pkgs.linux_3_4 linuxPackages_3_4);
  linuxPackages_3_4_apparmor = linuxPackagesFor pkgs.linux_3_4_apparmor linuxPackages_3_4_apparmor;
  linuxPackages_3_6_rpi = linuxPackagesFor pkgs.linux_3_6_rpi linuxPackages_3_6_rpi;
  linuxPackages_3_10 = recurseIntoAttrs (linuxPackagesFor pkgs.linux_3_10 linuxPackages_3_10);
  linuxPackages_3_10_tuxonice = linuxPackagesFor pkgs.linux_3_10_tuxonice linuxPackages_3_10_tuxonice;
  linuxPackages_3_11 = recurseIntoAttrs (linuxPackagesFor pkgs.linux_3_11 linuxPackages_3_11);
  linuxPackages_3_12 = recurseIntoAttrs (linuxPackagesFor pkgs.linux_3_12 linuxPackages_3_12);
  linuxPackages_3_12_grsecurity = linuxPackagesFor pkgs.linux_3_12_grsecurity linuxPackages_3_12_grsecurity;
  # Update this when adding a new version!
  linuxPackages_latest = pkgs.linuxPackages_3_12;

  # The current default kernel / kernel modules.
  linux = linuxPackages.kernel;
  linuxPackages = linuxPackages_3_10;

  # A function to build a manually-configured kernel
  linuxManualConfig = import ../os-specific/linux/kernel/manual-config.nix {
    inherit (pkgs) stdenv runCommand nettools bc perl kmod writeTextFile;
  };

  keyutils = callPackage ../os-specific/linux/keyutils { };

  libselinux = callPackage ../os-specific/linux/libselinux { };

  libsemanage = callPackage ../os-specific/linux/libsemanage { };

  libraw1394 = callPackage ../development/libraries/libraw1394 { };

  libsexy = callPackage ../development/libraries/libsexy { };

  libsepol = callPackage ../os-specific/linux/libsepol { };

  libsmbios = callPackage ../os-specific/linux/libsmbios { };

  lm_sensors = callPackage ../os-specific/linux/lm-sensors { };

  lsiutil = callPackage ../os-specific/linux/lsiutil { };

  klibc = callPackage ../os-specific/linux/klibc {
    linuxHeaders = glibc.kernelHeaders;
  };

  klibcShrunk = lowPrio (callPackage ../os-specific/linux/klibc/shrunk.nix { });

  kmod = callPackage ../os-specific/linux/kmod { };

  kvm = qemu_kvm;

  libcap = callPackage ../os-specific/linux/libcap { };

  libcap_progs = callPackage ../os-specific/linux/libcap/progs.nix { };

  libcap_pam = callPackage ../os-specific/linux/libcap/pam.nix { };

  libcap_manpages = callPackage ../os-specific/linux/libcap/man.nix { };

  libcap_ng = callPackage ../os-specific/linux/libcap-ng { };

  libnscd = callPackage ../os-specific/linux/libnscd { };

  libnotify = callPackage ../development/libraries/libnotify { };

  libvolume_id = callPackage ../os-specific/linux/libvolume_id { };

  lsscsi = callPackage ../os-specific/linux/lsscsi { };

  lvm2 = callPackage ../os-specific/linux/lvm2 { };

  mdadm = callPackage ../os-specific/linux/mdadm { };

  mingetty = callPackage ../os-specific/linux/mingetty { };

  module_init_tools = callPackage ../os-specific/linux/module-init-tools { };

  aggregateModules = modules:
    callPackage ../os-specific/linux/kmod/aggregator.nix {
      inherit modules;
    };

  multipath_tools = callPackage ../os-specific/linux/multipath-tools { };

  nettools = callPackage ../os-specific/linux/net-tools { };

  neverball = callPackage ../games/neverball {
    libpng = libpng15;
  };

  numactl = callPackage ../os-specific/linux/numactl { };

  gogoclient = callPackage ../os-specific/linux/gogoclient { };

  nss_ldap = callPackage ../os-specific/linux/nss_ldap { };

  pam = callPackage ../os-specific/linux/pam { };

  # pam_bioapi ( see http://www.thinkwiki.org/wiki/How_to_enable_the_fingerprint_reader )

  pam_ccreds = callPackage ../os-specific/linux/pam_ccreds {
    db = db4;
  };

  pam_console = callPackage ../os-specific/linux/pam_console {
    libtool = libtool_1_5;
  };

  pam_devperm = callPackage ../os-specific/linux/pam_devperm { };

  pam_krb5 = callPackage ../os-specific/linux/pam_krb5 { };

  pam_ldap = callPackage ../os-specific/linux/pam_ldap { };

  pam_login = callPackage ../os-specific/linux/pam_login { };

  pam_ssh_agent_auth = callPackage ../os-specific/linux/pam_ssh_agent_auth { };

  pam_usb = callPackage ../os-specific/linux/pam_usb { };

  pcmciaUtils = callPackage ../os-specific/linux/pcmciautils {
    firmware = config.pcmciaUtils.firmware or [];
    config = config.pcmciaUtils.config or null;
  };

  plymouth = callPackage ../os-specific/linux/plymouth { };

  pmount = callPackage ../os-specific/linux/pmount { };

  pmutils = callPackage ../os-specific/linux/pm-utils { };

  pmtools = callPackage ../os-specific/linux/pmtools { };

  policycoreutils = callPackage ../os-specific/linux/policycoreutils { };

  powertop = callPackage ../os-specific/linux/powertop { };

  prayer = callPackage ../servers/prayer { };

  procps = callPackage ../os-specific/linux/procps { };

  "procps-ng" = callPackage ../os-specific/linux/procps-ng { };

  qemu_kvm = lowPrio (qemu.override { x86Only = true; });

  firmwareLinuxNonfree = callPackage ../os-specific/linux/firmware/firmware-linux-nonfree { };

  radeontools = callPackage ../os-specific/linux/radeontools { };

  raspberrypifw = callPackage ../os-specific/linux/firmware/raspberrypi {};

  regionset = callPackage ../os-specific/linux/regionset { };

  rfkill = callPackage ../os-specific/linux/rfkill { };

  rfkill_udev = callPackage ../os-specific/linux/rfkill/udev.nix { };

  rtkit = callPackage ../os-specific/linux/rtkit { };

  sdparm = callPackage ../os-specific/linux/sdparm { };

  sepolgen = callPackage ../os-specific/linux/sepolgen { };

  setools = callPackage ../os-specific/linux/setools { };

  shadow = callPackage ../os-specific/linux/shadow { };

  statifier = builderDefsPackage (import ../os-specific/linux/statifier) { };

  sysfsutils = callPackage ../os-specific/linux/sysfsutils { };

  # Provided with sysfsutils.
  libsysfs = sysfsutils;
  systool = sysfsutils;

  sysklogd = callPackage ../os-specific/linux/sysklogd { };

  syslinux = callPackage ../os-specific/linux/syslinux { };

  sysstat = callPackage ../os-specific/linux/sysstat { };

  systemd = callPackage ../os-specific/linux/systemd { };

  # In nixos, you can set systemd.package = pkgs.systemd_with_lvm2 to get
  # LVM2 working in systemd.
  systemd_with_lvm2 = pkgs.lib.overrideDerivation pkgs.systemd (p: {
      name = p.name + "-with-lvm2";
      postInstall = p.postInstall + ''
        cp "${pkgs.lvm2}/lib/systemd/system-generators/"* $out/lib/systemd/system-generators
      '';
  });

  sysvinit = callPackage ../os-specific/linux/sysvinit { };

  sysvtools = callPackage ../os-specific/linux/sysvinit {
    withoutInitTools = true;
  };

  # FIXME: `tcp-wrapper' is actually not OS-specific.
  tcp_wrappers = callPackage ../os-specific/linux/tcp-wrappers { };

  trackballs = callPackage ../games/trackballs {
    debug = false;
    guile = guile_1_8;
  };

  tunctl = callPackage ../os-specific/linux/tunctl { };

  ubootChooser = name : if name == "upstream" then ubootUpstream
    else if name == "sheevaplug" then ubootSheevaplug
    else if name == "guruplug" then ubootGuruplug
    else if name == "nanonote" then ubootNanonote
    else throw "Unknown uboot";

  ubootUpstream = callPackage ../misc/uboot { };

  ubootSheevaplug = callPackage ../misc/uboot/sheevaplug.nix { };

  ubootNanonote = callPackage ../misc/uboot/nanonote.nix { };

  ubootGuruplug = callPackage ../misc/uboot/guruplug.nix { };

  uclibc = callPackage ../os-specific/linux/uclibc { };

  uclibcCross = lowPrio (callPackage ../os-specific/linux/uclibc {
    inherit fetchurl stdenv libiconv;
    linuxHeaders = linuxHeadersCross;
    gccCross = gccCrossStageStatic;
    cross = assert crossSystem != null; crossSystem;
  });

  udev145 = callPackage ../os-specific/linux/udev/145.nix { };
  udev = pkgs.systemd;

  udisks1 = callPackage ../os-specific/linux/udisks/1-default.nix { };
  udisks2 = callPackage ../os-specific/linux/udisks/2-default.nix { };
  udisks = udisks1;

  udisks_glue = callPackage ../os-specific/linux/udisks-glue { };

  untie = callPackage ../os-specific/linux/untie { };

  upower = callPackage ../os-specific/linux/upower { };

  upstart = callPackage ../os-specific/linux/upstart { };

  usbutils = callPackage ../os-specific/linux/usbutils { };

  utillinux = lowPrio (callPackage ../os-specific/linux/util-linux {
    ncurses = null;
    perl = null;
  });

  utillinuxCurses = utillinux.override {
    inherit ncurses perl;
  };

  v4l_utils = callPackage ../os-specific/linux/v4l-utils {
    withQt4 = true;
  };

  windows = rec {
    jom = callPackage ../os-specific/windows/jom { };

    w32api = callPackage ../os-specific/windows/w32api {
      gccCross = gccCrossStageStatic;
      binutilsCross = binutilsCross;
    };

    w32api_headers = w32api.override {
      onlyHeaders = true;
    };

    mingw_runtime = callPackage ../os-specific/windows/mingwrt {
      gccCross = gccCrossMingw2;
      binutilsCross = binutilsCross;
    };

    mingw_runtime_headers = mingw_runtime.override {
      onlyHeaders = true;
    };

    mingw_headers1 = buildEnv {
      name = "mingw-headers-1";
      paths = [ w32api_headers mingw_runtime_headers ];
    };

    mingw_headers2 = buildEnv {
      name = "mingw-headers-2";
      paths = [ w32api mingw_runtime_headers ];
    };

    mingw_headers3 = buildEnv {
      name = "mingw-headers-3";
      paths = [ w32api mingw_runtime ];
    };

    mingw_w64 = callPackage ../os-specific/windows/mingw-w64 {
      gccCross = gccCrossStageStatic;
      binutilsCross = binutilsCross;
    };

    mingw_w64_headers = callPackage ../os-specific/windows/mingw-w64 {
      onlyHeaders = true;
    };

    pthreads = callPackage ../os-specific/windows/pthread-w32 {
      mingw_headers = mingw_headers3;
    };

    wxMSW = callPackage ../os-specific/windows/wxMSW-2.8 { };
  };

  wesnoth = callPackage ../games/wesnoth {
    lua = lua5;
  };

  wirelesstools = callPackage ../os-specific/linux/wireless-tools { };

  wpa_supplicant = callPackage ../os-specific/linux/wpa_supplicant { };

  wpa_supplicant_gui = callPackage ../os-specific/linux/wpa_supplicant/gui.nix { };

  xf86_input_mtrack = callPackage ../os-specific/linux/xf86-input-mtrack {
    inherit (xorg) utilmacros xproto inputproto xorgserver;
  };

  xf86_input_multitouch =
    callPackage ../os-specific/linux/xf86-input-multitouch { };

  xf86_input_wacom = callPackage ../os-specific/linux/xf86-input-wacom { };

  xf86_video_nested = callPackage ../os-specific/linux/xf86-video-nested {
    inherit (xorg) fontsproto renderproto utilmacros xorgserver;
  };

  xf86_video_nouveau = callPackage ../os-specific/linux/xf86-video-nouveau {
    inherit (xorg) xorgserver xproto fontsproto xf86driproto renderproto
      videoproto utilmacros;
  };

  xmoto = builderDefsPackage (import ../games/xmoto) {
    inherit chipmunk sqlite curl zlib bzip2 libjpeg libpng
      freeglut mesa SDL SDL_mixer SDL_image SDL_net SDL_ttf
      lua5 ode libxdg_basedir libxml2;
  };

  xorg_sys_opengl = callPackage ../os-specific/linux/opengl/xorg-sys { };

  zd1211fw = callPackage ../os-specific/linux/firmware/zd1211 { };


  ### DATA

  andagii = callPackage ../data/fonts/andagii {};

  anonymousPro = callPackage ../data/fonts/anonymous-pro {};

  arkpandora_ttf = builderDefsPackage (import ../data/fonts/arkpandora) { };

  bakoma_ttf = callPackage ../data/fonts/bakoma-ttf { };

  cacert = callPackage ../data/misc/cacert { };

  cantarell_fonts = callPackage ../data/fonts/cantarell-fonts { };

  corefonts = callPackage ../data/fonts/corefonts { };

  wrapFonts = paths : ((import ../data/fonts/fontWrap) {
    inherit fetchurl stdenv builderDefs paths;
    inherit (xorg) mkfontdir mkfontscale;
  });

  clearlyU = callPackage ../data/fonts/clearlyU { };

  cm_unicode = callPackage ../data/fonts/cm-unicode {};

  dejavu_fonts = callPackage ../data/fonts/dejavu-fonts {
    inherit (perlPackages) FontTTF;
  };

  docbook5 = callPackage ../data/sgml+xml/schemas/docbook-5.0 { };

  docbook_sgml_dtd_31 = callPackage ../data/sgml+xml/schemas/sgml-dtd/docbook/3.1.nix { };

  docbook_sgml_dtd_41 = callPackage ../data/sgml+xml/schemas/sgml-dtd/docbook/4.1.nix { };

  docbook_xml_dtd_412 = callPackage ../data/sgml+xml/schemas/xml-dtd/docbook/4.1.2.nix { };

  docbook_xml_dtd_42 = callPackage ../data/sgml+xml/schemas/xml-dtd/docbook/4.2.nix { };

  docbook_xml_dtd_43 = callPackage ../data/sgml+xml/schemas/xml-dtd/docbook/4.3.nix { };

  docbook_xml_dtd_45 = callPackage ../data/sgml+xml/schemas/xml-dtd/docbook/4.5.nix { };

  docbook_xml_ebnf_dtd = callPackage ../data/sgml+xml/schemas/xml-dtd/docbook-ebnf { };

  docbook_xml_xslt = docbook_xsl;

  docbook_xsl = callPackage ../data/sgml+xml/stylesheets/xslt/docbook-xsl { };

  docbook5_xsl = docbook_xsl_ns;

  docbook_xsl_ns = callPackage ../data/sgml+xml/stylesheets/xslt/docbook-xsl-ns { };

  dosemu_fonts = callPackage ../data/fonts/dosemu-fonts { };

  freefont_ttf = callPackage ../data/fonts/freefont-ttf { };

  freepats = callPackage ../data/misc/freepats { };

  gentium = callPackage ../data/fonts/gentium {};

  gnome_user_docs = callPackage ../data/documentation/gnome-user-docs { };

  inherit (gnome3) gsettings_desktop_schemas;

  hicolor_icon_theme = callPackage ../data/icons/hicolor-icon-theme { };

  inconsolata = callPackage ../data/fonts/inconsolata {};

  junicode = callPackage ../data/fonts/junicode { };

  liberation_ttf = callPackage ../data/fonts/redhat-liberation-fonts { };

  libertine = builderDefsPackage (import ../data/fonts/libertine) {
    inherit fetchurl fontforge lib;
  };

  lmmath = callPackage ../data/fonts/lmodern/lmmath.nix {};

  lmodern = callPackage ../data/fonts/lmodern { };

  manpages = callPackage ../data/documentation/man-pages { };

  miscfiles = callPackage ../data/misc/miscfiles { };

  mobile_broadband_provider_info = callPackage ../data/misc/mobile-broadband-provider-info { };

  mph_2b_damase = callPackage ../data/fonts/mph-2b-damase { };

  oldstandard = callPackage ../data/fonts/oldstandard { };

  posix_man_pages = callPackage ../data/documentation/man-pages-posix { };

  pthreadmanpages = callPackage ../data/documentation/pthread-man-pages { };

  shared_mime_info = callPackage ../data/misc/shared-mime-info { };

  shared_desktop_ontologies = callPackage ../data/misc/shared-desktop-ontologies { };

  stdmanpages = callPackage ../data/documentation/std-man-pages { };

  iana_etc = callPackage ../data/misc/iana-etc { };

  poppler_data = callPackage ../data/misc/poppler-data { };

  r3rs = callPackage ../data/documentation/rnrs/r3rs.nix { };

  r4rs = callPackage ../data/documentation/rnrs/r4rs.nix { };

  r5rs = callPackage ../data/documentation/rnrs/r5rs.nix { };

  tango-icon-theme = callPackage ../data/icons/tango-icon-theme { };

  themes = name: import (../data/misc/themes + ("/" + name + ".nix")) {
    inherit fetchurl;
  };

  theano = callPackage ../data/fonts/theano { };

  tempora_lgc = callPackage ../data/fonts/tempora-lgc { };

  terminus_font = callPackage ../data/fonts/terminus-font { };

  tipa = callPackage ../data/fonts/tipa { };

  ttf_bitstream_vera = callPackage ../data/fonts/ttf-bitstream-vera { };

  tzdata = callPackage ../data/misc/tzdata { };

  ubuntu_font_family = callPackage ../data/fonts/ubuntu-font-family { };

  ucsFonts = callPackage ../data/fonts/ucs-fonts { };

  unifont = callPackage ../data/fonts/unifont { };

  vistafonts = callPackage ../data/fonts/vista-fonts { };

  wqy_zenhei = callPackage ../data/fonts/wqy-zenhei { };

  xhtml1 = callPackage ../data/sgml+xml/schemas/xml-dtd/xhtml1 { };

  xkeyboard_config = callPackage ../data/misc/xkeyboard-config { };


  ### APPLICATIONS

  a2jmidid = callPackage ../applications/audio/a2jmidid { };

  aangifte2005 = callPackage_i686 ../applications/taxes/aangifte-2005 { };

  aangifte2006 = callPackage_i686 ../applications/taxes/aangifte-2006 { };

  aangifte2007 = callPackage_i686 ../applications/taxes/aangifte-2007 { };

  aangifte2008 = callPackage_i686 ../applications/taxes/aangifte-2008 { };

  aangifte2009 = callPackage_i686 ../applications/taxes/aangifte-2009 { };

  aangifte2010 = callPackage_i686 ../applications/taxes/aangifte-2010 { };

  aangifte2011 = callPackage_i686 ../applications/taxes/aangifte-2011 { };

  aangifte2012 = callPackage_i686 ../applications/taxes/aangifte-2012 { };

  abcde = callPackage ../applications/audio/abcde {
    inherit (perlPackages) DigestSHA MusicBrainz MusicBrainzDiscID;
  };

  abiword = callPackage ../applications/office/abiword {
    inherit (gnome) libglade libgnomecanvas;
  };

  abook = callPackage ../applications/misc/abook { };

  adobe-reader = callPackage_i686 ../applications/misc/adobe-reader { };

  aewan = callPackage ../applications/editors/aewan { };

  alchemy = callPackage ../applications/graphics/alchemy { };

  amsn = callPackage ../applications/networking/instant-messengers/amsn { };

  antiword = callPackage ../applications/office/antiword {};

  ardour = callPackage ../applications/audio/ardour {
    inherit (gnome) libgnomecanvas libgnomecanvasmm;
  };

  ardour3 =  lowPrio (callPackage ../applications/audio/ardour/ardour3.nix {
    inherit (gnome) libgnomecanvas libgnomecanvasmm;
    boost = boost149;
  });

  arora = callPackage ../applications/networking/browsers/arora { };

  aseprite = callPackage ../applications/editors/aseprite {
    giflib = giflib_4_1;
  };

  audacious = callPackage ../applications/audio/audacious { };

  audacity = callPackage ../applications/audio/audacity {
    ffmpeg = ffmpeg_0_10;
  };

  milkytracker = callPackage ../applications/audio/milkytracker { };

  aumix = callPackage ../applications/audio/aumix {
    gtkGUI = false;
  };

  autopanosiftc = callPackage ../applications/graphics/autopanosiftc { };

  avidemux = callPackage ../applications/video/avidemux { };

  avogadro = callPackage ../applications/science/chemistry/avogadro {
    eigen = eigen2;
  };

  avxsynth = callPackage ../applications/video/avxsynth { };

  awesome-3-4 = callPackage ../applications/window-managers/awesome/3.4.nix {
    lua = lua5;
    cairo = cairo.override { xcbSupport = true; };
  };
  awesome-3-5 = callPackage ../applications/window-managers/awesome {
    lua   = lua5_1;
    cairo = cairo.override { xcbSupport = true; };
  };
  awesome = awesome-3-5;

  baresip = callPackage ../applications/networking/instant-messengers/baresip {
    ffmpeg = ffmpeg_1;
  };

  batik = callPackage ../applications/graphics/batik { };

  bazaar = callPackage ../applications/version-management/bazaar { };

  bazaarTools = builderDefsPackage (import ../applications/version-management/bazaar/tools.nix) {
    inherit bazaar;
  };

  beast = callPackage ../applications/audio/beast {
    inherit (gnome) libgnomecanvas libart_lgpl;
    guile = guile_1_8;
  };

  bibletime = callPackage ../applications/misc/bibletime { };

  bitcoin = callPackage ../applications/misc/bitcoin { };

  bitlbee = callPackage ../applications/networking/instant-messengers/bitlbee {
    # For some reason, TLS support is broken when using GnuTLS 3.0 (can't
    # connect to jabber.org, for instance.)
    gnutls = gnutls2;
    libotr = libotr_3_2;
  };

  blender = callPackage  ../applications/misc/blender {
    python = python3;
  };

  bristol = callPackage ../applications/audio/bristol { };

  bvi = callPackage ../applications/editors/bvi { };

  calf = callPackage ../applications/audio/calf {
      inherit (gnome) libglade;
  };

  calibre = callPackage ../applications/misc/calibre { };

  carrier = builderDefsPackage (import ../applications/networking/instant-messengers/carrier/2.5.0.nix) {
    inherit fetchurl stdenv pkgconfig perl perlXMLParser libxml2 openssl nss
      gtkspell aspell gettext ncurses avahi dbus dbus_glib python
      libtool automake autoconf gstreamer;
    inherit gtk glib;
    inherit (gnome) startupnotification GConf ;
    inherit (xlibs) libXScrnSaver scrnsaverproto libX11 xproto kbproto;
  };
  funpidgin = carrier;

  cc1394 = callPackage ../applications/video/cc1394 { };

  cddiscid = callPackage ../applications/audio/cd-discid { };

  cdparanoia = cdparanoiaIII;

  cdparanoiaIII = callPackage ../applications/audio/cdparanoia { };

  cdrtools = callPackage ../applications/misc/cdrtools { };

  centerim = callPackage ../applications/networking/instant-messengers/centerim { };

  cgit = callPackage ../applications/version-management/git-and-tools/cgit { };

  cgminer = callPackage ../applications/misc/cgminer {
    amdappsdk = amdappsdk28;
  };

  chatzilla = callPackage ../applications/networking/irc/chatzilla {
    xulrunner = firefox36Pkgs.xulrunner;
  };

  chromium = lowPrio (callPackage ../applications/networking/browsers/chromium {
    channel = "stable";
    gconf = gnome.GConf;
    pulseSupport = config.pulseaudio or true;
  });

  chromiumBeta = lowPrio (chromium.override { channel = "beta"; });
  chromiumBetaWrapper = lowPrio (wrapChromium chromiumBeta);

  chromiumDev = lowPrio (chromium.override { channel = "dev"; });
  chromiumDevWrapper = lowPrio (wrapChromium chromiumDev);

  chromiumWrapper = wrapChromium chromium;

  cinelerra = callPackage ../applications/video/cinelerra { };

  cmus = callPackage ../applications/audio/cmus { };

  compiz = callPackage ../applications/window-managers/compiz {
    inherit (gnome) GConf ORBit2 metacity;
    boost = boost149; # https://bugs.launchpad.net/compiz/+bug/1131864
  };

  coriander = callPackage ../applications/video/coriander {
    inherit (gnome) libgnomeui GConf;
  };

  csound = callPackage ../applications/audio/csound { };

  cinepaint = callPackage ../applications/graphics/cinepaint {
    fltk = fltk13;
    libpng = libpng12;
  };

  codeville = builderDefsPackage (import ../applications/version-management/codeville/0.8.0.nix) {
    inherit makeWrapper;
    python = pythonFull;
  };

  comical = callPackage ../applications/graphics/comical { };

  conkeror = callPackage ../applications/networking/browsers/conkeror { };
  conkerorWrapper = wrapFirefox {
    browser = conkeror;
    browserName = "conkeror";
    desktopName = "Conkeror";
  };

  cuneiform = builderDefsPackage (import ../tools/graphics/cuneiform) {
    inherit cmake patchelf;
    imagemagick = imagemagick;
  };

  cvs = callPackage ../applications/version-management/cvs { };

  cvsps = callPackage ../applications/version-management/cvsps { };

  cvs2svn = callPackage ../applications/version-management/cvs2svn { };

  d4x = callPackage ../applications/misc/d4x { };

  darcs = haskellPackages.darcs.override {
    # A variant of the Darcs derivation that containts only the executable and
    # thus has no dependencies on other Haskell packages.
    cabal = { mkDerivation = x: rec { final = haskellPackages.cabal.mkDerivation (self: (x final) // {
              isLibrary = false;
              configureFlags = "-f-library"; }); }.final;
            };
  };

  darktable = callPackage ../applications/graphics/darktable {
    inherit (gnome) GConf libglade;
  };

  "dd-agent" = callPackage ../tools/networking/dd-agent { };

  dia = callPackage ../applications/graphics/dia {
    inherit (pkgs.gnome) libart_lgpl libgnomeui;
  };

  diffuse = callPackage ../applications/version-management/diffuse { };

  distrho = callPackage ../applications/audio/distrho {};

  djvulibre = callPackage ../applications/misc/djvulibre { };

  djview = callPackage ../applications/graphics/djview { };
  djview4 = pkgs.djview;

  dmenu = callPackage ../applications/misc/dmenu {
    enableXft = config.dmenu.enableXft or false;
  };

  dmtx = builderDefsPackage (import ../tools/graphics/dmtx) {
    inherit libpng libtiff libjpeg imagemagick librsvg
      pkgconfig bzip2 zlib libtool freetype fontconfig
      ghostscript jasper xz;
    inherit (xlibs) libX11;
  };

  doodle = callPackage ../applications/search/doodle { };

  dunst = callPackage ../applications/misc/dunst { };

  dvb_apps  = callPackage ../applications/video/dvb-apps { };

  dvdauthor = callPackage ../applications/video/dvdauthor { };

  dvswitch = callPackage ../applications/video/dvswitch { };

  dwb = callPackage ../applications/networking/browsers/dwb { };

  dwm = callPackage ../applications/window-managers/dwm {
    patches = config.dwm.patches or [];
  };

  dzen2 = callPackage ../applications/window-managers/dzen2 { };

  eaglemode = callPackage ../applications/misc/eaglemode { };

  eclipses = recurseIntoAttrs (callPackage ../applications/editors/eclipse { });

  ed = callPackage ../applications/editors/ed { };

  elinks = callPackage ../applications/networking/browsers/elinks { };

  elvis = callPackage ../applications/editors/elvis { };

  emacs = emacs24;

  emacs23 = callPackage ../applications/editors/emacs-23 {
    stdenv =
      if stdenv.isDarwin
      /* On Darwin, use Apple-GCC, otherwise:
           configure: error: C preprocessor "cc -E -no-cpp-precomp" fails sanity check */
      then overrideGCC stdenv gccApple
      else stdenv;

    # use override to select the appropriate gui toolkit
    libXaw = if stdenv.isDarwin then xlibs.libXaw else null;
    Xaw3d = null;
    gtk = if stdenv.isDarwin then null else gtk;
    # TODO: these packages don't build on Darwin.
    gconf = null /* if stdenv.isDarwin then null else gnome.GConf */;
    librsvg = null /* if stdenv.isDarwin then null else librsvg */;
    texinfo = texinfo4;
  };

  emacs24 = callPackage ../applications/editors/emacs-24 {
    # use override to enable additional features
    libXaw = if stdenv.isDarwin then xlibs.libXaw else null;
    Xaw3d = null;
    gconf = null;
    librsvg = null;
    alsaLib = null;
    imagemagick = null;
    texinfo = texinfo5;

    # use clangStdenv on darwin to deal with: unexec: 'my_edata is not in
    # section __data'
    stdenv = if stdenv.isDarwin
      then clangStdenv
      else stdenv;
  };

  emacs24-nox = lowPrio (appendToName "nox" (emacs24.override {
    withX = false;
  }));

  emacsPackages = emacs: self: let callPackage = newScope self; in rec {
    inherit emacs;

    autoComplete = callPackage ../applications/editors/emacs-modes/auto-complete { };

    bbdb = callPackage ../applications/editors/emacs-modes/bbdb { texinfo = texinfo5; };

    cedet = callPackage ../applications/editors/emacs-modes/cedet { };

    calfw = callPackage ../applications/editors/emacs-modes/calfw { };

    coffee = callPackage ../applications/editors/emacs-modes/coffee { };

    colorTheme = callPackage ../applications/editors/emacs-modes/color-theme { };

    cua = callPackage ../applications/editors/emacs-modes/cua { };

    # ecb = callPackage ../applications/editors/emacs-modes/ecb { };

    jabber = callPackage ../applications/editors/emacs-modes/jabber { };

    emacsClangCompleteAsync = callPackage ../applications/editors/emacs-modes/emacs-clang-complete-async { };

    emacsSessionManagement = callPackage ../applications/editors/emacs-modes/session-management-for-emacs { };

    emacsw3m = callPackage ../applications/editors/emacs-modes/emacs-w3m { texinfo = texinfo5; };

    emms = callPackage ../applications/editors/emacs-modes/emms { texinfo = texinfo5; };

    ess = callPackage ../applications/editors/emacs-modes/ess { };

    flymakeCursor = callPackage ../applications/editors/emacs-modes/flymake-cursor { };

    gh = callPackage ../applications/editors/emacs-modes/gh { };

    graphvizDot = callPackage ../applications/editors/emacs-modes/graphviz-dot { };

    gist = callPackage ../applications/editors/emacs-modes/gist { };

    jade = callPackage ../applications/editors/emacs-modes/jade { };

    jdee = callPackage ../applications/editors/emacs-modes/jdee {
      # Requires Emacs 23, for `avl-tree'.
    };

    js2 = callPackage ../applications/editors/emacs-modes/js2 { };

    stratego = callPackage ../applications/editors/emacs-modes/stratego { };

    haskellMode = callPackage ../applications/editors/emacs-modes/haskell { };

    ocamlMode = callPackage ../applications/editors/emacs-modes/ocaml { };

    tuaregMode = callPackage ../applications/editors/emacs-modes/tuareg { };

    hol_light_mode = callPackage ../applications/editors/emacs-modes/hol_light { };

    htmlize = callPackage ../applications/editors/emacs-modes/htmlize { };

    logito = callPackage ../applications/editors/emacs-modes/logito { };

    loremIpsum = callPackage ../applications/editors/emacs-modes/lorem-ipsum { };

    magit = callPackage ../applications/editors/emacs-modes/magit { texinfo = texinfo5; };

    maudeMode = callPackage ../applications/editors/emacs-modes/maude { };

    notmuch = lowPrio (callPackage ../applications/networking/mailreaders/notmuch { });

    offlineimap = callPackage ../applications/editors/emacs-modes/offlineimap {};

    # This is usually a newer version of Org-Mode than that found in GNU Emacs, so
    # we want it to have higher precedence.
    org = hiPrio (callPackage ../applications/editors/emacs-modes/org { texinfo = texinfo5; });

    org2blog = callPackage ../applications/editors/emacs-modes/org2blog { };

    pcache = callPackage ../applications/editors/emacs-modes/pcache { };

    phpMode = callPackage ../applications/editors/emacs-modes/php { };

    prologMode = callPackage ../applications/editors/emacs-modes/prolog { };

    proofgeneral = callPackage ../applications/editors/emacs-modes/proofgeneral {
      texLive = pkgs.texLiveAggregationFun {
        paths = [ pkgs.texLive pkgs.texLiveCMSuper ];
      };
    };

    quack = callPackage ../applications/editors/emacs-modes/quack { };

    rectMark = callPackage ../applications/editors/emacs-modes/rect-mark { };

    remember = callPackage ../applications/editors/emacs-modes/remember { };

    rudel = callPackage ../applications/editors/emacs-modes/rudel { };

    scalaMode = callPackage ../applications/editors/emacs-modes/scala-mode { };

    sunriseCommander = callPackage ../applications/editors/emacs-modes/sunrise-commander { };

    xmlRpc = callPackage ../applications/editors/emacs-modes/xml-rpc { };
  };

  emacs23Packages = emacsPackages emacs23 pkgs.emacs23Packages;
  emacs24Packages = recurseIntoAttrs (emacsPackages emacs24 pkgs.emacs24Packages);

  epdfview = callPackage ../applications/misc/epdfview { };

  espeak = callPackage ../applications/audio/espeak { };

  espeakedit = callPackage ../applications/audio/espeak/edit.nix { };

  esniper = callPackage ../applications/networking/esniper { };

  etherape = callPackage ../applications/networking/sniffers/etherape {
    inherit (gnome) gnomedocutils libgnome libglade libgnomeui scrollkeeper;
  };

  evopedia = callPackage ../applications/misc/evopedia { };

  keepassx = callPackage ../applications/misc/keepassx { };

  inherit (gnome3) evince;
  keepass = callPackage ../applications/misc/keepass { };
  evolution_data_server = newScope (gnome) ../servers/evolution-data-server { };

  exrdisplay = callPackage ../applications/graphics/exrdisplay {
    fltk = fltk20;
  };

  fbpanel = callPackage ../applications/window-managers/fbpanel { };

  fbreader = callPackage ../applications/misc/fbreader { };

  fetchmail = import ../applications/misc/fetchmail {
    inherit stdenv fetchurl openssl;
  };

  fluidsynth = callPackage ../applications/audio/fluidsynth { };

  fossil = callPackage ../applications/version-management/fossil { };

  fribid = callPackage ../applications/networking/browsers/mozilla-plugins/fribid { };

  fvwm = callPackage ../applications/window-managers/fvwm { };

  geany = callPackage ../applications/editors/geany { };

  gnuradio = callPackage ../applications/misc/gnuradio {
    inherit (pythonPackages) lxml numpy scipy matplotlib pyopengl;
    fftw = fftwFloat;
  };

  goldendict = callPackage ../applications/misc/goldendict { };

  google-musicmanager = callPackage ../applications/audio/google-musicmanager { };

  gpicview = callPackage ../applications/graphics/gpicview { };

  grass = import ../applications/misc/grass {
    inherit (xlibs) libXmu libXext libXp libX11 libXt libSM libICE libXpm
      libXaw libXrender;
    inherit config composableDerivation stdenv fetchurl
      lib flex bison cairo fontconfig
      gdal zlib ncurses gdbm proj pkgconfig swig
      blas liblapack libjpeg libpng mysql unixODBC mesa postgresql python
      readline sqlite tcl tk libtiff freetype makeWrapper wxGTK;
    fftw = fftwSinglePrec;
    ffmpeg = ffmpeg_0_10;
    motif = lesstif;
    opendwg = libdwg;
    wxPython = wxPython28;
  };

  grip = callPackage ../applications/misc/grip {
    inherit (gnome) libgnome libgnomeui vte;
  };

  gtimelog = pythonPackages.gtimelog;

  guitarix = callPackage ../applications/audio/guitarix {
    fftw = fftwSinglePrec;
  };

  photivo = callPackage ../applications/graphics/photivo { };

  wavesurfer = callPackage ../applications/misc/audio/wavesurfer { };

  wireshark = callPackage ../applications/networking/sniffers/wireshark { };

  wvdial = callPackage ../os-specific/linux/wvdial { };

  fbida = callPackage ../applications/graphics/fbida { };

  fdupes = callPackage ../tools/misc/fdupes { };

  feh = callPackage ../applications/graphics/feh { };

  filezilla = callPackage ../applications/networking/ftp/filezilla { };

  firefox = pkgs.firefoxPkgs.firefox;

  firefox36Pkgs = callPackage ../applications/networking/browsers/firefox/3.6.nix {
    inherit (gnome) libIDL;
  };

  firefox36Wrapper = wrapFirefox { browser = firefox36Pkgs.firefox; };

  firefox13Pkgs = callPackage ../applications/networking/browsers/firefox/13.0.nix {
    inherit (gnome) libIDL;
  };

  firefox13Wrapper = lowPrio (wrapFirefox { browser = firefox13Pkgs.firefox; });

  firefoxPkgs = callPackage ../applications/networking/browsers/firefox {
    inherit (gnome) libIDL;
    inherit (pythonPackages) pysqlite;
    libpng = libpng.override { apngSupport = true; };
  };

  firefoxWrapper = wrapFirefox { browser = firefoxPkgs.firefox; };

  flac = callPackage ../applications/audio/flac { };

  flashplayer = callPackage ../applications/networking/browsers/mozilla-plugins/flashplayer-11 {
    debug = config.flashplayer.debug or false;
    # !!! Fix the dependency on two different builds of nss.
  };

  freecad = callPackage ../applications/graphics/freecad {
    opencascade = opencascade_6_5;
    inherit (pythonPackages) matplotlib pycollada;
  };

  freemind = callPackage ../applications/misc/freemind {
    jdk = jdk;
    jre = jdk;
  };

  freenet = callPackage ../applications/networking/p2p/freenet { };

  freepv = callPackage ../applications/graphics/freepv { };

  xfontsel = callPackage ../applications/misc/xfontsel { };
  xlsfonts = callPackage ../applications/misc/xlsfonts { };

  freerdp = callPackage ../applications/networking/remote/freerdp {
    ffmpeg = ffmpeg_1;
  };

  freerdpUnstable = callPackage ../applications/networking/remote/freerdp/unstable.nix { };

  freicoin = callPackage ../applications/misc/freicoin { };

  fspot = callPackage ../applications/graphics/f-spot {
    inherit (gnome) libgnome libgnomeui;
    gtksharp = gtksharp1;
  };

  fuze = callPackage ../applications/networking/instant-messengers/fuze {};

  get_iplayer = callPackage ../applications/misc/get_iplayer {};

  gimp_2_6 = callPackage ../applications/graphics/gimp {
    inherit (gnome) libart_lgpl;
    libpng = libpng12;
  };

  gimp_2_8 = callPackage ../applications/graphics/gimp/2.8.nix {
    inherit (gnome) libart_lgpl;
    webkit = null;
    lcms = lcms2;
  };

  gimp = gimp_2_8;

  gimpPlugins = recurseIntoAttrs (import ../applications/graphics/gimp/plugins {
    inherit pkgs gimp;
  });

  gitAndTools = recurseIntoAttrs (import ../applications/version-management/git-and-tools {
    inherit pkgs;
  });
  git = gitAndTools.git;
  gitFull = gitAndTools.gitFull;
  gitSVN = gitAndTools.gitSVN;

  gitRepo = callPackage ../applications/version-management/git-repo {
    python = python27;
  };

  giv = callPackage ../applications/graphics/giv {
    pcre = pcre.override { unicodeSupport = true; };
  };

  gmrun = callPackage ../applications/misc/gmrun {};

  gnucash = callPackage ../applications/office/gnucash {
    inherit (gnome2) libgnomeui libgtkhtml gtkhtml libbonoboui libgnomeprint libglade libart_lgpl;
    gconf = gnome2.GConf;
    guile = guile_1_8;
    slibGuile = slibGuile.override { scheme = guile_1_8; };
    goffice = goffice_0_8;
  };
  goffice_0_8 = callPackage ../desktops/gnome-3/misc/goffice/0.8.nix {
    inherit (gnome2) libglade libgnomeui;
    gconf = gnome2.GConf;
    libart = gnome2.libart_lgpl;
  }; # latest version: gnome3.goffice

  ideas = recurseIntoAttrs (callPackage ../applications/editors/idea { });

  libquvi = callPackage ../applications/video/quvi/library.nix { };

  mi2ly = callPackage ../applications/audio/mi2ly {};

  praat = callPackage ../applications/audio/praat { };

  quvi = callPackage ../applications/video/quvi/tool.nix { };

  quvi_scripts = callPackage ../applications/video/quvi/scripts.nix { };

  qjackctl = callPackage ../applications/audio/qjackctl { };

  gkrellm = callPackage ../applications/misc/gkrellm { };

  gmu = callPackage ../applications/audio/gmu { };

  gnash = callPackage ../applications/video/gnash {
    xulrunner = firefoxPkgs.xulrunner;
    inherit (gnome) gtkglext;
  };

  gnome_mplayer = callPackage ../applications/video/gnome-mplayer {
    inherit (gnome) GConf;
  };

  gnumeric = callPackage ../applications/office/gnumeric {
    inherit (gnome3) goffice gnome_icon_theme;
  };

  gnunet = callPackage ../applications/networking/p2p/gnunet { };

  gnunet_svn = lowPrio (callPackage ../applications/networking/p2p/gnunet/svn.nix {
    libgcrypt = libgcrypt_1_6;
  });

  gocr = callPackage ../applications/graphics/gocr { };

  gobby5 = callPackage ../applications/editors/gobby {
    inherit (gnome) gtksourceview;
  };

  gphoto2 = callPackage ../applications/misc/gphoto2 { };

  gphoto2fs = builderDefsPackage ../applications/misc/gphoto2/gphotofs.nix {
    inherit libgphoto2 fuse pkgconfig glib libtool;
  };

  graphicsmagick = callPackage ../applications/graphics/graphicsmagick { };
  graphicsmagick_q16 = callPackage ../applications/graphics/graphicsmagick { quantumdepth = 16; };

  graphicsmagick137 = callPackage ../applications/graphics/graphicsmagick/1.3.7.nix {
    libpng = libpng12;
  };

  gtkpod = callPackage ../applications/audio/gtkpod {
    inherit (gnome) libglade;
  };

  jbidwatcher = callPackage ../applications/misc/jbidwatcher {
    java = if stdenv.isLinux then jre else jdk;
  };

  qrdecode = builderDefsPackage (import ../tools/graphics/qrdecode) {
    libpng = libpng12;
    opencv = opencv_2_1;
  };

  qrencode = callPackage ../tools/graphics/qrencode { };

  gecko_mediaplayer = callPackage ../applications/networking/browsers/mozilla-plugins/gecko-mediaplayer {
    inherit (gnome) GConf;
    browser = firefox;
  };

  geeqie = callPackage ../applications/graphics/geeqie { };

  gigedit = callPackage ../applications/audio/gigedit { };

  gqview = callPackage ../applications/graphics/gqview { };

  gmpc = callPackage ../applications/audio/gmpc { };

  gmtk = callPackage ../applications/networking/browsers/mozilla-plugins/gmtk {
    inherit (gnome) GConf;
  };

  gnome_terminator = callPackage ../applications/misc/gnome_terminator {
    vte = gnome.vte.override { pythonSupport = true; };
  };

  googleearth = callPackage_i686 ../applications/misc/googleearth { };

  google_talk_plugin = callPackage ../applications/networking/browsers/mozilla-plugins/google-talk-plugin {
    libpng = libpng12;
  };

  gosmore = builderDefsPackage ../applications/misc/gosmore {
    inherit fetchsvn curl pkgconfig libxml2 gtk;
  };

  gpsbabel = callPackage ../applications/misc/gpsbabel { };

  gpscorrelate = callPackage ../applications/misc/gpscorrelate { };

  gpsd = callPackage ../servers/gpsd { };

  guitone = callPackage ../applications/version-management/guitone { };

  gv = callPackage ../applications/misc/gv { };

  hello = callPackage ../applications/misc/hello/ex-2 { };

  herbstluftwm = callPackage ../applications/window-managers/herbstluftwm { };

  hexedit = callPackage ../applications/editors/hexedit { };

  hipchat = callPackage_i686 ../applications/networking/instant-messengers/hipchat { };

  homebank = callPackage ../applications/office/homebank { };

  htmldoc = callPackage ../applications/misc/htmldoc {
    fltk = fltk13;
  };

  hugin = callPackage ../applications/graphics/hugin { };

  hydrogen = callPackage ../applications/audio/hydrogen { };

  i3 = callPackage ../applications/window-managers/i3 { };

  i3lock = callPackage ../applications/window-managers/i3/lock.nix {
    inherit (xorg) libxkbfile;
    cairo = cairo.override { xcbSupport = true; };
  };

  i3status = callPackage ../applications/window-managers/i3/status.nix { };

  i810switch = callPackage ../os-specific/linux/i810switch { };

  icecat3 = lowPrio (callPackage ../applications/networking/browsers/icecat-3 {
    inherit (gnome) libIDL libgnomeui gnome_vfs;
    inherit (xlibs) pixman;
    inherit (pythonPackages) ply;
  });

  icecatXulrunner3 = lowPrio (callPackage ../applications/networking/browsers/icecat-3 {
    application = "xulrunner";
    inherit (gnome) libIDL libgnomeui gnome_vfs;
    inherit (xlibs) pixman;
    inherit (pythonPackages) ply;
  });

  icecat3Xul =
    (symlinkJoin "icecat-with-xulrunner-${icecat3.version}"
       [ icecat3 icecatXulrunner3 ])
    // { inherit (icecat3) gtk isFirefox3Like meta; };

  icecat3Wrapper = wrapFirefox { browser = icecat3Xul; browserName = "icecat"; desktopName = "IceCat"; };

  icewm = callPackage ../applications/window-managers/icewm { };

  id3v2 = callPackage ../applications/audio/id3v2 { };

  ifenslave = callPackage ../os-specific/linux/ifenslave { };

  ii = callPackage ../applications/networking/irc/ii { };

  ike = callPackage ../applications/ike { };

  ikiwiki = callPackage ../applications/misc/ikiwiki {
    inherit (perlPackages) TextMarkdown URI HTMLParser HTMLScrubber
      HTMLTemplate TimeDate CGISession DBFile CGIFormBuilder LocaleGettext
      RpcXML XMLSimple PerlMagick YAML YAMLLibYAML HTMLTree Filechdir
      AuthenPassphrase NetOpenIDConsumer LWPxParanoidAgent CryptSSLeay;
  };

  imagemagick = callPackage ../applications/graphics/ImageMagick {
    tetex = null;
    librsvg = null;
  };

  imagemagickBig = lowPrio (callPackage ../applications/graphics/ImageMagick { });

  # Impressive, formerly known as "KeyJNote".
  impressive = callPackage ../applications/office/impressive {
    # XXX These are the PyOpenGL dependencies, which we need here.
    inherit (pythonPackages) pyopengl;
  };

  inkscape = callPackage ../applications/graphics/inkscape {
    inherit (pythonPackages) lxml;
    lcms = lcms2;
  };

  ion3 = callPackage ../applications/window-managers/ion-3 {
    lua = lua5;
  };

  ipe = callPackage ../applications/graphics/ipe { };

  iptraf = callPackage ../applications/networking/iptraf { };

  irssi = callPackage ../applications/networking/irc/irssi {
    # compile with gccApple on darwin to support the -no-cpp-precompile flag
    stdenv = if stdenv.isDarwin
      then stdenvAdapters.overrideGCC stdenv gccApple
      else stdenv;
  };

  irssi_fish = callPackage ../applications/networking/irc/irssi/fish { };

  irssi_otr = callPackage ../applications/networking/irc/irssi/otr { };

  bip = callPackage ../applications/networking/irc/bip { };

  jack_capture = callPackage ../applications/audio/jack-capture { };

  jack_oscrolloscope = callPackage ../applications/audio/jack-oscrolloscope { };

  jack_rack = callPackage ../applications/audio/jack-rack { };

  jackmeter = callPackage ../applications/audio/jackmeter { };

  jalv = callPackage ../applications/audio/jalv { };

  jedit = callPackage ../applications/editors/jedit { };

  jigdo = callPackage ../applications/misc/jigdo { };

  joe = callPackage ../applications/editors/joe { };

  jbrout = callPackage ../applications/graphics/jbrout {
    inherit (pythonPackages) lxml;
  };

  jwm = callPackage ../applications/window-managers/jwm { };

  k3d = callPackage ../applications/graphics/k3d {
    inherit (pkgs.gnome2) gtkglext;
  };

  keepnote = callPackage ../applications/office/keepnote {
    pygtk = pyGtkGlade;
  };

  kermit = callPackage ../tools/misc/kermit { };

  keymon = callPackage ../applications/video/key-mon { };

  kino = callPackage ../applications/video/kino {
    inherit (gnome) libglade;
  };

  lame = callPackage ../applications/audio/lame { };

  larswm = callPackage ../applications/window-managers/larswm { };

  lash = callPackage ../applications/audio/lash { };

  ladspaH = callPackage ../applications/audio/ladspa-plugins/ladspah.nix { };

  ladspaPlugins = callPackage ../applications/audio/ladspa-plugins {
    fftw = fftwSinglePrec;
  };

  caps = callPackage ../applications/audio/caps { };

  lastwatch = callPackage ../applications/audio/lastwatch { };

  lbdb = callPackage ../tools/misc/lbdb { };

  lci = callPackage ../applications/science/logic/lci {};

  ldcpp = callPackage ../applications/networking/p2p/ldcpp {
    inherit (gnome) libglade;
  };

  librecad = callPackage ../applications/misc/librecad { };

  librecad2 = callPackage ../applications/misc/librecad/2.0.nix { };

  libreoffice = callPackage ../applications/office/libreoffice {
    inherit (perlPackages) ArchiveZip CompressZlib;
    inherit (gnome) GConf ORBit2 gnome_vfs;
    zip = zip.override { enableNLS = false; };
    boost = boost149;
    jdk = openjdk;
    fontsConf = makeFontsConf {
      fontDirectories = [
        freefont_ttf xorg.fontmiscmisc xorg.fontbhttf
      ];
    };
    poppler = poppler_0_18;
    clucene_core = clucene_core_2;
    lcms = lcms2;
    mdds = mdds_0_7_1;
  };

  liferea = callPackage ../applications/networking/newsreaders/liferea { };

  lingot = callPackage ../applications/audio/lingot {
    inherit (gnome) libglade;
  };

  links = callPackage ../applications/networking/browsers/links { };

  ledger = callPackage ../applications/office/ledger/2.6.3.nix { };
  ledger3 = callPackage ../applications/office/ledger/3.0.nix { };

  links2 = callPackage ../applications/networking/browsers/links2 { };

  linphone = callPackage ../applications/networking/instant-messengers/linphone rec {
    inherit (gnome) libglade;
    libexosip = libexosip_3;
    libosip = libosip_3;
  };

  linuxsampler = callPackage ../applications/audio/linuxsampler { };

  lmms = callPackage ../applications/audio/lmms { };

  lxdvdrip = callPackage ../applications/video/lxdvdrip { };

  lynx = callPackage ../applications/networking/browsers/lynx { };

  lyx = callPackage ../applications/misc/lyx { };

  makeself = callPackage ../applications/misc/makeself { };

  matchbox = callPackage ../applications/window-managers/matchbox { };

  mda_lv2 = callPackage ../applications/audio/mda-lv2 { };

  meld = callPackage ../applications/version-management/meld {
    inherit (gnome) scrollkeeper;
    pygtk = pyGtkGlade;
  };

  mcomix = callPackage ../applications/graphics/mcomix { };

  mercurial = callPackage ../applications/version-management/mercurial {
    inherit (pythonPackages) curses docutils;
    guiSupport = false; # use mercurialFull to get hgk GUI
  };

  mercurialFull = lowPrio (appendToName "full" (pkgs.mercurial.override { guiSupport = true; }));

  merkaartor = callPackage ../applications/misc/merkaartor { };

  meshlab = callPackage ../applications/graphics/meshlab { };

  mhwaveedit = callPackage ../applications/audio/mhwaveedit {};

  mid2key = callPackage ../applications/audio/mid2key { };

  midori = callPackage ../applications/networking/browsers/midori { };

  midoriWrapper = wrapFirefox
    { browser = midori; browserName = "midori"; desktopName = "Midori";
      icon = "${midori}/share/icons/hicolor/22x22/apps/midori.png";
    };

  mikmod = callPackage ../applications/audio/mikmod { };

  minicom = callPackage ../tools/misc/minicom { };

  minidjvu = callPackage ../applications/graphics/minidjvu { };

  mirage = callPackage ../applications/graphics/mirage {};

  mixxx = callPackage ../applications/audio/mixxx {
    inherit (vamp) vampSDK;
  };

  mmex = callPackage ../applications/office/mmex { };

  moc = callPackage ../applications/audio/moc { };

  monkeysAudio = callPackage ../applications/audio/monkeys-audio { };

  monodevelop = callPackage ../applications/editors/monodevelop {
    inherit (gnome) gnome_vfs libbonobo libglade libgnome GConf;
    mozilla = firefox;
    gtksharp = gtksharp2;
  };

  monodoc = callPackage ../applications/editors/monodoc {
    gtksharp = gtksharp1;
  };

  monotone = callPackage ../applications/version-management/monotone {
    lua = lua5;
    boost = boost149;
  };

  monotoneViz = builderDefsPackage (import ../applications/version-management/monotone-viz/mtn-head.nix) {
    inherit ocaml graphviz pkgconfig autoconf automake libtool glib gtk;
    inherit (ocamlPackages) lablgtk;
    inherit (gnome) libgnomecanvas;
  };

  mopidy = callPackage ../applications/audio/mopidy { };

  mozilla = callPackage ../applications/networking/browsers/mozilla {
    inherit (gnome) libIDL;
  };

  mozplugger = builderDefsPackage (import ../applications/networking/browsers/mozilla-plugins/mozplugger) {
    inherit firefox;
    inherit (xlibs) libX11 xproto;
  };

  easytag = callPackage ../applications/audio/easytag { };

  mp3info = callPackage ../applications/audio/mp3info { };

  mpc123 = callPackage ../applications/audio/mpc123 { };

  mpg123 = callPackage ../applications/audio/mpg123 { };

  mpg321 = callPackage ../applications/audio/mpg321 { };

  mpc_cli = callPackage ../applications/audio/mpc { };

  ncmpcpp = callPackage ../applications/audio/ncmpcpp { };

  normalize = callPackage ../applications/audio/normalize { };

  mplayer = callPackage ../applications/video/mplayer {
    pulseSupport = config.pulseaudio or false;
  };

  mplayer2 = callPackage ../applications/video/mplayer2 { };

  MPlayerPlugin = browser:
    import ../applications/networking/browsers/mozilla-plugins/mplayerplug-in {
      inherit browser;
      inherit fetchurl stdenv pkgconfig gettext;
      inherit (xlibs) libXpm;
      # !!! should depend on MPlayer
    };

  mpv = callPackage ../applications/video/mpv {
    bs2bSupport = true;
    quviSupport = true;
    cacaSupport = true;
  };

  mrxvt = callPackage ../applications/misc/mrxvt { };

  multisync = callPackage ../applications/misc/multisync {
    inherit (gnome) ORBit2 libbonobo libgnomeui GConf;
  };

  mumble = callPackage ../applications/networking/mumble {
    avahi = avahi.override {
      withLibdnssdCompat = true;
    };
    jackSupport = config.mumble.jackSupport or false;
  };

  murmur = callPackage ../applications/networking/mumble/murmur.nix {
    avahi = avahi.override {
      withLibdnssdCompat = true;
    };
  };

  mutt = callPackage ../applications/networking/mailreaders/mutt { };

  ruby_gpgme = callPackage ../development/libraries/ruby_gpgme {
    ruby = ruby19;
    hoe = rubyLibs.hoe;
  };

  ruby_ncursesw_sup = callPackage ../development/libraries/ruby_ncursesw_sup { };

  smplayer = callPackage ../applications/video/smplayer { };

  sup = with rubyLibs; callPackage ../applications/networking/mailreaders/sup {
    ruby = ruby19.override {
      cursesSupport = true;
    };

    inherit gettext highline iconv locale lockfile rmail_sup
      text trollop unicode xapian_ruby which;

    chronic      = chronic_0_9_1;
    gpgme        = ruby_gpgme;
    mime_types   = mime_types_1_25;
    ncursesw_sup = ruby_ncursesw_sup;
    rake         = rake_10_1_0;
  };

  msmtp = callPackage ../applications/networking/msmtp { };

  imapfilter = callPackage ../applications/networking/mailreaders/imapfilter.nix {
    lua = lua5;
 };

  mupdf = callPackage ../applications/misc/mupdf { };

  mypaint = callPackage ../applications/graphics/mypaint { };

  mythtv = callPackage ../applications/video/mythtv { };

  tvtime = callPackage ../applications/video/tvtime {
    kernel = linux;
  };

  nano = callPackage ../applications/editors/nano { };

  navipowm = callPackage ../applications/misc/navipowm { };

  navit = callPackage ../applications/misc/navit { };

  netbeans = callPackage ../applications/editors/netbeans { };

  ncdu = callPackage ../tools/misc/ncdu { };

  nedit = callPackage ../applications/editors/nedit {
    motif = lesstif;
  };

  netsurfBrowser = netsurf.browser;
  netsurf = recurseIntoAttrs (import ../applications/networking/browsers/netsurf { inherit pkgs; });

  notmuch = callPackage ../applications/networking/mailreaders/notmuch {
    # use emacsPackages.notmuch if you want emacs support
    emacs = null;
  };

  nova = callPackage ../applications/virtualization/nova { };

  novaclient = callPackage ../applications/virtualization/nova/client.nix { };

  nspluginwrapper = callPackage ../applications/networking/browsers/mozilla-plugins/nspluginwrapper {};

  nvi = callPackage ../applications/editors/nvi { };

  nvpy = callPackage ../applications/editors/nvpy { };

  ocrad = callPackage ../applications/graphics/ocrad { };

  offrss = callPackage ../applications/networking/offrss { };

  ogmtools = callPackage ../applications/video/ogmtools { };

  omxplayer = callPackage ../applications/video/omxplayer {
    stdenv = overrideGCC stdenv gcc47;
  };

  oneteam = callPackage ../applications/networking/instant-messengers/oneteam {};

  openbox = callPackage ../applications/window-managers/openbox { };

  openimageio = callPackage ../applications/graphics/openimageio { };

  openjump = callPackage ../applications/misc/openjump { };

  openscad = callPackage ../applications/graphics/openscad {};

  opera = callPackage ../applications/networking/browsers/opera {
    inherit (pkgs.kde4) kdelibs;
  };

  opusfile = callPackage ../applications/audio/opusfile { };

  opusTools = callPackage ../applications/audio/opus-tools { };

  pan = callPackage ../applications/networking/newsreaders/pan {
    spellChecking = false;
  };

  panotools = callPackage ../applications/graphics/panotools { };

  pavucontrol = callPackage ../applications/audio/pavucontrol { };

  paraview = callPackage ../applications/graphics/paraview { };

  pencil = callPackage ../applications/graphics/pencil { };

  petrifoo = callPackage ../applications/audio/petrifoo {
    inherit (gnome) libgnomecanvas;
  };

  pdftk = callPackage ../tools/typesetting/pdftk { };

  pianobar = callPackage ../applications/audio/pianobar { };

  pianobooster = callPackage ../applications/audio/pianobooster { };

  picard = callPackage ../applications/audio/picard { };

  picocom = callPackage ../tools/misc/picocom { };

  pidgin = callPackage ../applications/networking/instant-messengers/pidgin {
    openssl = if config.pidgin.openssl or true then openssl else null;
    gnutls = if config.pidgin.gnutls or false then gnutls else null;
    libgcrypt = if config.pidgin.gnutls or false then libgcrypt else null;
    inherit (gnome) startupnotification;
  };

  pidginlatex = callPackage ../applications/networking/instant-messengers/pidgin-plugins/pidgin-latex {
    imagemagick = imagemagickBig;
  };

  pidginlatexSF = builderDefsPackage
    (import ../applications/networking/instant-messengers/pidgin-plugins/pidgin-latex/pidgin-latex-sf.nix)
    {
      inherit pkgconfig pidgin texLive imagemagick which glib gtk;
    };

  pidginmsnpecan = callPackage ../applications/networking/instant-messengers/pidgin-plugins/msn-pecan { };

  pidginotr = callPackage ../applications/networking/instant-messengers/pidgin-plugins/otr { };

  pidginsipe = callPackage ../applications/networking/instant-messengers/pidgin-plugins/sipe { };

  toxprpl = callPackage ../applications/networking/instant-messengers/pidgin-plugins/tox-prpl { };

  pinfo = callPackage ../applications/misc/pinfo { };

  pinta = callPackage ../applications/graphics/pinta {
    gtksharp = gtksharp2;
  };

  pommed = callPackage ../os-specific/linux/pommed {
    inherit (xorg) libXpm;
  };

  pqiv = callPackage ../applications/graphics/pqiv { };

  qiv = callPackage ../applications/graphics/qiv { };

  # perhaps there are better apps for this task? It's how I had configured my preivous system.
  # And I don't want to rewrite all rules
  procmail = callPackage ../applications/misc/procmail { };

  pstree = callPackage ../applications/misc/pstree { };

  puredata = callPackage ../applications/audio/puredata { };

  pythonmagick = callPackage ../applications/graphics/PythonMagick { };

  qbittorrent = callPackage ../applications/networking/p2p/qbittorrent { };

  qemu = callPackage ../applications/virtualization/qemu { };

  qemuImage = callPackage ../applications/virtualization/qemu/linux-img { };

  qmmp = callPackage ../applications/audio/qmmp { };

  qsampler = callPackage ../applications/audio/qsampler { };

  qsynth = callPackage ../applications/audio/qsynth { };

  qtpfsgui = callPackage ../applications/graphics/qtpfsgui { };

  qtractor = callPackage ../applications/audio/qtractor { };

  quodlibet = callPackage ../applications/audio/quodlibet {
    inherit (pythonPackages) mutagen;
  };

  quodlibet-with-gst-plugins = callPackage ../applications/audio/quodlibet {
    inherit (pythonPackages) mutagen;
    withGstPlugins = true;
    gst_plugins_bad = null;
  };

  rakarrack = callPackage ../applications/audio/rakarrack {
    inherit (xorg) libXpm libXft;
    fltk = fltk13;
  };

  rapcad = callPackage ../applications/graphics/rapcad {};

  rapidsvn = callPackage ../applications/version-management/rapidsvn { };

  ratpoison = callPackage ../applications/window-managers/ratpoison { };

  rawtherapee = callPackage ../applications/graphics/rawtherapee {
    fftw = fftwSinglePrec;
  };

  rcs = callPackage ../applications/version-management/rcs { };

  rdesktop = callPackage ../applications/networking/remote/rdesktop { };

  recode = callPackage ../tools/text/recode { };

  retroshare = callPackage ../applications/networking/p2p/retroshare {
    qt = qt4;
  };

  rsync = callPackage ../applications/networking/sync/rsync {
    enableACLs = !(stdenv.isDarwin || stdenv.isSunOS || stdenv.isFreeBSD);
    enableCopyDevicesPatch = (config.rsync.enableCopyDevicesPatch or false);
  };

  rubyripper = callPackage ../applications/audio/rubyripper {};

  rxvt = callPackage ../applications/misc/rxvt { };

  # = urxvt
  rxvt_unicode = callPackage ../applications/misc/rxvt_unicode {
    perlSupport = true;
    gdkPixbufSupport = true;
  };

  sakura = callPackage ../applications/misc/sakura {
    inherit (gnome) vte;
  };

  sbagen = callPackage ../applications/misc/sbagen { };

  scribus = callPackage ../applications/office/scribus {
    inherit (gnome) libart_lgpl;
  };

  seeks = callPackage ../tools/networking/p2p/seeks {
    opencv = opencv_2_1;
  };

  seg3d = callPackage ../applications/graphics/seg3d {
    wxGTK = wxGTK28.override { unicode = false; };
  };

  seq24 = callPackage ../applications/audio/seq24 { };

  sflphone = callPackage ../applications/networking/instant-messengers/sflphone {
    gtk = gtk3;
  };

  siproxd = callPackage ../applications/networking/siproxd { };

  skype = callPackage_i686 ../applications/networking/instant-messengers/skype {
    usePulseAudio = config.pulseaudio or true;
  };

  skype4pidgin = callPackage ../applications/networking/instant-messengers/pidgin-plugins/skype4pidgin { };

  skype_call_recorder = callPackage ../applications/networking/instant-messengers/skype-call-recorder { };

  ssvnc = callPackage ../applications/networking/remote/ssvnc { };

  st = callPackage ../applications/misc/st {
    conf = config.st.conf or null;
  };

  sxiv = callPackage ../applications/graphics/sxiv { };

  bittorrentSync = callPackage ../applications/networking/bittorrentsync { };

  dropbox = callPackage ../applications/networking/dropbox { };

  dropbox-cli = callPackage ../applications/networking/dropbox-cli { };

  lightdm = callPackage ../applications/display-managers/lightdm { };

  lightdm_gtk_greeter = callPackage ../applications/display-managers/lightdm-gtk-greeter { };

  # slic3r 0.9.10b says: "Running Slic3r under Perl >= 5.16 is not supported nor recommended"
  slic3r = callPackage ../applications/misc/slic3r {
    inherit (perl514Packages) EncodeLocale MathClipper ExtUtilsXSpp
            BoostGeometryUtils MathConvexHullMonotoneChain MathGeometryVoronoi
            MathPlanePath Moo IOStringy ClassXSAccessor Wx GrowlGNTP NetDBus;
    perl = perl514;
  };

  slim = callPackage ../applications/display-managers/slim {
    libpng = libpng12;
  };

  smartdeblur = callPackage ../applications/graphics/smartdeblur { };

  sndBase = lowPrio (builderDefsPackage (import ../applications/audio/snd) {
    inherit fetchurl stdenv stringsWithDeps lib fftw;
    inherit pkgconfig gmp gettext;
    inherit (xlibs) libXpm libX11;
    inherit gtk glib;
  });

  snd = sndBase.passthru.function {
    inherit mesa libtool jackaudio alsaLib;
    guile = guile_1_8;
  };

  shntool = callPackage ../applications/audio/shntool { };

  sonic_visualiser = callPackage ../applications/audio/sonic-visualiser {
    inherit (pkgs.vamp) vampSDK;
    inherit (pkgs.xlibs) libX11;
    fftw = pkgs.fftwSinglePrec;
  };

  sox = callPackage ../applications/misc/audio/sox { };

  soxr = callPackage ../applications/misc/audio/soxr { };

  spotify = callPackage ../applications/audio/spotify {
    inherit (gnome) GConf;
    libpng = libpng12;
  };

  libspotify = callPackage ../development/libraries/libspotify {
    apiKey = config.libspotify.apiKey or null;
  };

  stalonetray = callPackage ../applications/window-managers/stalonetray {};

  stumpwm = lispPackages.stumpwm;

  sublime = callPackage ../applications/editors/sublime { };

  subversion = callPackage ../applications/version-management/subversion/default.nix {
    bdbSupport = true;
    httpServer = false;
    httpSupport = true;
    pythonBindings = false;
    perlBindings = false;
    javahlBindings = false;
    saslSupport = false;
    httpd = apacheHttpd;
    sasl = cyrus_sasl;
  };

  subversionClient = lowPrio (appendToName "client" (subversion.override {
    bdbSupport = false;
    perlBindings = true;
    pythonBindings = true;
  }));

  surf = callPackage ../applications/misc/surf {
    libsoup = gnome.libsoup;
    webkit = webkit_gtk2;
  };

  svk = perlPackages.SVK;

  swh_lv2 = callPackage ../applications/audio/swh-lv2 { };

  sylpheed = callPackage ../applications/networking/mailreaders/sylpheed {
    sslSupport = true;
    gpgSupport = true;
  };

  # linux only by now
  synergy = callPackage ../applications/misc/synergy { };

  tabbed = callPackage ../applications/window-managers/tabbed { };

  tahoelafs = callPackage ../tools/networking/p2p/tahoe-lafs {
    inherit (pythonPackages) twisted foolscap simplejson nevow zfec
      pycryptopp pysqlite darcsver setuptoolsTrial setuptoolsDarcs
      numpy pyasn1 mock;
  };

  tailor = builderDefsPackage (import ../applications/version-management/tailor) {
    inherit makeWrapper python;
  };

  tangogps = callPackage ../applications/misc/tangogps {
    gconf = gnome.GConf;
  };

  teamspeak_client = callPackage ../applications/networking/instant-messengers/teamspeak/client.nix { };

  taskjuggler = callPackage ../applications/misc/taskjuggler { };

  taskwarrior = callPackage ../applications/misc/taskwarrior { };

  telepathy_gabble = callPackage ../applications/networking/instant-messengers/telepathy/gabble {
    inherit (pkgs.gnome) libsoup;
  };

  telepathy_haze = callPackage ../applications/networking/instant-messengers/telepathy/haze {};

  telepathy_logger = callPackage ../applications/networking/instant-messengers/telepathy/logger {};

  telepathy_mission_control = callPackage ../applications/networking/instant-messengers/telepathy/mission-control { };

  telepathy_rakia = callPackage ../applications/networking/instant-messengers/telepathy/rakia { };

  telepathy_salut = callPackage ../applications/networking/instant-messengers/telepathy/salut {};

  tesseract = callPackage ../applications/graphics/tesseract { };

  thinkingRock = callPackage ../applications/misc/thinking-rock { };

  thunderbird = callPackage ../applications/networking/mailreaders/thunderbird {
    inherit (gnome) libIDL;
  };

  tig = gitAndTools.tig;

  timidity = callPackage ../tools/misc/timidity { };

  tint2 = callPackage ../applications/misc/tint2 { };

  tkcvs = callPackage ../applications/version-management/tkcvs { };

  tla = callPackage ../applications/version-management/arch { };

  torchat = callPackage ../applications/networking/instant-messengers/torchat {
    wrapPython = pythonPackages.wrapPython;
  };

  toxic = callPackage ../applications/networking/instant-messengers/toxic { };

  transmission = callPackage ../applications/networking/p2p/transmission { };
  transmission_gtk = transmission.override { enableGTK3 = true; };

  transmission_remote_gtk = callPackage ../applications/networking/p2p/transmission-remote-gtk {};

  trayer = callPackage ../applications/window-managers/trayer { };

  tree = callPackage ../tools/system/tree {
    # use gccApple to compile on darwin as the configure script adds a
    # -no-cpp-precomp flag, which is not compatible with the default gcc
    stdenv = if stdenv.isDarwin
      then stdenvAdapters.overrideGCC stdenv gccApple
      else stdenv;
  };

  tribler = callPackage ../applications/networking/p2p/tribler { };

  twinkle = callPackage ../applications/networking/instant-messengers/twinkle {
    ccrtp = ccrtp_1_8;
    libzrtpcpp = libzrtpcpp_1_6;
  };

  umurmur = callPackage ../applications/networking/umurmur { };

  unison = callPackage ../applications/networking/sync/unison {
    inherit (ocamlPackages) lablgtk;
    enableX11 = config.unison.enableX11 or true;
  };

  uucp = callPackage ../tools/misc/uucp { };

  uwimap = callPackage ../tools/networking/uwimap { };

  uzbl = builderDefsPackage (import ../applications/networking/browsers/uzbl) {
    inherit pkgconfig webkit makeWrapper glib_networking python3;
    inherit glib pango cairo gdk_pixbuf atk;
    inherit (xlibs) libX11 kbproto;
    inherit (gnome) libsoup;
    gtk = gtk3;
  };

  vanitygen = callPackage ../applications/misc/vanitygen { };

  vbindiff = callPackage ../applications/editors/vbindiff { };

  vdpauinfo = callPackage ../tools/X11/vdpauinfo { };

  veracity = callPackage ../applications/version-management/veracity {};

  viewMtn = builderDefsPackage (import ../applications/version-management/viewmtn/0.10.nix)
  {
    inherit monotone cheetahTemplate highlight ctags
      makeWrapper graphviz which python;
    flup = pythonPackages.flup;
  };

  vim = callPackage ../applications/editors/vim {
    # for Objective-C compilation
    stdenv = if stdenv.isDarwin
      then clangStdenv
      else stdenv;
  };

  vimHugeX = vim_configurable;

  vim_configurable = callPackage ../applications/editors/vim/configurable.nix {
    inherit (pkgs) fetchurl fetchhg stdenv ncurses pkgconfig gettext
      composableDerivation lib config glib gtk python perl tcl ruby;
    inherit (pkgs.xlibs) libX11 libXext libSM libXpm libXt libXaw libXau libXmu
      libICE;

    features = "huge"; # one of  tiny, small, normal, big or huge
    lua = pkgs.lua5;
    gui = config.vim.gui or "auto";

    # optional features by flags
    flags = [ "python" "X11" ]; # only flag "X11" by now

    # so that we can use gccApple if we're building on darwin
    inherit stdenvAdapters gccApple;
  };

  vimNox = lowPrio (vim_configurable.override { source = "vim-nox"; });

  qvim = lowPrio (callPackage ../applications/editors/vim/qvim.nix {
    inherit (pkgs) fetchgit stdenv ncurses pkgconfig gettext
      composableDerivation lib config python perl tcl ruby qt4;
    inherit (pkgs.xlibs) libX11 libXext libSM libXpm libXt libXaw libXau libXmu
      libICE;

    inherit (pkgs) stdenvAdapters gccApple;

    features = "huge"; # one of  tiny, small, normal, big or huge
    lua = pkgs.lua5;
    flags = [ "python" "X11" ]; # only flag "X11" by now
  });

  virtviewer = callPackage ../applications/virtualization/virt-viewer {};
  virtmanager = callPackage ../applications/virtualization/virt-manager {
    inherit (gnome) gnome_python;
    vte = gnome.vte.override { pythonSupport = true; };
  };

  virtinst = callPackage ../applications/virtualization/virtinst {};

  virtualgl = callPackage ../tools/X11/virtualgl { };

  bumblebee = callPackage ../tools/X11/bumblebee { };

  vkeybd = callPackage ../applications/audio/vkeybd {
    inherit (xlibs) libX11;
  };

  vlc = callPackage ../applications/video/vlc { };

  vnstat = callPackage ../applications/networking/vnstat { };

  vorbisTools = callPackage ../applications/audio/vorbis-tools { };

  vue = callPackage ../applications/misc/vue {
    jre = oraclejre;
  };

  vwm = callPackage ../applications/window-managers/vwm { };

  w3m = callPackage ../applications/networking/browsers/w3m {
    graphicsSupport = false;
  };

  weechat = callPackage ../applications/networking/irc/weechat {
    # weechat crashes on /exit when using gnutls 3.1.x. gnutls 3.2.x works.
    gnutls = gnutls32;
  };

  weston = callPackage ../applications/window-managers/weston { };

  windowmaker = callPackage ../applications/window-managers/windowmaker { };

  winswitch = callPackage ../tools/X11/winswitch { };

  wings = callPackage ../applications/graphics/wings {
    erlang = erlangR14B04;
    esdl = esdl.override { erlang = erlangR14B04; };
  };

  wmname = callPackage ../applications/misc/wmname { };

  wmctrl = callPackage ../tools/X11/wmctrl { };

  # I'm keen on wmiimenu only  >wmii-3.5 no longer has it...
  wmiimenu = import ../applications/window-managers/wmii31 {
    libixp = libixp_for_wmii;
    inherit fetchurl /* fetchhg */ stdenv gawk;
    inherit (xlibs) libX11;
  };

  wmiiSnap = import ../applications/window-managers/wmii {
    libixp = libixp_for_wmii;
    inherit fetchurl /* fetchhg */ stdenv gawk;
    inherit (xlibs) libX11 xextproto libXt libXext;
    includeUnpack = config.stdenv.includeUnpack or false;
  };

  wordnet = callPackage ../applications/misc/wordnet { };

  wrapChromium = browser: wrapFirefox {
    inherit browser;
    browserName = browser.packageName;
    desktopName = "Chromium";
    icon = "${browser}/share/icons/hicolor/48x48/apps/${browser.packageName}.png";
  };

  wrapFirefox =
    { browser, browserName ? "firefox", desktopName ? "Firefox", nameSuffix ? ""
    , icon ? "${browser}/lib/${browser.name}/icons/mozicon128.png" }:
    let
      cfg = stdenv.lib.attrByPath [ browserName ] {} config;
      enableAdobeFlash = cfg.enableAdobeFlash or true;
      enableGnash = cfg.enableGnash or false;
    in
    import ../applications/networking/browsers/firefox/wrapper.nix {
      inherit stdenv lib makeWrapper makeDesktopItem browser browserName desktopName nameSuffix icon;
      plugins =
         assert !(enableGnash && enableAdobeFlash);
         ([ ]
          ++ lib.optional enableGnash gnash
          ++ lib.optional enableAdobeFlash flashplayer
          ++ lib.optional (cfg.enableDjvu or false) (djview4)
          ++ lib.optional (cfg.enableMPlayer or false) (MPlayerPlugin browser)
          ++ lib.optional (cfg.enableGeckoMediaPlayer or false) gecko_mediaplayer
          ++ lib.optional (supportsJDK && cfg.jre or false && jrePlugin ? mozillaPlugin) jrePlugin
          ++ lib.optional (cfg.enableGoogleTalkPlugin or false) google_talk_plugin
          ++ lib.optional (cfg.enableFriBIDPlugin or false) fribid
         );
      libs = [ gstreamer gst_plugins_base ] ++ lib.optionals (cfg.enableQuakeLive or false)
             (with xlibs; [ stdenv.gcc libX11 libXxf86dga libXxf86vm libXext libXt alsaLib zlib ]);
      gtk_modules = [ libcanberra ];
    };

  x11vnc = callPackage ../tools/X11/x11vnc { };

  x2vnc = callPackage ../tools/X11/x2vnc { };

  xaos = builderDefsPackage (import ../applications/graphics/xaos) {
    inherit (xlibs) libXt libX11 libXext xextproto xproto;
    inherit gsl aalib zlib intltool gettext perl;
    libpng = libpng12;
  };

  xara = callPackage ../applications/graphics/xara { };

  xawtv = callPackage ../applications/video/xawtv { };

  xbindkeys = callPackage ../tools/X11/xbindkeys { };

  xbmc = callPackage ../applications/video/xbmc {
    ffmpeg = ffmpeg_1;
  };

  xca = callPackage ../applications/misc/xca { };

  xcalib = callPackage ../tools/X11/xcalib { };

  xcape = callPackage ../tools/X11/xcape { };

  xchainkeys = callPackage ../tools/X11/xchainkeys { };

  xchat = callPackage ../applications/networking/irc/xchat { };

  xchm = callPackage ../applications/misc/xchm { };

  xcompmgr = callPackage ../applications/window-managers/xcompmgr { };

  compton = callPackage ../applications/window-managers/compton { };

  xdaliclock = callPackage ../tools/misc/xdaliclock {};

  xdg_utils = callPackage ../tools/X11/xdg-utils { };

  xdotool = callPackage ../tools/X11/xdotool { };

  xen = callPackage ../applications/virtualization/xen { };

  xfe = callPackage ../applications/misc/xfe {
    fox = fox_1_6;
  };

  xfig = callPackage ../applications/graphics/xfig { };

  xineUI = callPackage ../applications/video/xine-ui { };

  xneur_0_13 = callPackage ../applications/misc/xneur { };

  xneur_0_8 = callPackage ../applications/misc/xneur/0.8.nix { };

  xneur = xneur_0_13;

  gxneur = callPackage ../applications/misc/gxneur  {
    inherit (gnome) libglade GConf;
  };

  xournal = callPackage ../applications/graphics/xournal {
    inherit (gnome) libgnomeprint libgnomeprintui libgnomecanvas;
  };

  xpdf = callPackage ../applications/misc/xpdf {
    motif = lesstif;
    base14Fonts = "${ghostscript}/share/ghostscript/fonts";
  };

  xkb_switch = callPackage ../tools/X11/xkb-switch { };

  libxpdf = callPackage ../applications/misc/xpdf/libxpdf.nix { };

  xpra = callPackage ../tools/X11/xpra { };

  xrestop = callPackage ../tools/X11/xrestop { };

  xscreensaver = callPackage ../misc/screensavers/xscreensaver {
    inherit (gnome) libglade;
  };

  xsynth_dssi = callPackage ../applications/audio/xsynth-dssi { };

  xterm = callPackage ../applications/misc/xterm { };

  xtrace = callPackage ../tools/X11/xtrace { };

  xlaunch = callPackage ../tools/X11/xlaunch { };

  xmacro = callPackage ../tools/X11/xmacro { };

  xmove = callPackage ../applications/misc/xmove { };

  xnee = callPackage ../tools/X11/xnee {
    # Work around "missing separator" error.
    stdenv = overrideInStdenv stdenv [ gnumake381 ];
  };

  xvidcap = callPackage ../applications/video/xvidcap {
    inherit (gnome) scrollkeeper libglade;
  };

  yate = callPackage ../applications/misc/yate { };

  qgis = callPackage ../applications/misc/qgis {};

  yoshimi = callPackage ../applications/audio/yoshimi {
    fltk = fltk13;
  };

  zathuraCollection = recurseIntoAttrs
    (let callPackage = newScope pkgs.zathuraCollection; in
      import ../applications/misc/zathura { inherit callPackage pkgs fetchurl; });

  zathura = zathuraCollection.zathuraWrapper;

  girara = callPackage ../applications/misc/girara {
    gtk = gtk3;
  };

  zgrviewer = callPackage ../applications/graphics/zgrviewer {};

  zynaddsubfx = callPackage ../applications/audio/zynaddsubfx { };


  ### GAMES

  alienarena = callPackage ../games/alienarena { };

  andyetitmoves = if stdenv.isLinux then callPackage ../games/andyetitmoves {} else null;

  anki = callPackage ../games/anki { };

  asc = callPackage ../games/asc {
    lua = lua5;
    libsigcxx = libsigcxx12;
  };

  atanks = callPackage ../games/atanks {};

  ballAndPaddle = callPackage ../games/ball-and-paddle {
    guile = guile_1_8;
  };

  bitsnbots = callPackage ../games/bitsnbots {
    lua = lua5;
  };

  blackshades = callPackage ../games/blackshades { };

  blackshadeselite = callPackage ../games/blackshadeselite { };

  blobby = callPackage ../games/blobby {
    boost = boost149;
  };

  bsdgames = callPackage ../games/bsdgames { };

  btanks = callPackage ../games/btanks { };

  bzflag = callPackage ../games/bzflag { };

  castle_combat = callPackage ../games/castle-combat { };

  construoBase = lowPrio (callPackage ../games/construo {
    mesa = null;
    freeglut = null;
  });

  construo = construoBase.override {
    inherit mesa freeglut;
  };

  crack_attack = callPackage ../games/crack-attack { };

  crrcsim = callPackage ../games/crrcsim {};

  dhewm3 = callPackage ../games/dhewm3 {};

  drumkv1 = callPackage ../applications/audio/drumkv1 { };

  dwarf_fortress = callPackage_i686 ../games/dwarf-fortress {
    SDL_image = pkgsi686Linux.SDL_image.override {
      libpng = pkgsi686Linux.libpng12;
    };
  };

  dwarf_fortress_modable = appendToName "moddable" (dwarf_fortress.override {
    copyDataDirectory = true;
  });

  dwarf-therapist = callPackage ../games/dwarf-therapist { };

  d1x_rebirth = callPackage ../games/d1x-rebirth { };

  d2x_rebirth = callPackage ../games/d2x-rebirth { };

  eduke32 = callPackage ../games/eduke32 {
    stdenv = overrideGCC stdenv gcc47;
  };

  egoboo = callPackage ../games/egoboo { };

  exult = callPackage ../games/exult {
    stdenv = overrideGCC stdenv gcc42;
    libpng = libpng12;
  };

  flightgear = callPackage ../games/flightgear { };

  freeciv = callPackage ../games/freeciv { };

  freeciv_gtk = callPackage ../games/freeciv {
    gtkClient = true;
    sdlClient = false;
  };

  freedink = callPackage ../games/freedink { };

  fsg = callPackage ../games/fsg {
    wxGTK = wxGTK28.override { unicode = false; };
  };

  gemrb = callPackage ../games/gemrb { };

  gl117 = callPackage ../games/gl-117 {};

  glestae = callPackage ../games/glestae {};

  globulation2 = callPackage ../games/globulation {};

  gltron = callPackage ../games/gltron { };

  gnuchess = callPackage ../games/gnuchess { };

  gnugo = callPackage ../games/gnugo { };

  gparted = callPackage ../tools/misc/gparted { };

  gsmartcontrol = callPackage ../tools/misc/gsmartcontrol {
    inherit (gnome) libglademm;
  };

  gtypist = callPackage ../games/gtypist { };

  hexen = callPackage ../games/hexen { };

  icbm3d = callPackage ../games/icbm3d { };

  instead = callPackage ../games/instead {
    lua = lua5;
  };

  kobodeluxe = callPackage ../games/kobodeluxe { };

  lincity = builderDefsPackage (import ../games/lincity) {
    inherit (xlibs) libX11 libXext xextproto
      libICE libSM xproto;
    inherit libpng zlib;
  };

  lincity_ng = callPackage ../games/lincity/ng.nix {};

  mars = callPackage ../games/mars { };

  micropolis = callPackage ../games/micropolis { };

  naev = callPackage ../games/naev { };

  nexuiz = callPackage ../games/nexuiz { };

  njam = callPackage ../games/njam { };

  oilrush = callPackage ../games/oilrush { };

  openttd = callPackage ../games/openttd {
    zlib = zlibStatic;
  };

  opentyrian = callPackage ../games/opentyrian { };

  pingus = callPackage ../games/pingus {};

  pioneers = callPackage ../games/pioneers { };

  pong3d = callPackage ../games/pong3d { };

  prboom = callPackage ../games/prboom { };

  quake3demo = callPackage ../games/quake3/wrapper {
    name = "quake3-demo-${quake3game.name}";
    description = "Demo of Quake 3 Arena, a classic first-person shooter";
    game = quake3game;
    paks = [quake3demodata];
  };

  quake3demodata = callPackage ../games/quake3/demo { };

  quake3game = callPackage ../games/quake3/game { };

  quantumminigolf = callPackage ../games/quantumminigolf {};

  racer = callPackage ../games/racer { };

  residualvm = callPackage ../games/residualvm {
    openglSupport = mesaSupported;
  };

  rigsofrods = callPackage ../games/rigsofrods {
    mygui = myguiSvn;
  };

  rili = callPackage ../games/rili { };

  rogue = callPackage ../games/rogue { };

  samplv1 = callPackage ../applications/audio/samplv1 { };

  sauerbraten = callPackage ../games/sauerbraten {};

  scid = callPackage ../games/scid { };

  scummvm = callPackage ../games/scummvm { };

  scorched3d = callPackage ../games/scorched3d { };

  sdlmame = callPackage ../games/sdlmame { };

  sgtpuzzles = builderDefsPackage (import ../games/sgt-puzzles) {
    inherit pkgconfig fetchsvn perl gtk;
    inherit (xlibs) libX11;
  };

  simutrans = callPackage ../games/simutrans { };

  soi = callPackage ../games/soi {};

  # You still can override by passing more arguments.
  spaceOrbit = callPackage ../games/orbit { };

  spring = callPackage ../games/spring { };

  springLobby = callPackage ../games/spring/springlobby.nix { };

  stardust = callPackage ../games/stardust {};

  steam = callPackage_i686 ../games/steam {};

  steamChrootEnv = callPackage_i686 ../games/steam/chrootenv.nix {
    zenity = gnome2.zenity;
  };

  stuntrally = callPackage ../games/stuntrally { };

  superTux = callPackage ../games/super-tux { };

  superTuxKart = callPackage ../games/super-tux-kart { };

  synthv1 = callPackage ../applications/audio/synthv1 { };

  tbe = callPackage ../games/the-butterfly-effect {};

  teetertorture = callPackage ../games/teetertorture { };

  teeworlds = callPackage ../games/teeworlds { };

  tennix = callPackage ../games/tennix { };

  tintin = callPackage ../games/tintin { };

  tpm = callPackage ../games/thePenguinMachine { };

  tremulous = callPackage ../games/tremulous { };

  speed_dreams = callPackage ../games/speed-dreams {
    # Torcs wants to make shared libraries linked with plib libraries (it provides static).
    # i686 is the only platform I know than can do that linking without plib built with -fPIC
    plib = plib.override { enablePIC = !stdenv.isi686; };
    libpng = libpng12;
  };

  torcs = callPackage ../games/torcs {
    # Torcs wants to make shared libraries linked with plib libraries (it provides static).
    # i686 is the only platform I know than can do that linking without plib built with -fPIC
    plib = plib.override { enablePIC = !stdenv.isi686; };
  };

  trigger = callPackage ../games/trigger { };

  ufoai = callPackage ../games/ufoai { };

  ultimatestunts = callPackage ../games/ultimatestunts { };

  ultrastardx = callPackage ../games/ultrastardx {
    ffmpeg = ffmpeg_0_6;
    lua = lua5;
  };

  unvanquished = callPackage ../games/unvanquished { };

  uqm = callPackage ../games/uqm { };

  urbanterror = callPackage ../games/urbanterror { };

  ut2004demo = callPackage ../games/ut2004demo { };

  vdrift = callPackage ../games/vdrift { };

  vectoroids = callPackage ../games/vectoroids { };

  vessel = callPackage_i686 ../games/vessel { };

  warmux = callPackage ../games/warmux { };

  warsow = callPackage ../games/warsow {
    libjpeg = libjpeg62;
  };

  warzone2100 = callPackage ../games/warzone2100 { };

  widelands = callPackage ../games/widelands {
    libpng = libpng12;
  };

  worldofgoo_demo = callPackage ../games/worldofgoo {
    demo = true;
  };

  worldofgoo = callPackage ../games/worldofgoo { };

  xboard =  callPackage ../games/xboard { };

  xconq = callPackage ../games/xconq {};

  # TODO: the corresponding nix file is missing
  # xracer = callPackage ../games/xracer { };

  xonotic = callPackage ../games/xonotic { };

  xsokoban = builderDefsPackage (import ../games/xsokoban) {
    inherit (xlibs) libX11 xproto libXpm libXt;
  };

  zdoom = callPackage ../games/zdoom { };

  zod = callPackage ../games/zod { };

  zoom = callPackage ../games/zoom { };

  keen4 = callPackage ../games/keen4 { };


  ### DESKTOP ENVIRONMENTS

  cinnamon = recurseIntoAttrs rec {
    callPackage = newScope pkgs.cinnamon;
    inherit (gnome3) gnome_common;

    cinnamon-session = callPackage ../desktops/cinnamon/cinnamon-session.nix{ } ;

    cinnamon-desktop = callPackage ../desktops/cinnamon/cinnamon-desktop.nix { };

    cinnamon-translations = callPackage ../desktops/cinnamon/cinnamon-translations.nix { };

    cjs = callPackage ../desktops/cinnamon/cjs.nix { };
  };

  enlightenment = callPackage ../desktops/enlightenment { };

  e17 = recurseIntoAttrs (
    let callPackage = newScope pkgs.e17; in
    import ../desktops/e17 { inherit callPackage pkgs; }
  );

  gnome2 = callPackage ../desktops/gnome-2 {
    callPackage = pkgs.newScope pkgs.gnome2;
    self = pkgs.gnome2;
  }  // pkgs.gtkLibs // {
    # Backwards compatibility;
    inherit (pkgs) libsoup libwnck gtk_doc gnome_doc_utils;
  };

  gnome3 = recurseIntoAttrs (callPackage ../desktops/gnome-3 {
    callPackage = pkgs.newScope pkgs.gnome3;
    self = pkgs.gnome3;
  });

  gnome = recurseIntoAttrs gnome2;

  hsetroot = callPackage ../tools/X11/hsetroot { };

  kde4 = recurseIntoAttrs pkgs.kde410;

  kde4_next = recurseIntoAttrs( lib.lowPrioSet pkgs.kde411 );

  kde410 = kdePackagesFor (pkgs.kde410 // {
      boost = boost149;
      eigen = eigen2;
      libotr = libotr_3_2;
      libusb = libusb1;
      libcanberra = libcanberra_kde;
    }) ../desktops/kde-4.10;

 kde411 = kdePackagesFor (pkgs.kde411 // {
      boost = boost149;
      eigen = eigen2;
      libotr = libotr_3_2;
      libusb = libusb1;
      libcanberra = libcanberra_kde;
    }) ../desktops/kde-4.11;

  kdePackagesFor = self: dir:
    let callPackageOrig = callPackage; in
    let
      callPackage = newScope self;
      kde4 = callPackageOrig dir {
        inherit callPackage callPackageOrig;
      };
    in kde4 // {
      inherit kde4;

      wrapper = callPackage ../build-support/kdewrapper {};

      recurseForRelease = true;

      akunambol = callPackage ../applications/networking/sync/akunambol { };

      amarok = callPackage ../applications/audio/amarok { };

      bangarang = callPackage ../applications/video/bangarang { };

      basket = callPackage ../applications/office/basket { };

      bluedevil = callPackage ../tools/bluetooth/bluedevil { };

      calligra = callPackage ../applications/office/calligra { };

      digikam = if builtins.compareVersions "4.9" kde4.release == 1 then
          callPackage ../applications/graphics/digikam/2.nix { }
        else
          callPackage ../applications/graphics/digikam { };

      eventlist = callPackage ../applications/office/eventlist {};

      k3b = callPackage ../applications/misc/k3b { };

      kadu = callPackage ../applications/networking/instant-messengers/kadu { };

      kbibtex = callPackage ../applications/office/kbibtex { };

      kde_gtk_config = callPackage ../tools/misc/kde-gtk-config { };

      kde_wacomtablet = callPackage ../applications/misc/kde-wacomtablet { };

      kdenlive = callPackage ../applications/video/kdenlive { };

      kdesvn = callPackage ../applications/version-management/kdesvn { };

      kdevelop = callPackage ../applications/editors/kdevelop { };

      kdevplatform = callPackage ../development/libraries/kdevplatform { };

      kdiff3 = callPackage ../tools/text/kdiff3 { };

      kile = callPackage ../applications/editors/kile { };

      kmplayer = callPackage ../applications/video/kmplayer { };

      kmymoney = callPackage ../applications/office/kmymoney { };

      kipi_plugins = callPackage ../applications/graphics/kipi-plugins { };

      konversation = callPackage ../applications/networking/irc/konversation { };

      kvirc = callPackage ../applications/networking/irc/kvirc { };

      krename = callPackage ../applications/misc/krename { };

      krusader = callPackage ../applications/misc/krusader { };

      ksshaskpass = callPackage ../tools/security/ksshaskpass {};

      ktorrent = callPackage ../applications/networking/p2p/ktorrent { };

      kuickshow = callPackage ../applications/graphics/kuickshow { };

      libalkimia = callPackage ../development/libraries/libalkimia { };

      libktorrent = callPackage ../development/libraries/libktorrent { };

      libkvkontakte = callPackage ../development/libraries/libkvkontakte { };

      liblikeback = callPackage ../development/libraries/liblikeback { };

      networkmanagement = callPackage ../tools/networking/networkmanagement { };

      partitionManager = callPackage ../tools/misc/partition-manager { };

      polkit_kde_agent = callPackage ../tools/security/polkit-kde-agent { };

      psi = callPackage ../applications/networking/instant-messengers/psi { };

      qtcurve = callPackage ../misc/themes/qtcurve {
        stdenv = overrideGCC stdenv gcc47;
      };

      quassel = callPackage ../applications/networking/irc/quassel { };

      quasselDaemon = (self.quassel.override {
        monolithic = false;
        daemon = true;
        tag = "-daemon";
      });

      quasselClient = (self.quassel.override {
        monolithic = false;
        client = true;
        tag = "-client";
      });

      rekonq = callPackage ../applications/networking/browsers/rekonq { };

      kwebkitpart = callPackage ../applications/networking/browsers/kwebkitpart { };

      rsibreak = callPackage ../applications/misc/rsibreak { };

      semnotes = callPackage ../applications/misc/semnotes { };

      skrooge = callPackage ../applications/office/skrooge { };

      telepathy = callPackage ../applications/networking/instant-messengers/telepathy/kde {};

      yakuake = callPackage ../applications/misc/yakuake { };

      zanshin = callPackage ../applications/office/zanshin { };

      kwooty = callPackage ../applications/networking/newsreaders/kwooty { };
    };

  redshift = callPackage ../applications/misc/redshift {
    inherit (xorg) libX11 libXrandr libxcb randrproto libXxf86vm
      xf86vidmodeproto;
    inherit (gnome) GConf;
    inherit (pythonPackages) pyxdg;
    geoclue = geoclue2;
  };

  oxygen_gtk = callPackage ../misc/themes/gtk2/oxygen-gtk { };

  gtk_engines = callPackage ../misc/themes/gtk2/gtk-engines { };

  gtk-engine-murrine = callPackage ../misc/themes/gtk2/gtk-engine-murrine { };

  gnome_themes_standard = callPackage ../misc/themes/gnome-themes-standard { };

  mate-icon-theme = callPackage ../misc/themes/mate-icon-theme { };

  mate-themes = callPackage ../misc/themes/mate-themes { };

  xfce = xfce4_10;
  xfce4_10 = recurseIntoAttrs (import ../desktops/xfce { inherit pkgs newScope; });


  ### SCIENCE

  celestia = callPackage ../applications/science/astronomy/celestia {
    lua = lua5_1;
    inherit (xlibs) libXmu;
    inherit (pkgs.gnome) gtkglext;
  };

  xplanet = callPackage ../applications/science/astronomy/xplanet { };

  gravit = callPackage ../applications/science/astronomy/gravit { };

  spyder = callPackage ../applications/science/spyder {
    inherit (pythonPackages) pyflakes rope sphinx numpy scipy matplotlib; # recommended
    inherit (pythonPackages) ipython pep8; # optional
    inherit pylint;
  };

  stellarium = callPackage ../applications/science/astronomy/stellarium { };


  ### SCIENCE/GEOMETRY

  drgeo = builderDefsPackage (import ../applications/science/geometry/drgeo) {
    inherit (gnome) libglade;
    inherit libxml2 perl intltool libtool pkgconfig gtk;
    guile = guile_1_8;
  };

  tetgen = callPackage ../applications/science/geometry/tetgen { };


  ### SCIENCE/BIOLOGY

  alliance = callPackage ../applications/science/electronics/alliance {
    motif = lesstif;
  };

  arb = callPackage ../applications/science/biology/arb {
    lesstif = lesstif93;
    stdenv = overrideGCC stdenv gcc42;
  };

  archimedes = callPackage ../applications/science/electronics/archimedes { };

  biolib = callPackage ../development/libraries/science/biology/biolib { };

  emboss = callPackage ../applications/science/biology/emboss { };

  mrbayes = callPackage ../applications/science/biology/mrbayes { };

  ncbiCTools = builderDefsPackage ../development/libraries/ncbi {
    inherit tcsh mesa lesstif;
    inherit (xlibs) libX11 libXaw xproto libXt libSM libICE
      libXmu libXext;
  };

  ncbi_tools = callPackage ../applications/science/biology/ncbi-tools { };

  paml = callPackage ../applications/science/biology/paml { };

  pal2nal = callPackage ../applications/science/biology/pal2nal { };

  plink = callPackage ../applications/science/biology/plink/default.nix { };


  ### SCIENCE/MATH

  atlas = callPackage ../development/libraries/science/math/atlas {
    # The build process measures CPU capabilities and optimizes the
    # library to perform best on that particular machine. That is a
    # great feature, but it's of limited use with pre-built binaries
    # coming from a central build farm.
    tolerateCpuTimingInaccuracy = true;
  };

  blas = callPackage ../development/libraries/science/math/blas { };

  content = builderDefsPackage ../applications/science/math/content {
    inherit mesa lesstif;
    inherit (xlibs) libX11 libXaw xproto libXt libSM libICE
      libXmu libXext libXcursor;
  };

  jags = callPackage ../applications/science/math/jags { };

  liblapack = callPackage ../development/libraries/science/math/liblapack { };

  openblas = callPackage ../development/libraries/science/math/openblas { };

  mathematica = callPackage ../applications/science/math/mathematica { };

  ### SCIENCE/MOLECULAR-DYNAMICS

  gromacs = callPackage ../applications/science/molecular-dynamics/gromacs {
    singlePrec = true;
    fftw = fftwSinglePrec;
    cmake = cmakeCurses;
  };

  gromacsDouble = lowPrio (callPackage ../applications/science/molecular-dynamics/gromacs {
    singlePrec = false;
    fftw = fftw;
    cmake = cmakeCurses;
  });


  ### SCIENCE/LOGIC

  coq = callPackage ../applications/science/logic/coq {
    inherit (ocamlPackages) findlib lablgtk;
    camlp5 = ocamlPackages.camlp5_transitional;
  };

  coq_8_3 = callPackage ../applications/science/logic/coq/8.3.nix {
    inherit (ocamlPackages) findlib lablgtk;
    camlp5 = ocamlPackages.camlp5_transitional;
  };

  cvc3 = callPackage ../applications/science/logic/cvc3 {};

  ekrhyper = callPackage ../applications/science/logic/ekrhyper {};

  eprover = callPackage ../applications/science/logic/eprover {
    texLive = texLiveAggregationFun {
      paths = [
        texLive texLiveExtra
      ];
    };
  };

  ginac = callPackage ../applications/science/math/ginac { };

  hol = callPackage ../applications/science/logic/hol { };

  hol_light = callPackage ../applications/science/logic/hol_light {
    inherit (ocamlPackages) findlib;
    camlp5 = ocamlPackages.camlp5_strict;
  };

  isabelle = import ../applications/science/logic/isabelle {
    inherit (pkgs) stdenv fetchurl nettools perl polyml;
    inherit (pkgs.emacs24Packages) proofgeneral;
  };

  iprover = callPackage ../applications/science/logic/iprover {};

  leo2 = callPackage ../applications/science/logic/leo2 {};

  logisim = callPackage ../applications/science/logic/logisim {};

  matita = callPackage ../applications/science/logic/matita {
    ocaml = ocaml_3_11_2;
    inherit (ocamlPackages_3_11_2) findlib lablgtk ocaml_expat gmetadom ocaml_http
            lablgtkmathview ocaml_mysql ocaml_sqlite3 ocamlnet camlzip ocaml_pcre;
    ulex08 = ocamlPackages_3_11_2.ulex08.override { camlp5 = ocamlPackages_3_11_2.camlp5_5_transitional; };
  };

  matita_130312 = lowPrio (callPackage ../applications/science/logic/matita/130312.nix {
    inherit (ocamlPackages) findlib lablgtk ocaml_expat gmetadom ocaml_http
            ocaml_mysql ocamlnet ulex08 camlzip ocaml_pcre;
  });

  minisat = callPackage ../applications/science/logic/minisat {};

  opensmt = callPackage ../applications/science/logic/opensmt { };

  otter = callPackage ../applications/science/logic/otter {};

  picosat = callPackage ../applications/science/logic/picosat {};

  prover9 = callPackage ../applications/science/logic/prover9 { };

  satallax = callPackage ../applications/science/logic/satallax {};

  spass = callPackage ../applications/science/logic/spass {};

  ssreflect = callPackage ../applications/science/logic/ssreflect {
    camlp5 = ocamlPackages.camlp5_transitional;
  };

  tptp = callPackage ../applications/science/logic/tptp {};


  ### SCIENCE / ELECTRONICS

  eagle = callPackage_i686 ../applications/science/electronics/eagle { };

  caneda = callPackage ../applications/science/electronics/caneda { };

  gtkwave = callPackage ../applications/science/electronics/gtkwave { };

  kicad = callPackage ../applications/science/electronics/kicad {
    wxGTK = wxGTK29;
  };

  ngspice = callPackage ../applications/science/electronics/ngspice { };

  qucs = callPackage ../applications/science/electronics/qucs { };

  xoscope = callPackage ../applications/science/electronics/xoscope { };


  ### SCIENCE / MATH

  ecm = callPackage ../applications/science/math/ecm { };

  eukleides = callPackage ../applications/science/math/eukleides { };

  gap = callPackage ../applications/science/math/gap { };

  maxima = callPackage ../applications/science/math/maxima { };

  wxmaxima = callPackage ../applications/science/math/wxmaxima { };

  pari = callPackage ../applications/science/math/pari {};

  pspp = callPackage ../applications/science/math/pssp {
    inherit (gnome) libglade gtksourceview;
  };

  R = callPackage ../applications/science/math/R {
    inherit (xlibs) libX11 libXt;
    texLive = texLiveAggregationFun { paths = [ texLive texLiveExtra ]; };
  };

  singular = callPackage ../applications/science/math/singular {};

  scilab = callPackage ../applications/science/math/scilab {
    withXaw3d = false;
    withTk = true;
    withGtk = false;
    withOCaml = true;
    withX = true;
  };

  msieve = callPackage ../applications/science/math/msieve { };

  weka = callPackage ../applications/science/math/weka { };

  yacas = callPackage ../applications/science/math/yacas { };

  speedcrunch = callPackage ../applications/science/math/speedcrunch {
    qt = qt4;
    cmake = cmakeCurses;
  };


  ### SCIENCE / MISC

  boinc = callPackage ../applications/science/misc/boinc { };

  golly = callPackage ../applications/science/misc/golly { };

  simgrid = callPackage ../applications/science/misc/simgrid { };

  tulip = callPackage ../applications/science/misc/tulip { };

  vite = callPackage ../applications/science/misc/vite { };


  ### MISC

  atari800 = callPackage ../misc/emulators/atari800 { };

  ataripp = callPackage ../misc/emulators/atari++ { };

  auctex = callPackage ../tools/typesetting/tex/auctex { };

  cups = callPackage ../misc/cups { libusb = libusb1; };

  cups_pdf_filter = callPackage ../misc/cups/pdf-filter.nix { };

  gutenprint = callPackage ../misc/drivers/gutenprint { };

  gutenprintBin = callPackage ../misc/drivers/gutenprint/bin.nix { };

  cupsBjnp = callPackage ../misc/cups/drivers/cups-bjnp { };

  darcnes = callPackage ../misc/emulators/darcnes { };

  dbacl = callPackage ../tools/misc/dbacl { };

  dblatex = callPackage ../tools/typesetting/tex/dblatex {
    enableAllFeatures = false;
  };

  dblatexFull = appendToName "full" (dblatex.override {
    enableAllFeatures = true;
  });

  dosbox = callPackage ../misc/emulators/dosbox { };

  dpkg = callPackage ../tools/package-management/dpkg { };

  ekiga = newScope pkgs.gnome ../applications/networking/instant-messengers/ekiga { };

  electricsheep = callPackage ../misc/screensavers/electricsheep { };

  fakenes = callPackage ../misc/emulators/fakenes { };

  foldingathome = callPackage ../misc/foldingathome { };

  foo2zjs = callPackage ../misc/drivers/foo2zjs {};

  foomatic_filters = callPackage ../misc/drivers/foomatic-filters {};

  freestyle = callPackage ../misc/freestyle { };

  gajim = callPackage ../applications/networking/instant-messengers/gajim { };

  gammu = callPackage ../applications/misc/gammu { };

  gensgs = callPackage_i686 ../misc/emulators/gens-gs { };

  ghostscript = callPackage ../misc/ghostscript {
    x11Support = false;
    cupsSupport = config.ghostscript.cups or true;
    gnuFork = config.ghostscript.gnu or false;
  };

  ghostscriptX = appendToName "with-X" (ghostscript.override {
    x11Support = true;
  });

  guix = callPackage ../tools/package-management/guix { };

  gxemul = callPackage ../misc/gxemul { };

  hatari = callPackage ../misc/emulators/hatari { };

  hplip = callPackage ../misc/drivers/hplip { };

  # using the new configuration style proposal which is unstable
  jack1d = callPackage ../misc/jackaudio/jack1.nix { };

  jackaudio = callPackage ../misc/jackaudio { };

  keynav = callPackage ../tools/X11/keynav { };

  lazylist = callPackage ../tools/typesetting/tex/lazylist { };

  lilypond = callPackage ../misc/lilypond { guile = guile_1_8; };

  martyr = callPackage ../development/libraries/martyr { };

  maven = maven3;
  maven3 = callPackage ../misc/maven { jdk = openjdk; };

  mess = callPackage ../misc/emulators/mess {
    inherit (pkgs.gnome) GConf;
  };

  mupen64plus = callPackage ../misc/emulators/mupen64plus { };

  mupen64plus1_5 = callPackage ../misc/emulators/mupen64plus/1.5.nix { };

  nix = nixStable;

  nixStable = callPackage ../tools/package-management/nix {
    storeDir = config.nix.storeDir or "/nix/store";
    stateDir = config.nix.stateDir or "/nix/var";
  };

  nixUnstable = nixStable;
  /*
  nixUnstable = callPackage ../tools/package-management/nix/unstable.nix {
    storeDir = config.nix.storeDir or "/nix/store";
    stateDir = config.nix.stateDir or "/nix/var";
  };
  */

  nixops = callPackage ../tools/package-management/nixops { };

  nix-repl = callPackage ../tools/package-management/nix-repl { };

  nut = callPackage ../applications/misc/nut { };

  solfege = callPackage ../misc/solfege {
      pysqlite = pkgs.pythonPackages.sqlite3;
  };

  disnix = callPackage ../tools/package-management/disnix { };

  dysnomia = callPackage ../tools/package-management/disnix/dysnomia {
    enableApacheWebApplication = config.disnix.enableApacheWebApplication or false;
    enableAxis2WebService = config.disnix.enableAxis2WebService or false;
    enableEjabberdDump = config.disnix.enableEjabberdDump or false;
    enableMySQLDatabase = config.disnix.enableMySQLDatabase or false;
    enablePostgreSQLDatabase = config.disnix.enablePostgreSQLDatabase or false;
    enableSubversionRepository = config.disnix.enableSubversionRepository or false;
    enableTomcatWebApplication = config.disnix.enableTomcatWebApplication or false;
  };

  disnixos = callPackage ../tools/package-management/disnix/disnixos { };

  DisnixWebService = callPackage ../tools/package-management/disnix/DisnixWebService { };

  latex2html = callPackage ../tools/typesetting/tex/latex2html/default.nix {
    tex = tetex;
  };

  lkproof = callPackage ../tools/typesetting/tex/lkproof { };

  mysqlWorkbench = newScope gnome ../applications/misc/mysql-workbench {
    lua = lua5;
    inherit (pythonPackages) pexpect paramiko;
  };

  robomongo = callPackage ../applications/misc/robomongo { };

  opkg = callPackage ../tools/package-management/opkg { };

  pgadmin = callPackage ../applications/misc/pgadmin { };

  pgf = pgf2;

  # Keep the old PGF since some documents don't render properly with
  # the new one.
  pgf1 = callPackage ../tools/typesetting/tex/pgf/1.x.nix { };

  pgf2 = callPackage ../tools/typesetting/tex/pgf/2.x.nix { };

  pgfplots = callPackage ../tools/typesetting/tex/pgfplots { };

  pjsip = callPackage ../applications/networking/pjsip { };

  polytable = callPackage ../tools/typesetting/tex/polytable { };

  uae = callPackage ../misc/emulators/uae { };

  putty = callPackage ../applications/networking/remote/putty { };

  retroarch = callPackage ../misc/emulators/retroarch { };

  rssglx = callPackage ../misc/screensavers/rss-glx { };

  xlockmore = callPackage ../misc/screensavers/xlockmore { };

  samsungUnifiedLinuxDriver = import ../misc/cups/drivers/samsung {
    inherit fetchurl stdenv;
    inherit cups ghostscript glibc patchelf;
    gcc = import ../development/compilers/gcc/4.4 {
      inherit stdenv fetchurl gmp mpfr noSysDirs gettext which;
      texinfo = texinfo4;
      profiledCompiler = true;
    };
  };

  saneBackends = callPackage ../applications/graphics/sane/backends.nix {
    gt68xxFirmware = config.sane.gt68xxFirmware or null;
    snapscanFirmware = config.sane.snapscanFirmware or null;
    hotplugSupport = config.sane.hotplugSupport or true;
    libusb = libusb1;
  };

  saneBackendsGit = callPackage ../applications/graphics/sane/backends-git.nix {
    gt68xxFirmware = config.sane.gt68xxFirmware or null;
    snapscanFirmware = config.sane.snapscanFirmware or null;
    hotplugSupport = config.sane.hotplugSupport or true;
  };

  saneFrontends = callPackage ../applications/graphics/sane/frontends.nix { };

  slock = callPackage ../misc/screensavers/slock { };

  sourceAndTags = import ../misc/source-and-tags {
    inherit pkgs stdenv unzip lib ctags;
    hasktags = haskellPackages.myhasktags;
  };

  splix = callPackage ../misc/cups/drivers/splix { };

  tetex = callPackage ../tools/typesetting/tex/tetex { libpng = libpng12; };

  tex4ht = callPackage ../tools/typesetting/tex/tex4ht { };

  texFunctions = import ../tools/typesetting/tex/nix pkgs;

  texLive = builderDefsPackage (import ../tools/typesetting/tex/texlive) {
    inherit builderDefs zlib bzip2 ncurses libpng ed lesstif ruby
      gd t1lib freetype icu perl expat curl xz pkgconfig zziplib texinfo
      libjpeg bison python fontconfig flex poppler graphite2 makeWrapper;
    inherit (xlibs) libXaw libX11 xproto libXt libXpm
      libXmu libXext xextproto libSM libICE;
    ghostscript = ghostscriptX;
    harfbuzz = harfbuzz.override {
      withIcu = true; withGraphite2 = true;
    };
  };

  texLiveFull = lib.setName "texlive-full" (texLiveAggregationFun {
    paths = [ texLive texLiveExtra lmodern texLiveCMSuper texLiveLatexXColor
              texLivePGF texLiveBeamer texLiveModerncv tipa tex4ht texinfo5
              texLiveModerntimeline ];
  });

  /* Look in configurations/misc/raskin.nix for usage example (around revisions
  where TeXLive was added)

  (texLiveAggregationFun {
    paths = [texLive texLiveExtra texLiveCMSuper
      texLiveBeamer
    ];
  })

  You need to use texLiveAggregationFun to regenerate, say, ls-R (TeX-related file list)
  Just installing a few packages doesn't work.
  */
  texLiveAggregationFun = params:
    builderDefsPackage (import ../tools/typesetting/tex/texlive/aggregate.nix)
      ({inherit poppler perl makeWrapper;} // params);

  texDisser = callPackage ../tools/typesetting/tex/disser {};

  texLiveContext = builderDefsPackage (import ../tools/typesetting/tex/texlive/context.nix) {
    inherit texLive;
  };

  texLiveExtra = builderDefsPackage (import ../tools/typesetting/tex/texlive/extra.nix) {
    inherit texLive xz;
  };

  texLiveCMSuper = builderDefsPackage (import ../tools/typesetting/tex/texlive/cm-super.nix) {
    inherit texLive;
  };

  texLiveLatexXColor = builderDefsPackage (import ../tools/typesetting/tex/texlive/xcolor.nix) {
    inherit texLive;
  };

  texLivePGF = builderDefsPackage (import ../tools/typesetting/tex/texlive/pgf.nix) {
    inherit texLiveLatexXColor texLive;
  };

  texLiveBeamer = builderDefsPackage (import ../tools/typesetting/tex/texlive/beamer.nix) {
    inherit texLiveLatexXColor texLivePGF texLive;
  };

  texLiveModerncv = builderDefsPackage (import ../tools/typesetting/tex/texlive/moderncv.nix) {
    inherit texLive unzip;
  };

  texLiveModerntimeline = builderDefsPackage (import ../tools/typesetting/tex/texlive/moderntimeline.nix) {
    inherit texLive unzip;
  };

  thinkfan = callPackage ../tools/system/thinkfan { };

  vice = callPackage ../misc/emulators/vice {
    libX11 = xlibs.libX11;
    giflib = giflib_4_1;
  };

  viewnior = callPackage ../applications/graphics/viewnior { };

  vimPlugins = callPackage ../misc/vim-plugins { };

  vimprobable2 = callPackage ../applications/networking/browsers/vimprobable2 {
    inherit (gnome) libsoup;
    webkit = webkit_gtk2;
  };

  vimprobable2Wrapper = wrapFirefox
    { browser = vimprobable2; browserName = "vimprobable2"; desktopName = "Vimprobable2";
    };

  VisualBoyAdvance = callPackage ../misc/emulators/VisualBoyAdvance { };

  # Wine cannot be built in 64-bit; use a 32-bit build instead.
  wineStable = callPackage_i686 ../misc/emulators/wine/stable.nix {
    bison = bison2;
  };
  wineUnstable = lowPrio (callPackage_i686 ../misc/emulators/wine/unstable.nix {
    bison = bison2;
  });
  wine = wineStable;

  # winetricks is a shell script with no binary components. Safe to just use the current platforms
  # build instead of the i686 specific build.
  winetricks = callPackage ../misc/emulators/wine/winetricks.nix {
    inherit (gnome2) zenity;
  };

  wxmupen64plus = callPackage ../misc/emulators/wxmupen64plus { };

  x2x = callPackage ../tools/X11/x2x { };

  xosd = callPackage ../misc/xosd { };

  xsane = callPackage ../applications/graphics/sane/xsane.nix {
    libpng = libpng12;
    saneBackends = saneBackends;
  };

  yafc = callPackage ../applications/networking/yafc { };

  yandex-disk = callPackage ../tools/filesystems/yandex-disk { };

  myEnvFun = import ../misc/my-env {
    inherit substituteAll pkgs;
    inherit (stdenv) mkDerivation;
  };

  # patoline requires a rather large ocaml compilation environment.
  # this is why it is build as an environment and not just a normal package.
  # remark : the emacs mode is also installed, but you have to adjust your load-path.
  PatolineEnv = pack: myEnvFun {
      name = "patoline";
      buildInputs = [ stdenv ncurses mesa freeglut libzip gcc
                                   pack.ocaml pack.findlib pack.camomile
                                   pack.dypgen pack.ocaml_sqlite3 pack.camlzip
                                   pack.lablgtk pack.camlimages pack.ocaml_cairo
                                   pack.lablgl pack.ocamlnet pack.cryptokit
                                   pack.ocaml_pcre pack.patoline
                                   ];
    # this is to circumvent the bug with libgcc_s.so.1 which is
    # not found when using thread
    extraCmds = ''
       LD_LIBRARY_PATH=\$LD_LIBRARY_PATH:${gcc.gcc}/lib
       export LD_LIBRARY_PATH
    '';
  };

  patoline = PatolineEnv ocamlPackages_4_00_1;

  znc = callPackage ../applications/networking/znc { };

  zncModules = recurseIntoAttrs (
    callPackage ../applications/networking/znc/modules.nix { }
  );

  zsnes = callPackage_i686 ../misc/emulators/zsnes { };

  misc = import ../misc/misc.nix { inherit pkgs stdenv; };

  bullet = callPackage ../development/libraries/bullet {};

  dart = callPackage ../development/interpreters/dart { };

  httrack = callPackage ../tools/backup/httrack { };

  mg = callPackage ../applications/editors/mg { };


  # Attributes for backward compatibility.
  adobeReader = adobe-reader;


}; in self; in pkgs<|MERGE_RESOLUTION|>--- conflicted
+++ resolved
@@ -2873,12 +2873,6 @@
 
   julia = callPackage ../development/compilers/julia {
     liblapack = liblapack.override {shared = true;};
-<<<<<<< HEAD
-    fftw = fftw.override {pthreads = true;};
-    fftwSinglePrec = fftwSinglePrec.override {pthreads = true;};
-=======
-    mpfr = mpfr_3_1_2;
->>>>>>> f6d51f77
   };
 
   lazarus = builderDefsPackage (import ../development/compilers/fpc/lazarus.nix) {
