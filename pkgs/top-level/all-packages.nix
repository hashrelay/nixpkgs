/* This file composes the Nix Packages collection.  That is, it
   imports the functions that build the various packages, and calls
   them with appropriate arguments.  The result is a set of all the
   packages in the Nix Packages collection for some particular
   platform. */


{ # The system (e.g., `i686-linux') for which to build the packages.
  system ? builtins.currentSystem

, # The standard environment to use.  Only used for bootstrapping.  If
  # null, the default standard environment is used.
  bootStdenv ? null

, # Non-GNU/Linux OSes are currently "impure" platforms, with their libc
  # outside of the store.  Thus, GCC, GFortran, & co. must always look for
  # files in standard system directories (/usr/include, etc.)
  noSysDirs ? (system != "x86_64-freebsd" && system != "i686-freebsd"
               && system != "x86_64-kfreebsd-gnu")

  # More flags for the bootstrapping of stdenv.
, gccWithCC ? true
, gccWithProfiling ? true

, # Allow a configuration attribute set to be passed in as an
  # argument.  Otherwise, it's read from $NIXPKGS_CONFIG or
  # ~/.nixpkgs/config.nix.
  config ? null

, crossSystem ? null
, platform ? null
}:


let config_ = config; platform_ = platform; in # rename the function arguments

let

  lib = import ../../lib;

  # The contents of the configuration file found at $NIXPKGS_CONFIG or
  # $HOME/.nixpkgs/config.nix.
  # for NIXOS (nixos-rebuild): use nixpkgs.config option
  config =
    let
      toPath = builtins.toPath;
      getEnv = x: if builtins ? getEnv then builtins.getEnv x else "";
      pathExists = name:
        builtins ? pathExists && builtins.pathExists (toPath name);

      configFile = getEnv "NIXPKGS_CONFIG";
      homeDir = getEnv "HOME";
      configFile2 = homeDir + "/.nixpkgs/config.nix";

      configExpr =
        if config_ != null then config_
        else if configFile != "" && pathExists configFile then import (toPath configFile)
        else if homeDir != "" && pathExists configFile2 then import (toPath configFile2)
        else {};

    in
      # allow both:
      # { /* the config */ } and
      # { pkgs, ... } : { /* the config */ }
      if builtins.isFunction configExpr
        then configExpr { inherit pkgs; }
        else configExpr;

  # Allow setting the platform in the config file. Otherwise, let's use a reasonable default (pc)

  platformAuto = let
      platforms = (import ./platforms.nix);
    in
      if system == "armv6l-linux" then platforms.raspberrypi
      else if system == "armv7l-linux" then platforms.beaglebone
      else if system == "armv5tel-linux" then platforms.sheevaplug
      else if system == "mips64el-linux" then platforms.fuloong2f_n32
      else if system == "x86_64-linux" then platforms.pc64
      else if system == "i686-linux" then platforms.pc32
      else platforms.pcBase;

  platform = if platform_ != null then platform_
    else config.platform or platformAuto;

  # Helper functions that are exported through `pkgs'.
  helperFunctions =
    stdenvAdapters //
    (import ../build-support/trivial-builders.nix { inherit lib; inherit (pkgs) stdenv; inherit (pkgs.xorg) lndir; });

  stdenvAdapters =
    import ../stdenv/adapters.nix pkgs;


  # Allow packages to be overriden globally via the `packageOverrides'
  # configuration option, which must be a function that takes `pkgs'
  # as an argument and returns a set of new or overriden packages.
  # The `packageOverrides' function is called with the *original*
  # (un-overriden) set of packages, allowing packageOverrides
  # attributes to refer to the original attributes (e.g. "foo =
  # ... pkgs.foo ...").
  pkgs = applyGlobalOverrides (config.packageOverrides or (pkgs: {}));


  # Return the complete set of packages, after applying the overrides
  # returned by the `overrider' function (see above).  Warning: this
  # function is very expensive!
  applyGlobalOverrides = overrider:
    let
      # Call the overrider function.  We don't want stdenv overrides
      # in the case of cross-building, or otherwise the basic
      # overrided packages will not be built with the crossStdenv
      # adapter.
      overrides = overrider pkgsOrig //
        (lib.optionalAttrs (pkgsOrig.stdenv ? overrides && crossSystem == null) (pkgsOrig.stdenv.overrides pkgsOrig));

      # The un-overriden packages, passed to `overrider'.
      pkgsOrig = pkgsFun pkgs {};

      # The overriden, final packages.
      pkgs = pkgsFun pkgs overrides;
    in pkgs;


  # The package compositions.  Yes, this isn't properly indented.
  pkgsFun = pkgs: overrides:
    with helperFunctions;
    let defaultScope = pkgs // pkgs.xorg; self = self_ // overrides;
    self_ = with self; helperFunctions // {

  # Make some arguments passed to all-packages.nix available
  inherit system platform;

  # Allow callPackage to fill in the pkgs argument
  inherit pkgs;


  # We use `callPackage' to be able to omit function arguments that
  # can be obtained from `pkgs' or `pkgs.xorg' (i.e. `defaultScope').
  # Use `newScope' for sets of packages in `pkgs' (see e.g. `gnome'
  # below).
  callPackage = newScope {};

  newScope = extra: lib.callPackageWith (defaultScope // extra);


  # Override system. This is useful to build i686 packages on x86_64-linux.
  forceSystem = system: kernel: (import ./all-packages.nix) {
    inherit system;
    platform = platform // { kernelArch = kernel; };
    inherit bootStdenv noSysDirs gccWithCC gccWithProfiling config
      crossSystem;
  };


  # Used by wine, firefox with debugging version of Flash, ...
  pkgsi686Linux = forceSystem "i686-linux" "i386";

  callPackage_i686 = lib.callPackageWith (pkgsi686Linux // pkgsi686Linux.xorg);


  # For convenience, allow callers to get the path to Nixpkgs.
  path = ../..;


  ### Symbolic names.

  x11 = xlibsWrapper;

  # `xlibs' is the set of X library components.  This used to be the
  # old modular X libraries project (called `xlibs') but now it's just
  # the set of packages in the modular X.org tree (which also includes
  # non-library components like the server, drivers, fonts, etc.).
  xlibs = xorg // {xlibs = xlibsWrapper;};


  ### Helper functions.

  inherit lib config stdenvAdapters;

  inherit (lib) lowPrio hiPrio appendToName makeOverridable;
  inherit (misc) versionedDerivation;

  # Applying this to an attribute set will cause nix-env to look
  # inside the set for derivations.
  recurseIntoAttrs = attrs: attrs // { recurseForDerivations = true; };

  builderDefs = lib.composedArgsAndFun (import ../build-support/builder-defs/builder-defs.nix) {
    inherit stringsWithDeps lib stdenv writeScript
      fetchurl fetchmtn fetchgit;
  };

  builderDefsPackage = builderDefs.builderDefsPackage builderDefs;

  stringsWithDeps = lib.stringsWithDeps;


  ### Nixpkgs maintainer tools

  nix-generate-from-cpan = callPackage ../../maintainers/scripts/nix-generate-from-cpan.nix { };

  nixpkgs-lint = callPackage ../../maintainers/scripts/nixpkgs-lint.nix { };


  ### STANDARD ENVIRONMENT


  allStdenvs = import ../stdenv {
    inherit system platform config lib;
    allPackages = args: import ./all-packages.nix ({ inherit config system; } // args);
  };

  defaultStdenv = allStdenvs.stdenv // { inherit platform; };

  stdenvCross = lowPrio (makeStdenvCross defaultStdenv crossSystem binutilsCross gccCrossStageFinal);

  stdenv =
    if bootStdenv != null then (bootStdenv // {inherit platform;}) else
      if crossSystem != null then
        stdenvCross
      else
        let
            changer = config.replaceStdenv or null;
        in if changer != null then
          changer {
            # We import again all-packages to avoid recursivities.
            pkgs = import ./all-packages.nix {
              # We remove packageOverrides to avoid recursivities
              config = removeAttrs config [ "replaceStdenv" ];
            };
          }
      else
        defaultStdenv;

  forceNativeDrv = drv : if crossSystem == null then drv else
    (drv // { crossDrv = drv.nativeDrv; });

  # A stdenv capable of building 32-bit binaries.  On x86_64-linux,
  # it uses GCC compiled with multilib support; on i686-linux, it's
  # just the plain stdenv.
  stdenv_32bit = lowPrio (
    if system == "x86_64-linux" then
      overrideCC stdenv gcc48_multi
    else
      stdenv);


  ### BUILD SUPPORT

  attrSetToDir = arg: import ../build-support/upstream-updater/attrset-to-dir.nix {
    inherit writeTextFile stdenv lib;
    theAttrSet = arg;
  };

  autonix = callPackage ../build-support/autonix {};

  autoreconfHook = makeSetupHook
    { substitutions = { inherit autoconf automake libtool gettext; }; }
    ../build-support/setup-hooks/autoreconf.sh;

  buildEnv = import ../build-support/buildenv {
    inherit (pkgs) runCommand perl;
  };

  buildFHSEnv = callPackage ../build-support/build-fhs-chrootenv/env.nix {
    nixpkgs      = pkgs;
    nixpkgs_i686 = pkgsi686Linux;
  };

  chrootFHSEnv = callPackage ../build-support/build-fhs-chrootenv { };
  userFHSEnv = callPackage ../build-support/build-fhs-userenv {
   ruby = ruby_2_1_3;
  };

  buildFHSChrootEnv = args: chrootFHSEnv {
    env = buildFHSEnv args;
  };

  buildFHSUserEnv = args: userFHSEnv {
    env = buildFHSEnv (removeAttrs args [ "runScript" ]);
    runScript = args.runScript;
  };

  dotnetenv = import ../build-support/dotnetenv {
    inherit stdenv;
    dotnetfx = dotnetfx40;
  };

  scatterOutputHook = makeSetupHook {} ../build-support/setup-hooks/scatter_output.sh;

  vsenv = callPackage ../build-support/vsenv {
    vs = vs90wrapper;
  };

  fetchadc = import ../build-support/fetchadc {
    inherit curl stdenv;
    adc_user = if config ? adc_user
      then config.adc_user
      else throw "You need an adc_user attribute in your config to download files from Apple Developer Connection";
    adc_pass = if config ? adc_pass
      then config.adc_pass
      else throw "You need an adc_pass attribute in your config to download files from Apple Developer Connection";
  };

  fetchbower = import ../build-support/fetchbower {
    inherit stdenv git;
    inherit (nodePackages) fetch-bower;
  };

  fetchbzr = import ../build-support/fetchbzr {
    inherit stdenv bazaar;
  };

  fetchcvs = import ../build-support/fetchcvs {
    inherit stdenv cvs;
  };

  fetchdarcs = import ../build-support/fetchdarcs {
    inherit stdenv darcs nix;
  };

  fetchgit = import ../build-support/fetchgit {
    inherit stdenv cacert;
    git = gitMinimal;
  };

  fetchgitPrivate = import ../build-support/fetchgit/private.nix {
    inherit fetchgit writeScript openssh stdenv;
  };

  fetchgitrevision = import ../build-support/fetchgitrevision runCommand git;

  fetchgitLocal = import ../build-support/fetchgitlocal {
    inherit runCommand git nix;
  };

  fetchmtn = callPackage ../build-support/fetchmtn (config.fetchmtn or {});

  packer = callPackage ../development/tools/packer { };

  fetchpatch = callPackage ../build-support/fetchpatch { };

  fetchsvn = import ../build-support/fetchsvn {
    inherit stdenv subversion openssh;
    sshSupport = true;
  };

  fetchsvnrevision = import ../build-support/fetchsvnrevision runCommand subversion;

  fetchsvnssh = import ../build-support/fetchsvnssh {
    inherit stdenv subversion openssh expect;
    sshSupport = true;
  };

  fetchhg = import ../build-support/fetchhg {
    inherit stdenv mercurial nix;
  };

  # `fetchurl' downloads a file from the network.
  fetchurl = import ../build-support/fetchurl {
    inherit curl stdenv;
  };

  # fetchurlBoot is used for curl and its dependencies in order to
  # prevent a cyclic dependency (curl depends on curl.tar.bz2,
  # curl.tar.bz2 depends on fetchurl, fetchurl depends on curl).  It
  # uses the curl from the previous bootstrap phase (e.g. a statically
  # linked curl in the case of stdenv-linux).
  fetchurlBoot = stdenv.fetchurlBoot;

  fetchzip = import ../build-support/fetchzip { inherit lib fetchurl unzip; };

  fetchFromGitHub = { owner, repo, rev, sha256, name ? "${repo}-${rev}-src" }: fetchzip {
    inherit name;
    url = "https://github.com/${owner}/${repo}/archive/${rev}.tar.gz";
    inherit sha256;
  };

  fetchFromGitorious = { owner, repo, rev, sha256, name ? "${repo}-${rev}-src" }: fetchzip {
    inherit name;
    url = "https://gitorious.org/${owner}/${repo}/archive/${rev}.tar.gz";
    inherit sha256;
  };

  resolveMirrorURLs = {url}: fetchurl {
    showURLs = true;
    inherit url;
  };

  libredirect = callPackage ../build-support/libredirect { };

  makeDesktopItem = import ../build-support/make-desktopitem {
    inherit stdenv;
  };

  makeAutostartItem = import ../build-support/make-startupitem {
    inherit stdenv;
    inherit lib;
  };

  makeInitrd = { contents, compressor ? "gzip -9n", prepend ? [ ] }:
    import ../build-support/kernel/make-initrd.nix {
      inherit stdenv perl perlArchiveCpio cpio contents ubootChooser compressor prepend;
    };

  makeWrapper = makeSetupHook { } ../build-support/setup-hooks/make-wrapper.sh;

  makeModulesClosure = { kernel, rootModules, allowMissing ? false }:
    import ../build-support/kernel/modules-closure.nix {
      inherit stdenv kmod kernel nukeReferences rootModules allowMissing;
    };

  pathsFromGraph = ../build-support/kernel/paths-from-graph.pl;

  srcOnly = args: (import ../build-support/src-only) ({inherit stdenv; } // args);

  substituteAll = import ../build-support/substitute/substitute-all.nix {
    inherit stdenv;
  };

  substituteAllFiles = import ../build-support/substitute-files/substitute-all-files.nix {
    inherit stdenv;
  };

  replaceDependency = import ../build-support/replace-dependency.nix {
    inherit runCommand nix lib;
  };

  nukeReferences = callPackage ../build-support/nuke-references/default.nix { };

  vmTools = import ../build-support/vm/default.nix {
    inherit pkgs;
  };

  releaseTools = import ../build-support/release/default.nix {
    inherit pkgs;
  };

  composableDerivation = (import ../../lib/composable-derivation.nix) {
    inherit pkgs lib;
  };

  platforms = import ./platforms.nix;

  setJavaClassPath = makeSetupHook { } ../build-support/setup-hooks/set-java-classpath.sh;

  fixDarwinDylibNames = makeSetupHook { } ../build-support/setup-hooks/fix-darwin-dylib-names.sh;

  keepBuildTree = makeSetupHook { } ../build-support/setup-hooks/keep-build-tree.sh;

  enableGCOVInstrumentation = makeSetupHook { } ../build-support/setup-hooks/enable-coverage-instrumentation.sh;

  makeGCOVReport = makeSetupHook
    { deps = [ pkgs.lcov pkgs.enableGCOVInstrumentation ]; }
    ../build-support/setup-hooks/make-coverage-analysis-report.sh;

  # intended to be used like nix-build -E 'with <nixpkgs> {}; enableDebugging fooPackage'
  enableDebugging = pkg: pkg.override { stdenv = stdenvAdapters.keepDebugInfo pkg.stdenv; };

  findXMLCatalogs = makeSetupHook { } ../build-support/setup-hooks/find-xml-catalogs.sh;


  ### TOOLS

  "3dfsb" = callPackage ../applications/misc/3dfsb {
    glibc = glibc.override { debugSymbols = true; };
  };

  abduco = callPackage ../tools/misc/abduco { };

  acct = callPackage ../tools/system/acct { };

  acoustidFingerprinter = callPackage ../tools/audio/acoustid-fingerprinter {
    ffmpeg = ffmpeg_1;
  };

  actdiag = pythonPackages.actdiag;

  adom = callPackage ../games/adom { };

  advancecomp = callPackage ../tools/compression/advancecomp {};

  aefs = callPackage ../tools/filesystems/aefs { };

  aegisub = callPackage ../applications/video/aegisub {
    wxGTK = wxGTK30;
  };

  aespipe = callPackage ../tools/security/aespipe { };

  aescrypt = callPackage ../tools/misc/aescrypt { };

  afl = callPackage ../tools/security/afl { };

  ahcpd = callPackage ../tools/networking/ahcpd { };

  aiccu = callPackage ../tools/networking/aiccu { };

  aide = callPackage ../tools/security/aide { };

  aircrackng = callPackage ../tools/networking/aircrack-ng { };

  airfield = callPackage ../tools/networking/airfield { };

  analog = callPackage ../tools/admin/analog {};

  apktool = callPackage ../development/tools/apktool {
    buildTools = androidenv.buildTools;
  };

  apt-offline = callPackage ../tools/misc/apt-offline { };

  apulse = callPackage ../misc/apulse { };

  archivemount = callPackage ../tools/filesystems/archivemount { };

  arandr = callPackage ../tools/X11/arandr { };

  arcanist = callPackage ../development/tools/misc/arcanist {};

  arduino = arduino-core.override { withGui = true; };

  arduino-core = callPackage ../development/arduino/arduino-core {
    jdk = jdk;
    jre = jdk;
    withGui = false;
  };

  apitrace = callPackage ../applications/graphics/apitrace {};

  argyllcms = callPackage ../tools/graphics/argyllcms {};

  arp-scan = callPackage ../tools/misc/arp-scan { };

  ascii = callPackage ../tools/text/ascii { };

  asymptote = callPackage ../tools/graphics/asymptote {
    texLive = texLiveAggregationFun {
      paths = [ texLive texLiveExtra texLiveCMSuper ];
    };
  };

  atomicparsley = callPackage ../tools/video/atomicparsley { };

  attic = callPackage ../tools/backup/attic { };

  avfs = callPackage ../tools/filesystems/avfs { };

  awscli = callPackage ../tools/admin/awscli { };

  ec2_api_tools = callPackage ../tools/virtualization/ec2-api-tools { };

  ec2_ami_tools = callPackage ../tools/virtualization/ec2-ami-tools { };

  altermime = callPackage ../tools/networking/altermime {};

  amule = callPackage ../tools/networking/p2p/amule { };

  amuleDaemon = appendToName "daemon" (amule.override {
    monolithic = false;
    daemon = true;
  });

  amuleGui = appendToName "gui" (amule.override {
    monolithic = false;
    client = true;
  });

  androidenv = import ../development/mobile/androidenv {
    inherit pkgs;
    pkgs_i686 = pkgsi686Linux;
  };

  apg = callPackage ../tools/security/apg { };

  grc = callPackage ../tools/misc/grc { };

  lastpass-cli = callPackage ../tools/security/lastpass-cli { };

  otool = callPackage ../os-specific/darwin/otool { };

  pass = callPackage ../tools/security/pass {
    gnupg = gnupg1compat;
  };

  setfile = callPackage ../os-specific/darwin/setfile { };

  install_name_tool = callPackage ../os-specific/darwin/install_name_tool { };

  xcodeenv = callPackage ../development/mobile/xcodeenv { };

  titaniumenv = callPackage ../development/mobile/titaniumenv {
    inherit pkgs;
    pkgs_i686 = pkgsi686Linux;
  };

  inherit (androidenv) androidsdk_4_4 androidndk;

  aria2 = callPackage ../tools/networking/aria2 { };
  aria = aria2;

  at = callPackage ../tools/system/at { };

  atftp = callPackage ../tools/networking/atftp {};

  autogen = callPackage ../development/tools/misc/autogen { };

  autojump = callPackage ../tools/misc/autojump { };

  autorandr = callPackage ../tools/misc/autorandr {
    inherit (xorg) xrandr xdpyinfo;
  };

  avahi = callPackage ../development/libraries/avahi {
    qt4Support = config.avahi.qt4Support or false;
  };

  aws = callPackage ../tools/virtualization/aws { };

  aws_mturk_clt = callPackage ../tools/misc/aws-mturk-clt { };

  axel = callPackage ../tools/networking/axel { };

  azureus = callPackage ../tools/networking/p2p/azureus { };

  basex = callPackage ../tools/text/xml/basex { };

  babeld = callPackage ../tools/networking/babeld { };

  badvpn = callPackage ../tools/networking/badvpn {};

  banner = callPackage ../games/banner {};

  barcode = callPackage ../tools/graphics/barcode {};

  bashmount = callPackage ../tools/filesystems/bashmount {};

  bc = callPackage ../tools/misc/bc { };

  bcache-tools = callPackage ../tools/filesystems/bcache-tools { };

  bchunk = callPackage ../tools/cd-dvd/bchunk { };

  bfr = callPackage ../tools/misc/bfr {
    perl = perl516; # Docs fail to build with newer versions
  };

  bibtool = callPackage ../tools/misc/bibtool { };

  bindfs = callPackage ../tools/filesystems/bindfs { };

  binwalk = callPackage ../tools/misc/binwalk {
    python = pythonFull;
    wrapPython = pythonPackages.wrapPython;
    curses = pythonPackages.curses;
  };

  binwalk-full = callPackage ../tools/misc/binwalk {
    python = pythonFull;
    wrapPython = pythonPackages.wrapPython;
    curses = pythonPackages.curses;
    visualizationSupport = true;
    pyqtgraph = pythonPackages.pyqtgraph;
  };

  bitbucket-cli = pythonPackages.bitbucket-cli;

  blink = callPackage ../applications/networking/instant-messengers/blink { };

  blitz = callPackage ../development/libraries/blitz { };

  blockdiag = pythonPackages.blockdiag;

  bmon = callPackage ../tools/misc/bmon { };

  bochs = callPackage ../applications/virtualization/bochs { };

  boomerang = callPackage ../development/tools/boomerang { };

  boost-build = callPackage ../development/tools/boost-build { };

  boot = callPackage ../development/tools/build-managers/boot { };

  bootchart = callPackage ../tools/system/bootchart { };

  boxfs = callPackage ../tools/filesystems/boxfs { };

  brasero = callPackage ../tools/cd-dvd/brasero { };

  bro = callPackage ../applications/networking/ids/bro { };

  bsod = callPackage ../misc/emulators/bsod { };

  btrfsProgs = callPackage ../tools/filesystems/btrfsprogs { };

  bwm_ng = callPackage ../tools/networking/bwm-ng { };

  byobu = callPackage ../tools/misc/byobu { };

  capstone = callPackage ../development/libraries/capstone { };

  catdoc = callPackage ../tools/text/catdoc { };

  cdemu-daemon = callPackage ../misc/emulators/cdemu/daemon.nix { };

  cdemu-client = callPackage ../misc/emulators/cdemu/client.nix { };

  ceres-solver = callPackage ../development/libraries/ceres-solver {
    google-gflags = null; # only required for examples/tests
  };

  gcdemu = callPackage ../misc/emulators/cdemu/gui.nix { };

  image-analyzer = callPackage ../misc/emulators/cdemu/analyzer.nix { };

  ccnet = callPackage ../tools/networking/ccnet { };

  cloud-init = callPackage ../tools/virtualization/cloud-init { };

  consul = callPackage ../servers/consul {
   # inherit ruby;
  };

  consul_ui = consul.ui;

  consul-alerts = callPackage ../servers/consul/alerts.nix { };

  consul-template = callPackage ../servers/consul/template.nix { };

  corosync = callPackage ../servers/corosync { };

  cherrytree = callPackage ../applications/misc/cherrytree { };

  chntpw = callPackage ../tools/security/chntpw { };

  coprthr = callPackage ../development/libraries/coprthr {
    flex = flex_2_5_35;
  };

  cpulimit = callPackage ../tools/misc/cpulimit { };

  crawlTiles = callPackage ../games/crawl { };

  crawl = callPackage ../games/crawl {
    tileMode = false;
  };

  cv = callPackage ../tools/misc/cv { };

  contacts = callPackage ../tools/misc/contacts { };

  datamash = callPackage ../tools/misc/datamash { };

  ddate = callPackage ../tools/misc/ddate { };

  direnv = callPackage ../tools/misc/direnv { };

  discount = callPackage ../tools/text/discount { };

  ditaa = callPackage ../tools/graphics/ditaa { };

  dlx = callPackage ../misc/emulators/dlx { };

  dtrx = callPackage ../tools/compression/dtrx { };

  duperemove = callPackage ../tools/filesystems/duperemove {
    linuxHeaders = linuxHeaders_3_14;
  };

  eggdrop = callPackage ../tools/networking/eggdrop { };

  enca = callPackage ../tools/text/enca { };

  ent = callPackage ../tools/misc/ent { };

  fasd = callPackage ../tools/misc/fasd { };

  fop = callPackage ../tools/typesetting/fop { };

  filter_audio = callPackage ../development/libraries/filter_audio { };

  gist = callPackage ../tools/text/gist { };

  mcrl = callPackage ../tools/misc/mcrl { };

  mcrl2 = callPackage ../tools/misc/mcrl2 { };

  mp3fs = callPackage ../tools/filesystems/mp3fs { };

  mpdcron = callPackage ../tools/audio/mpdcron { };

  syslogng = callPackage ../tools/system/syslog-ng { };

  syslogng_incubator = callPackage ../tools/system/syslog-ng-incubator { };

  rsyslog = callPackage ../tools/system/rsyslog {
    libgcrypt = libgcrypt_1_6;
    czmq = null; # Currently Broken
    hadoop = null; # Currently Broken
  };

  rsyslog-light = callPackage ../tools/system/rsyslog {
    krb5 = null;
    systemd = null;
    jemalloc = null;
    mysql = null;
    postgresql = null;
    libdbi = null;
    net_snmp = null;
    libuuid = null;
    curl = null;
    gnutls = null;
    libgcrypt = null;
    liblognorm = null;
    openssl = null;
    librelp = null;
    libgt = null;
    liblogging = null;
    libnet = null;
    hadoop = null;
    rdkafka = null;
    libmongo-client = null;
    czmq = null;
    rabbitmq-c = null;
    hiredis = null;
  };

  mcrypt = callPackage ../tools/misc/mcrypt { };

  mstflint = callPackage ../tools/misc/mstflint { };

  mcelog = callPackage ../os-specific/linux/mcelog { };

  apparix = callPackage ../tools/misc/apparix { };

  appdata-tools = callPackage ../tools/misc/appdata-tools { };

  asciidoc = callPackage ../tools/typesetting/asciidoc {
    inherit (pythonPackages) matplotlib numpy aafigure recursivePthLoader;
    enableStandardFeatures = false;
  };

  asciidoc-full = appendToName "full" (asciidoc.override {
    inherit (pythonPackages) pygments;
    enableStandardFeatures = true;
  });

  autossh = callPackage ../tools/networking/autossh { };

  asynk = callPackage ../tools/networking/asynk { };

  bacula = callPackage ../tools/backup/bacula { };

  bareos = callPackage ../tools/backup/bareos { };

  beanstalkd = callPackage ../servers/beanstalkd { };

  beets = callPackage ../tools/audio/beets { };

  bgs = callPackage ../tools/X11/bgs { };

  biber = callPackage ../tools/typesetting/biber {
    inherit (perlPackages)
      autovivification BusinessISBN BusinessISMN BusinessISSN ConfigAutoConf
      DataCompare DataDump DateSimple EncodeEUCJPASCII EncodeHanExtra EncodeJIS2K
      ExtUtilsLibBuilder FileSlurp IPCRun3 Log4Perl LWPProtocolHttps ListAllUtils
      ListMoreUtils ModuleBuild MozillaCA ReadonlyXS RegexpCommon TextBibTeX
      UnicodeCollate UnicodeLineBreak URI XMLLibXMLSimple XMLLibXSLT XMLWriter;
  };

  bibtextools = callPackage ../tools/typesetting/bibtex-tools {
    inherit (strategoPackages016) strategoxt sdf;
  };

  bittornado = callPackage ../tools/networking/p2p/bit-tornado { };

  blueman = callPackage ../tools/bluetooth/blueman {
    inherit (pythonPackages) notify;
  };

  bmrsa = builderDefsPackage (import ../tools/security/bmrsa/11.nix) {
    inherit unzip;
  };

  bogofilter = callPackage ../tools/misc/bogofilter { };

  bsdiff = callPackage ../tools/compression/bsdiff { };

  btar = callPackage ../tools/backup/btar { };

  bud = callPackage ../tools/networking/bud {
    inherit (pythonPackages) gyp;
  };

  bup = callPackage ../tools/backup/bup {
    inherit (pythonPackages) pyxattr pylibacl setuptools fuse;
    par2Support = (config.bup.par2Support or false);
  };

  byzanz = callPackage ../applications/video/byzanz {};

  ori = callPackage ../tools/backup/ori { };

  atool = callPackage ../tools/archivers/atool { };

  bzip2 = callPackage ../tools/compression/bzip2 { };

  cabextract = callPackage ../tools/archivers/cabextract { };

  cadaver = callPackage ../tools/networking/cadaver { };

  cantata = callPackage ../applications/audio/cantata { };

  can-utils = callPackage ../os-specific/linux/can-utils { };

  caudec = callPackage ../applications/audio/caudec { };

  ccid = callPackage ../tools/security/ccid { };

  ccrypt = callPackage ../tools/security/ccrypt { };

  ccze = callPackage ../tools/misc/ccze { };

  cdecl = callPackage ../development/tools/cdecl { };

  cdrdao = callPackage ../tools/cd-dvd/cdrdao { };

  cdrkit = callPackage ../tools/cd-dvd/cdrkit { };

  ceph = callPackage ../tools/filesystems/ceph { };

  cfdg = builderDefsPackage ../tools/graphics/cfdg {
    inherit libpng bison flex ffmpeg;
  };

  checkinstall = callPackage ../tools/package-management/checkinstall { };

  cheetahTemplate = builderDefsPackage (import ../tools/text/cheetah-template/2.0.1.nix) {
    inherit makeWrapper python;
  };

  chkrootkit = callPackage ../tools/security/chkrootkit { };

  chocolateDoom = callPackage ../games/chocolate-doom { };

  chrony = callPackage ../tools/networking/chrony { };

  chunkfs = callPackage ../tools/filesystems/chunkfs { };

  chunksync = callPackage ../tools/backup/chunksync { };

  cjdns = callPackage ../tools/networking/cjdns { };

  cksfv = callPackage ../tools/networking/cksfv { };

  clementine = callPackage ../applications/audio/clementine {
    boost = boost156;
  };

  ciopfs = callPackage ../tools/filesystems/ciopfs { };

  cmst = callPackage ../tools/networking/cmst { };

  colord = callPackage ../tools/misc/colord { };

  colord-gtk = callPackage ../tools/misc/colord-gtk { };

  colordiff = callPackage ../tools/text/colordiff { };

  concurrencykit = callPackage ../development/libraries/concurrencykit { };

  connect = callPackage ../tools/networking/connect { };

  conspy = callPackage ../os-specific/linux/conspy {};

  connman = callPackage ../tools/networking/connman { };

  connmanui = callPackage ../tools/networking/connmanui { };

  convertlit = callPackage ../tools/text/convertlit { };

  collectd = callPackage ../tools/system/collectd { };

  colormake = callPackage ../development/tools/build-managers/colormake { };

  cowsay = callPackage ../tools/misc/cowsay { };

  cpuminer = callPackage ../tools/misc/cpuminer { };

  cpuminer-multi = callPackage ../tools/misc/cpuminer-multi { };

  cuetools = callPackage ../tools/cd-dvd/cuetools { };

  unifdef = callPackage ../development/tools/misc/unifdef { };

  "unionfs-fuse" = callPackage ../tools/filesystems/unionfs-fuse { };

  usb_modeswitch = callPackage ../development/tools/misc/usb-modeswitch { };

  anthy = callPackage ../tools/inputmethods/anthy { };

  ibus = callPackage ../tools/inputmethods/ibus { };

  ibus-qt = callPackage ../tools/inputmethods/ibus-qt { };

  ibus-anthy = callPackage ../tools/inputmethods/ibus-anthy { };

  biosdevname = callPackage ../tools/networking/biosdevname { };

  checkbashism = callPackage ../development/tools/misc/checkbashisms { };

  clamav = callPackage ../tools/security/clamav { };

  clex = callPackage ../tools/misc/clex { };

  cloc = callPackage ../tools/misc/cloc {
    inherit (perlPackages) perl AlgorithmDiff RegexpCommon;
  };

  cloog = callPackage ../development/libraries/cloog { };

  cloogppl = callPackage ../development/libraries/cloog-ppl { };

  convmv = callPackage ../tools/misc/convmv { };

  cool-retro-term = callPackage ../applications/misc/cool-retro-term { };

  coreutils = callPackage ../tools/misc/coreutils
    {
      # TODO: Add ACL support for cross-Linux.
      aclSupport = crossSystem == null && stdenv.isLinux;
    };

  cpio = callPackage ../tools/archivers/cpio { };

  cromfs = callPackage ../tools/archivers/cromfs { };

  cron = callPackage ../tools/system/cron { };

  cudatoolkit5 = callPackage ../development/compilers/cudatoolkit/5.5.nix {
    python = python26;
  };

  cudatoolkit6 = callPackage ../development/compilers/cudatoolkit/6.0.nix {
    python = python26;
  };

  cudatoolkit65 = callPackage ../development/compilers/cudatoolkit/6.5.nix {
    python = python26;
  };

  cudatoolkit = cudatoolkit5;

  curl = callPackage ../tools/networking/curl rec {
    fetchurl = fetchurlBoot;
    zlibSupport = true;
    sslSupport = zlibSupport;
    scpSupport = zlibSupport && !stdenv.isSunOS && !stdenv.isCygwin;
  };

  curl3 = callPackage ../tools/networking/curl/7.15.nix rec {
    zlibSupport = true;
    sslSupport = zlibSupport;
  };

  curl_unix_socket = callPackage ../tools/networking/curl-unix-socket rec { };

  cunit = callPackage ../tools/misc/cunit { };

  curlftpfs = callPackage ../tools/filesystems/curlftpfs { };

  cutter = callPackage ../tools/networking/cutter { };

  dadadodo = callPackage ../tools/text/dadadodo { };

  daemonize = callPackage ../tools/system/daemonize { };

  daq = callPackage ../applications/networking/ids/daq { };

  dar = callPackage ../tools/archivers/dar { };

  darkstat = callPackage ../tools/networking/darkstat { };

  davfs2 = callPackage ../tools/filesystems/davfs2 { };

  dbench = callPackage ../development/tools/misc/dbench { };

  dcraw = callPackage ../tools/graphics/dcraw { };

  dcfldd = callPackage ../tools/system/dcfldd { };

  debian_devscripts = callPackage ../tools/misc/debian-devscripts {
    inherit (perlPackages) CryptSSLeay LWP TimeDate DBFile FileDesktopEntry;
  };

  debootstrap = callPackage ../tools/misc/debootstrap { };

  detox = callPackage ../tools/misc/detox { };

  ddccontrol = callPackage ../tools/misc/ddccontrol { };

  ddccontrol-db = callPackage ../data/misc/ddccontrol-db { };

  ddclient = callPackage ../tools/networking/ddclient { };

  dd_rescue = callPackage ../tools/system/dd_rescue { };

  ddrescue = callPackage ../tools/system/ddrescue { };

  deluge = pythonPackages.deluge;

  desktop_file_utils = callPackage ../tools/misc/desktop-file-utils { };

  despotify = callPackage ../development/libraries/despotify { };

  dfc  = callPackage ../tools/system/dfc { };

  dev86 = callPackage ../development/compilers/dev86 { };

  dnscrypt-proxy = callPackage ../tools/networking/dnscrypt-proxy { };

  dnsmasq = callPackage ../tools/networking/dnsmasq { };

  dnstop = callPackage ../tools/networking/dnstop { };

  dhcp = callPackage ../tools/networking/dhcp { };

  dhcpdump = callPackage ../tools/networking/dhcpdump { };

  dhcpcd = callPackage ../tools/networking/dhcpcd { };

  di = callPackage ../tools/system/di { };

  diffstat = callPackage ../tools/text/diffstat { };

  diffutils = callPackage ../tools/text/diffutils { };

  dir2opus = callPackage ../tools/audio/dir2opus {
    inherit (pythonPackages) mutagen python wrapPython;
    inherit opusTools;
  };

  wgetpaste = callPackage ../tools/text/wgetpaste { };

  dirmngr = callPackage ../tools/security/dirmngr { };

  disper = callPackage ../tools/misc/disper { };

  dmd = callPackage ../development/compilers/dmd { };

  dmg2img = callPackage ../tools/misc/dmg2img { };

  docbook2odf = callPackage ../tools/typesetting/docbook2odf {
    inherit (perlPackages) PerlMagick;
  };

  docbook2x = callPackage ../tools/typesetting/docbook2x {
    inherit (perlPackages) XMLSAX XMLParser XMLNamespaceSupport;
  };

  dog = callPackage ../tools/system/dog { };

  dosfstools = callPackage ../tools/filesystems/dosfstools { };

  dotnetfx35 = callPackage ../development/libraries/dotnetfx35 { };

  dotnetfx40 = callPackage ../development/libraries/dotnetfx40 { };

  dolphinEmu = callPackage ../misc/emulators/dolphin-emu { };
  dolphinEmuMaster = callPackage ../misc/emulators/dolphin-emu/master.nix { };

  doomseeker = callPackage ../applications/misc/doomseeker { };

  dropbear = callPackage ../tools/networking/dropbear { };

  dtach = callPackage ../tools/misc/dtach { };

  dub = callPackage ../development/tools/build-managers/dub { };

  duff = callPackage ../tools/filesystems/duff { };

  duo-unix = callPackage ../tools/security/duo-unix { };

  duplicity = callPackage ../tools/backup/duplicity {
    inherit (pythonPackages) boto lockfile;
    gnupg = gnupg1;
  };

  duply = callPackage ../tools/backup/duply { };

  dvdisaster = callPackage ../tools/cd-dvd/dvdisaster { };

  dvdplusrwtools = callPackage ../tools/cd-dvd/dvd+rw-tools { };

  dvgrab = callPackage ../tools/video/dvgrab { };

  dvtm = callPackage ../tools/misc/dvtm { };

  e2fsprogs = callPackage ../tools/filesystems/e2fsprogs { };

  easyrsa = callPackage ../tools/networking/easyrsa { };

  ebook_tools = callPackage ../tools/text/ebook-tools { };

  ecryptfs = callPackage ../tools/security/ecryptfs { };

  editres = callPackage ../tools/graphics/editres {
    inherit (xlibs) libXt libXaw;
    inherit (xorg) utilmacros;
  };

  edk2 = callPackage ../development/compilers/edk2 { };

  eid-mw = callPackage ../tools/security/eid-mw { };

  eid-viewer = callPackage ../tools/security/eid-viewer { };

  emscripten = callPackage ../development/compilers/emscripten { };

  emscriptenfastcomp = callPackage ../development/compilers/emscripten-fastcomp { };

  efibootmgr = callPackage ../tools/system/efibootmgr { };

  efivar = callPackage ../tools/system/efivar { };

  evemu = callPackage ../tools/system/evemu { };

  elasticsearch = callPackage ../servers/search/elasticsearch { };

  elasticsearchPlugins = recurseIntoAttrs (
    callPackage ../servers/search/elasticsearch/plugins.nix { }
  );

  emv = callPackage ../tools/misc/emv { };

  enblendenfuse = callPackage ../tools/graphics/enblend-enfuse { };

  encfs = callPackage ../tools/filesystems/encfs { };

  enscript = callPackage ../tools/text/enscript { };

  ethtool = callPackage ../tools/misc/ethtool { };

  eternity = callPackage ../games/eternity-engine { };

  ettercap = callPackage ../applications/networking/sniffers/ettercap { };

  euca2ools = callPackage ../tools/virtualization/euca2ools { };

  evtest = callPackage ../applications/misc/evtest { };

  exempi = callPackage ../development/libraries/exempi { boost = boost155; };

  execline = callPackage ../tools/misc/execline { };

  exercism = callPackage ../development/tools/exercism { };

  exfat-utils = callPackage ../tools/filesystems/exfat-utils { };

  exif = callPackage ../tools/graphics/exif { };

  exiftags = callPackage ../tools/graphics/exiftags { };

  extundelete = callPackage ../tools/filesystems/extundelete { };

  expect = callPackage ../tools/misc/expect { };

  f2fs-tools = callPackage ../tools/filesystems/f2fs-tools { };

  fabric = pythonPackages.fabric;

  fail2ban = callPackage ../tools/security/fail2ban {
    systemd = systemd.override {
      pythonSupport = true;
    };
  };

  fakeroot = callPackage ../tools/system/fakeroot { };

  fakechroot = callPackage ../tools/system/fakechroot { };

  fatsort = callPackage ../tools/filesystems/fatsort { };

  fcitx = callPackage ../tools/inputmethods/fcitx { };

  fcitx-anthy = callPackage ../tools/inputmethods/fcitx/fcitx-anthy.nix { };

  fcitx-configtool = callPackage ../tools/inputmethods/fcitx/fcitx-configtool.nix { };

  fcitx-with-plugins = callPackage ../tools/inputmethods/fcitx/wrapper.nix {
    plugins = [ ];
  };

  fcron = callPackage ../tools/system/fcron { };

  fdm = callPackage ../tools/networking/fdm {};

  flannel = callPackage ../tools/networking/flannel { };

  flashbench = callPackage ../os-specific/linux/flashbench { };

  figlet = callPackage ../tools/misc/figlet { };

  file = callPackage ../tools/misc/file { };

  filegive = callPackage ../tools/networking/filegive { };

  fileschanged = callPackage ../tools/misc/fileschanged { };

  findutils = callPackage ../tools/misc/findutils { };

  finger_bsd = callPackage ../tools/networking/bsd-finger { };

  fio = callPackage ../tools/system/fio { };

  flashtool = callPackage_i686 ../development/mobile/flashtool {
    platformTools = androidenv.platformTools;
  };

  flashrom = callPackage ../tools/misc/flashrom { };

  flpsed = callPackage ../applications/editors/flpsed { };

  fluentd = callPackage ../tools/misc/fluentd { };

  flvstreamer = callPackage ../tools/networking/flvstreamer { };

  libbsd = callPackage ../development/libraries/libbsd { };

  libbladeRF = callPackage ../development/libraries/libbladeRF { };

  lprof = callPackage ../tools/graphics/lprof { };

  fdk_aac = callPackage ../development/libraries/fdk-aac { };

  flvtool2 = callPackage ../tools/video/flvtool2 { };

  fontforge = lowPrio (callPackage ../tools/misc/fontforge { });
  fontforge-gtk = callPackage ../tools/misc/fontforge {
    withGTK = true;
  };

  forktty = callPackage ../os-specific/linux/forktty {};

  fortune = callPackage ../tools/misc/fortune { };

  fox = callPackage ../development/libraries/fox/default.nix {
    libpng = libpng12;
  };

  fox_1_6 = callPackage ../development/libraries/fox/fox-1.6.nix { };

  fping = callPackage ../tools/networking/fping {};

  fprot = callPackage ../tools/security/fprot { };

  fprintd = callPackage ../tools/security/fprintd { };

  fprint_demo = callPackage ../tools/security/fprint_demo { };

  freeipmi = callPackage ../tools/system/freeipmi {};

  freetalk = callPackage ../applications/networking/instant-messengers/freetalk { };

  freetds = callPackage ../development/libraries/freetds { };

  frescobaldi = callPackage ../misc/frescobaldi {};

  frostwire = callPackage ../applications/networking/p2p/frostwire { };

  ftgl = callPackage ../development/libraries/ftgl { };

  ftgl212 = callPackage ../development/libraries/ftgl/2.1.2.nix { };

  ftop = callPackage ../os-specific/linux/ftop { };

  fuppes = callPackage ../tools/networking/fuppes { };

  fsfs = callPackage ../tools/filesystems/fsfs { };

  fuse_zip = callPackage ../tools/filesystems/fuse-zip { };

  fuse_exfat = callPackage ../tools/filesystems/fuse-exfat { };

  dos2unix = callPackage ../tools/text/dos2unix { };

  uni2ascii = callPackage ../tools/text/uni2ascii { };

  g500-control = callPackage ../tools/misc/g500-control { };

  galculator = callPackage ../applications/misc/galculator {
    gtk = gtk3;
  };

  garmin-plugin = callPackage ../applications/misc/garmin-plugin {};

  garmintools = callPackage ../development/libraries/garmintools {};

  gawk = callPackage ../tools/text/gawk { };

  gawkInteractive = appendToName "interactive"
    (gawk.override { interactive = true; });

  gbdfed = callPackage ../tools/misc/gbdfed {
    gtk = gtk2;
  };

  gdmap = callPackage ../tools/system/gdmap { };

  genext2fs = callPackage ../tools/filesystems/genext2fs { };

  gengetopt = callPackage ../development/tools/misc/gengetopt { };

  getmail = callPackage ../tools/networking/getmail { };

  getopt = callPackage ../tools/misc/getopt { };

  gftp = callPackage ../tools/networking/gftp { };

  ggobi = callPackage ../tools/graphics/ggobi { };

  gifsicle = callPackage ../tools/graphics/gifsicle { };

  gitlab = callPackage ../applications/version-management/gitlab {
    ruby = ruby_2_1_3;
  };

  gitlab-shell = callPackage ../applications/version-management/gitlab-shell {
    ruby = ruby_2_1_3;
  };

  glusterfs = callPackage ../tools/filesystems/glusterfs { };

  glmark2 = callPackage ../tools/graphics/glmark2 { };

  glxinfo = callPackage ../tools/graphics/glxinfo { };

  gmvault = callPackage ../tools/networking/gmvault { };

  gnaural = callPackage ../applications/audio/gnaural { };

  gnokii = builderDefsPackage (import ../tools/misc/gnokii) {
    inherit intltool perl gettext libusb pkgconfig bluez readline pcsclite
      libical gtk glib;
    inherit (xorg) libXpm;
  };

  gnuapl = callPackage ../development/interpreters/gnu-apl { };

  gnufdisk = callPackage ../tools/system/fdisk {
    guile = guile_1_8;
  };

  gnugrep = callPackage ../tools/text/gnugrep { };

  gnulib = callPackage ../development/tools/gnulib { };

  gnupatch = callPackage ../tools/text/gnupatch { };

  gnupg1orig = callPackage ../tools/security/gnupg/1.nix { };

  gnupg1compat = callPackage ../tools/security/gnupg/1compat.nix { };

  # use config.packageOverrides if you prefer original gnupg1
  gnupg1 = gnupg1compat;

  gnupg20 = callPackage ../tools/security/gnupg/20.nix {
    libgcrypt = libgcrypt_1_6;
  };

  gnupg21 = callPackage ../tools/security/gnupg/21.nix {
    libgcrypt = libgcrypt_1_6;
  };

  gnupg = gnupg20;

  gnuplot = callPackage ../tools/graphics/gnuplot { qt = qt5; };

  gnuplot_qt = gnuplot.override { withQt = true; };

  # must have AquaTerm installed separately
  gnuplot_aquaterm = gnuplot.override { aquaterm = true; };

  gnused = callPackage ../tools/text/gnused { };

  gnutar = callPackage ../tools/archivers/gnutar { };

  gnuvd = callPackage ../tools/misc/gnuvd { };

  goaccess = callPackage ../tools/misc/goaccess { };

  go-mtpfs = callPackage ../tools/filesystems/go-mtpfs { };

  googleAuthenticator = callPackage ../os-specific/linux/google-authenticator { };

  gource = callPackage ../applications/version-management/gource { };

  gparted = callPackage ../tools/misc/gparted { };

  gpodder = callPackage ../applications/audio/gpodder { };

  gptfdisk = callPackage ../tools/system/gptfdisk { };

  grafana = callPackage ../development/tools/misc/grafana { };

  grafx2 = callPackage ../applications/graphics/grafx2 {};

  grails = callPackage ../development/web/grails { jdk = null; };

  graphviz = callPackage ../tools/graphics/graphviz { };

  graphviz-nox = callPackage ../tools/graphics/graphviz {
    xlibs = null;
    libdevil = libdevil-nox;
  };

  /* Readded by Michael Raskin. There are programs in the wild
   * that do want 2.0 but not 2.22. Please give a day's notice for
   * objections before removal. The feature is integer coordinates
   */
  graphviz_2_0 = callPackage ../tools/graphics/graphviz/2.0.nix { };

  /* Readded by Michael Raskin. There are programs in the wild
   * that do want 2.32 but not 2.0 or 2.36. Please give a day's notice for
   * objections before removal. The feature is libgraph.
   */
  graphviz_2_32 = callPackage ../tools/graphics/graphviz/2.32.nix { };

  grin = callPackage ../tools/text/grin { };

  grive = callPackage ../tools/filesystems/grive {
    json_c = json-c-0-11; # won't configure with 0.12; others are vulnerable
  };

  groff = callPackage ../tools/text/groff {
    ghostscript = null;
  };

  grub = callPackage_i686 ../tools/misc/grub {
    buggyBiosCDSupport = config.grub.buggyBiosCDSupport or true;
    automake = automake112x; # fails with 13 and 14
  };

  trustedGrub = callPackage_i686 ../tools/misc/grub/trusted.nix {
    buggyBiosCDSupport = config.grub.buggyBiosCDSupport or true;
    automake = automake112x; # fails with 13 and 14
  };

  grub2 = grub2_full;

  grub2_full = callPackage ../tools/misc/grub/2.0x.nix { };

  grub2_efi = grub2_full.override {
    efiSupport = true;
  };

  grub2_light = grub2_full.override {
    zfsSupport = false;
  };

  gsmartcontrol = callPackage ../tools/misc/gsmartcontrol {
    inherit (gnome) libglademm;
  };

  gssdp = callPackage ../development/libraries/gssdp {
    inherit (gnome) libsoup;
  };

  gt5 = callPackage ../tools/system/gt5 { };

  gtest = callPackage ../development/libraries/gtest {};
  gmock = callPackage ../development/libraries/gmock {};

  gtkdatabox = callPackage ../development/libraries/gtkdatabox {};

  gtkgnutella = callPackage ../tools/networking/p2p/gtk-gnutella { };

  gtkvnc = callPackage ../tools/admin/gtk-vnc {};

  gtmess = callPackage ../applications/networking/instant-messengers/gtmess { };

  gummiboot = callPackage ../tools/misc/gummiboot { };

  gupnp = callPackage ../development/libraries/gupnp {
    inherit (gnome) libsoup;
  };

  gupnp_av = callPackage ../development/libraries/gupnp-av {};

  gupnp_igd = callPackage ../development/libraries/gupnp-igd {};

  gupnptools = callPackage ../tools/networking/gupnp-tools {};

  gvpe = builderDefsPackage ../tools/networking/gvpe {
    inherit openssl gmp nettools iproute zlib;
  };

  gvolicon = callPackage ../tools/audio/gvolicon {};

  gzip = callPackage ../tools/compression/gzip { };

  gzrt = callPackage ../tools/compression/gzrt { };

  partclone = callPackage ../tools/backup/partclone { };

  partimage = callPackage ../tools/backup/partimage { };

  pgf_graphics = callPackage ../tools/graphics/pgf { };

  pigz = callPackage ../tools/compression/pigz { };

  pxz = callPackage ../tools/compression/pxz { };

  haproxy = callPackage ../tools/networking/haproxy { };

  haveged = callPackage ../tools/security/haveged { };

  hawkthorne = callPackage ../games/hawkthorne { love = love_0_9; };

  hardlink = callPackage ../tools/system/hardlink { };

  hashcat = callPackage ../tools/security/hashcat { };

  halibut = callPackage ../tools/typesetting/halibut { };

  hddtemp = callPackage ../tools/misc/hddtemp { };

  hdf5 = callPackage ../tools/misc/hdf5 {
    szip = null;
    mpi = null;
  };

  hdf5-mpi = hdf5.override {
    szip = null;
    mpi = pkgs.openmpi;
  };

  heimdall = callPackage ../tools/misc/heimdall { };

  hevea = callPackage ../tools/typesetting/hevea { };

  highlight = callPackage ../tools/text/highlight {
    lua = lua5;
  };

  honcho = callPackage ../tools/system/honcho { };

  host = callPackage ../tools/networking/host { };

  hping = callPackage ../tools/networking/hping { };

  httpie = callPackage ../tools/networking/httpie { };

  httping = callPackage ../tools/networking/httping {};

  httpfs2 = callPackage ../tools/filesystems/httpfs { };

  httptunnel = callPackage ../tools/networking/httptunnel { };

  i2p = callPackage ../tools/networking/i2p {};

  i2pd = callPackage ../tools/networking/i2pd {};

  iasl = callPackage ../development/compilers/iasl { };

  icecast = callPackage ../servers/icecast { };

  icoutils = callPackage ../tools/graphics/icoutils { };

  idutils = callPackage ../tools/misc/idutils { };

  idle3tools = callPackage ../tools/system/idle3tools { };

  iftop = callPackage ../tools/networking/iftop { };

  ifuse = callPackage ../tools/filesystems/ifuse/default.nix { };

  ihaskell = callPackage ../development/tools/haskell/ihaskell/wrapper.nix {
    inherit (pythonPackages) ipython;
    inherit (haskellPackages) ihaskell ghc;
  };

  ihaskell-with-packages = callPackage ../development/tools/haskell/ihaskell/ng-wrapper.nix {
    inherit (pythonPackages) ipython;
    inherit (haskellngPackages) ihaskell ghcWithPackages;
    packages = self: config.ihaskell.packages or [];
  };

  imapproxy = callPackage ../tools/networking/imapproxy { };

  imapsync = callPackage ../tools/networking/imapsync {
    inherit (perlPackages) MailIMAPClient;
  };

  inadyn = callPackage ../tools/networking/inadyn { };

  inetutils = callPackage ../tools/networking/inetutils { };

  ioping = callPackage ../tools/system/ioping {};

  iodine = callPackage ../tools/networking/iodine { };

  iperf2 = callPackage ../tools/networking/iperf/2.nix { };
  iperf3 = callPackage ../tools/networking/iperf/3.nix { };
  iperf = iperf3;

  ipmitool = callPackage ../tools/system/ipmitool {
    static = false;
  };

  ipmiutil = callPackage ../tools/system/ipmiutil {};

  ipv6calc = callPackage ../tools/networking/ipv6calc {};

  ipxe = callPackage ../tools/misc/ipxe { };

  ised = callPackage ../tools/misc/ised {};

  isl = callPackage ../development/libraries/isl { };
  isl_0_12 = callPackage ../development/libraries/isl/0.12.2.nix { };

  isync = callPackage ../tools/networking/isync { };

  jd-gui = callPackage_i686 ../tools/security/jd-gui { };

  jdiskreport = callPackage ../tools/misc/jdiskreport { };

  jfsutils = callPackage ../tools/filesystems/jfsutils { };

  jhead = callPackage ../tools/graphics/jhead { };

  jing = callPackage ../tools/text/xml/jing { };

  jmtpfs = callPackage ../tools/filesystems/jmtpfs { };

  jnettop = callPackage ../tools/networking/jnettop { };

  john = callPackage ../tools/security/john { };

  jq = callPackage ../development/tools/jq {};

  jscoverage = callPackage ../development/tools/misc/jscoverage { };

  jwhois = callPackage ../tools/networking/jwhois { };

  k2pdfopt = callPackage ../applications/misc/k2pdfopt { };

  kazam = callPackage ../applications/video/kazam { };

  kalibrate-rtl = callPackage ../tools/misc/kalibrate-rtl { };

  kexectools = callPackage ../os-specific/linux/kexectools { };

  #keybase-node-client = callPackage ../applications/misc/keybase-node-client { };

  keychain = callPackage ../tools/misc/keychain { };

  kibana = callPackage ../development/tools/misc/kibana { };

  kismet = callPackage ../applications/networking/sniffers/kismet { };

  kpcli = callPackage ../tools/security/kpcli { };

  kst = callPackage ../tools/graphics/kst { };

  leocad = callPackage ../applications/graphics/leocad { };

  less = callPackage ../tools/misc/less { };

  liquidsoap = callPackage ../tools/audio/liquidsoap/full.nix { };

  lockfileProgs = callPackage ../tools/misc/lockfile-progs { };

  logstash = callPackage ../tools/misc/logstash { };

  logstash-contrib = callPackage ../tools/misc/logstash/contrib.nix { };

  logstash-forwarder = callPackage ../tools/misc/logstash-forwarder { };

  lsdvd = callPackage ../tools/cd-dvd/lsdvd {};

  kippo = callPackage ../servers/kippo { };

  klavaro = callPackage ../games/klavaro {};

  kzipmix = callPackage_i686 ../tools/compression/kzipmix { };

  makebootfat = callPackage ../tools/misc/makebootfat { };

  minidlna = callPackage ../tools/networking/minidlna {
    ffmpeg = ffmpeg_0;
  };

  mmv = callPackage ../tools/misc/mmv { };

  morituri = callPackage ../applications/audio/morituri { };

  most = callPackage ../tools/misc/most { };

  multitail = callPackage ../tools/misc/multitail { };

  netperf = callPackage ../applications/networking/netperf { };

  netsniff-ng = callPackage ../tools/networking/netsniff-ng { };

  ninka = callPackage ../development/tools/misc/ninka { };

  nodejs = callPackage ../development/web/nodejs { libuv = libuvVersions.v1_2_0; };
  nodejs-unstable = callPackage ../development/web/nodejs { libuv = libuvVersions.v1_2_0; unstableVersion = true; };
  nodejs-0_10 = callPackage ../development/web/nodejs/v0_10.nix { };

  nodePackages = callPackage ./node-packages.nix { self = nodePackages; };

  iojs = callPackage ../development/web/iojs { libuv = libuvVersions.v1_4_0; };
  iojs-nightly = callPackage ../development/web/iojs { libuv = libuvVersions.v1_4_0; nightly = true; };

  iojsPackages = callPackage ./node-packages.nix { self = iojsPackages; nodejs = iojs; };

  ldapvi = callPackage ../tools/misc/ldapvi { };

  ldns = callPackage ../development/libraries/ldns { };

  leafpad = callPackage ../applications/editors/leafpad { };

  lftp = callPackage ../tools/networking/lftp { };

  libconfig = callPackage ../development/libraries/libconfig { };

  libee = callPackage ../development/libraries/libee { };

  libestr = callPackage ../development/libraries/libestr { };

  libevdev = callPackage ../development/libraries/libevdev { };

  libevhtp = callPackage ../development/libraries/libevhtp { };

  liboauth = callPackage ../development/libraries/liboauth { };

  libtermkey = callPackage ../development/libraries/libtermkey { };

  libtidy = callPackage ../development/libraries/libtidy { };

  libtirpc = callPackage ../development/libraries/ti-rpc { };

  libshout = callPackage ../development/libraries/libshout { };

  libqb = callPackage ../development/libraries/libqb { };

  libqmi = callPackage ../development/libraries/libqmi { };

  libmbim = callPackage ../development/libraries/libmbim { };

  libmongo-client = callPackage ../development/libraries/libmongo-client { };

  libtorrent = callPackage ../tools/networking/p2p/libtorrent { };

  libtorrent-git = callPackage ../tools/networking/p2p/libtorrent/git.nix { };

  libiberty = callPackage ../development/libraries/libiberty { };

  libibverbs = callPackage ../development/libraries/libibverbs { };

  libxcomp = callPackage ../development/libraries/libxcomp { };

  librdmacm = callPackage ../development/libraries/librdmacm { };

  limesurvey = callPackage ../servers/limesurvey { };

  logcheck = callPackage ../tools/system/logcheck {
    inherit (perlPackages) mimeConstruct;
  };

  logkeys = callPackage ../tools/security/logkeys { };

  logrotate = callPackage ../tools/system/logrotate { };

  logstalgia = callPackage ../tools/graphics/logstalgia {};

  lout = callPackage ../tools/typesetting/lout { };

  lrzip = callPackage ../tools/compression/lrzip { };

  # lsh installs `bin/nettle-lfib-stream' and so does Nettle.  Give the
  # former a lower priority than Nettle.
  lsh = lowPrio (callPackage ../tools/networking/lsh { });

  lshw = callPackage ../tools/system/lshw { };

  lxc = callPackage ../os-specific/linux/lxc { };

  lzip = callPackage ../tools/compression/lzip { };

  lzma = xz;

  xz = callPackage ../tools/compression/xz { };

  lz4 = callPackage ../tools/compression/lz4 { };

  lzop = callPackage ../tools/compression/lzop { };

  macchanger = callPackage ../os-specific/linux/macchanger { };

  mailcheck = callPackage ../applications/networking/mailreaders/mailcheck { };

  maildrop = callPackage ../tools/networking/maildrop { };

  mailsend = callPackage ../tools/networking/mailsend { };

  mailpile = callPackage ../applications/networking/mailreaders/mailpile { };

  mailutils = callPackage ../tools/networking/mailutils {
    guile = guile_1_8;
  };

  mairix = callPackage ../tools/text/mairix { };

  makemkv = callPackage ../applications/video/makemkv { };

  man = callPackage ../tools/misc/man { };

  man_db = callPackage ../tools/misc/man-db { };

  mawk = callPackage ../tools/text/mawk { };

  mbox = callPackage ../tools/security/mbox { };

  memtest86 = callPackage ../tools/misc/memtest86 { };

  memtest86plus = callPackage ../tools/misc/memtest86+ { };

  meo = callPackage ../tools/security/meo {
    boost = boost155;
  };

  mc = callPackage ../tools/misc/mc { };

  mcabber = callPackage ../applications/networking/instant-messengers/mcabber { };

  mcron = callPackage ../tools/system/mcron {
    guile = guile_1_8;
  };

  mdbtools = callPackage ../tools/misc/mdbtools { };

  mdbtools_git = callPackage ../tools/misc/mdbtools/git.nix {
    inherit (gnome) scrollkeeper;
  };

  mdp = callPackage ../applications/misc/mdp { };

  mednafen = callPackage ../misc/emulators/mednafen { };

  mednafen-server = callPackage ../misc/emulators/mednafen/server.nix { };

  megacli = callPackage ../tools/misc/megacli { };

  megatools = callPackage ../tools/networking/megatools { };

  mfcuk = callPackage ../tools/security/mfcuk { };

  mfoc = callPackage ../tools/security/mfoc { };

  minecraft = callPackage ../games/minecraft {
    pulseaudioSupport = config.pulseaudio or true;
    pulseaudio = pulseaudio.override { ossWrapper = true; };
  };

  minecraft-server = callPackage ../games/minecraft-server { };

  minetest = callPackage ../games/minetest {
    libpng = libpng12;
  };

  miniupnpc = callPackage ../tools/networking/miniupnpc { };

  miniupnpd = callPackage ../tools/networking/miniupnpd { };

  minixml = callPackage ../development/libraries/minixml { };

  mjpegtools = callPackage ../tools/video/mjpegtools { };

  mkcue = callPackage ../tools/cd-dvd/mkcue { };

  mkpasswd = callPackage ../tools/security/mkpasswd { };

  mkrand = callPackage ../tools/security/mkrand { };

  mktemp = callPackage ../tools/security/mktemp { };

  mktorrent = callPackage ../tools/misc/mktorrent { };

  modemmanager = callPackage ../tools/networking/modemmanager {};

  monit = callPackage ../tools/system/monit { };

  moreutils = callPackage ../tools/misc/moreutils {
    inherit (perlPackages) IPCRun TimeDate TimeDuration;
    docbook-xsl = docbook_xsl;
  };

  mosh = callPackage ../tools/networking/mosh {
    inherit (perlPackages) IOTty;
  };

  mpage = callPackage ../tools/text/mpage { };

  mr = callPackage ../applications/version-management/mr { };

  mrtg = callPackage ../tools/misc/mrtg { };

  mscgen = callPackage ../tools/graphics/mscgen { };

  msf = builderDefsPackage (import ../tools/security/metasploit/3.1.nix) {
    inherit ruby makeWrapper;
  };

  mssys = callPackage ../tools/misc/mssys { };

  mtdutils = callPackage ../tools/filesystems/mtdutils { };

  mtools = callPackage ../tools/filesystems/mtools { };

  mtr = callPackage ../tools/networking/mtr {};

  multitran = recurseIntoAttrs (let callPackage = newScope pkgs.multitran; in rec {
    multitrandata = callPackage ../tools/text/multitran/data { };

    libbtree = callPackage ../tools/text/multitran/libbtree { };

    libmtsupport = callPackage ../tools/text/multitran/libmtsupport { };

    libfacet = callPackage ../tools/text/multitran/libfacet { };

    libmtquery = callPackage ../tools/text/multitran/libmtquery { };

    mtutils = callPackage ../tools/text/multitran/mtutils { };
  });

  munge = callPackage ../tools/security/munge { };

  muscleframework = callPackage ../tools/security/muscleframework { };

  muscletool = callPackage ../tools/security/muscletool { };

  mysql2pgsql = callPackage ../tools/misc/mysql2pgsql { };

  namazu = callPackage ../tools/text/namazu { };

  nbd = callPackage ../tools/networking/nbd { };

  ndjbdns = callPackage ../tools/networking/ndjbdns { };

  nestopia = callPackage ../misc/emulators/nestopia { };

  netatalk = callPackage ../tools/filesystems/netatalk { };

  netcdf = callPackage ../development/libraries/netcdf { };

  nc6 = callPackage ../tools/networking/nc6 { };

  ncat = callPackage ../tools/networking/ncat { };

  ncftp = callPackage ../tools/networking/ncftp { };

  ncompress = callPackage ../tools/compression/ncompress { };

  ndisc6 = callPackage ../tools/networking/ndisc6 { };

  netboot = callPackage ../tools/networking/netboot {};

  netcat = callPackage ../tools/networking/netcat { };

  netcat-openbsd = callPackage ../tools/networking/netcat-openbsd { };

  nethogs = callPackage ../tools/networking/nethogs { };

  netkittftp = callPackage ../tools/networking/netkit/tftp { };

  netpbm = callPackage ../tools/graphics/netpbm { };

  netrw = callPackage ../tools/networking/netrw { };

  netselect = callPackage ../tools/networking/netselect { };

  networkmanager = callPackage ../tools/networking/network-manager { };

  networkmanager_openvpn = callPackage ../tools/networking/network-manager/openvpn.nix { };

  networkmanager_pptp = callPackage ../tools/networking/network-manager/pptp.nix { };

  networkmanager_l2tp = callPackage ../tools/networking/network-manager/l2tp.nix { };

  networkmanager_vpnc = callPackage ../tools/networking/network-manager/vpnc.nix { };

  networkmanager_openconnect = callPackage ../tools/networking/network-manager/openconnect.nix { };

  networkmanagerapplet = newScope gnome ../tools/networking/network-manager-applet { dconf = gnome3.dconf; };

  newsbeuter = callPackage ../applications/networking/feedreaders/newsbeuter { };

  newsbeuter-dev = callPackage ../applications/networking/feedreaders/newsbeuter/dev.nix { };

  ngrep = callPackage ../tools/networking/ngrep {
    inherit gnumake3;
  };

  ngrok = callPackage ../tools/misc/ngrok { };

  noip = callPackage ../tools/networking/noip { };

  mpack = callPackage ../tools/networking/mpack { };

  pa_applet = callPackage ../tools/audio/pa-applet { };

  pasystray = callPackage ../tools/audio/pasystray {
    inherit (gnome3) gnome_icon_theme;
  };

  pnmixer = callPackage ../tools/audio/pnmixer { };

  pwsafe = callPackage ../applications/misc/pwsafe {
    inherit (xlibs) libXt libXtst libXi xextproto;
    wxGTK = wxGTK30;
  };

  nifskope = callPackage ../tools/graphics/nifskope { };

  nilfs-utils = callPackage ../tools/filesystems/nilfs-utils {};
  nilfs_utils = nilfs-utils;

  nitrogen = callPackage ../tools/X11/nitrogen {};

  nkf = callPackage ../tools/text/nkf {};

  nlopt = callPackage ../development/libraries/nlopt {};

  npapi_sdk = callPackage ../development/libraries/npapi-sdk {};

  npth = callPackage ../development/libraries/npth {};

  nmap = callPackage ../tools/security/nmap { };

  nmap_graphical = callPackage ../tools/security/nmap {
    inherit (pythonPackages) pysqlite;
    graphicalSupport = true;
  };

  notbit = callPackage ../applications/networking/notbit { };

  notify-osd = callPackage ../applications/misc/notify-osd { };

  nox = callPackage ../tools/package-management/nox {
    pythonPackages = python3Packages;
  };

  nss_pam_ldapd = callPackage ../tools/networking/nss-pam-ldapd {};

  ntfs3g = callPackage ../tools/filesystems/ntfs-3g { };

  # ntfsprogs are merged into ntfs-3g
  ntfsprogs = pkgs.ntfs3g;

  ntop = callPackage ../tools/networking/ntop { };

  ntopng = callPackage ../tools/networking/ntopng { };

  ntp = callPackage ../tools/networking/ntp {
    libcap = if stdenv.isLinux then libcap else null;
  };

  numdiff = callPackage ../tools/text/numdiff { };

  nssmdns = callPackage ../tools/networking/nss-mdns { };

  nwdiag = pythonPackages.nwdiag;

  nylon = callPackage ../tools/networking/nylon { };

  nxproxy = callPackage ../tools/admin/nxproxy { };

  nzbget = callPackage ../tools/networking/nzbget { };

  oathToolkit = callPackage ../tools/security/oath-toolkit { };

  obex_data_server = callPackage ../tools/bluetooth/obex-data-server { };

  obexd = callPackage ../tools/bluetooth/obexd { };

  openfortivpn = callPackage ../tools/networking/openfortivpn { };

  obexfs = callPackage ../tools/bluetooth/obexfs { };

  obexftp = callPackage ../tools/bluetooth/obexftp { };

  objconv = callPackage ../development/tools/misc/objconv {};

  obnam = callPackage ../tools/backup/obnam { };

  odt2txt = callPackage ../tools/text/odt2txt { };

  odamex = callPackage ../games/odamex { };

  offlineimap = callPackage ../tools/networking/offlineimap {
    inherit (pythonPackages) sqlite3;
  };

  openarena = callPackage ../games/openarena { };

  opencryptoki = callPackage ../tools/security/opencryptoki { };

  onscripter-en = callPackage ../games/onscripter-en { };

  opendbx = callPackage ../development/libraries/opendbx { };

  opendkim = callPackage ../development/libraries/opendkim { };

  opendylan = callPackage ../development/compilers/opendylan {
    opendylan-bootstrap = opendylan_bin;
  };

  opendylan_bin = callPackage ../development/compilers/opendylan/bin.nix { };

  openjade = callPackage ../tools/text/sgml/openjade { };

  openntpd = callPackage ../tools/networking/openntpd { };

  openntpd_nixos = openntpd.override {
    privsepUser = "ntp";
    privsepPath = "/var/empty";
  };

  openobex = callPackage ../tools/bluetooth/openobex { };

  openopc = callPackage ../tools/misc/openopc {
    pythonFull = python27.buildEnv.override {
      extraLibs = [ python27Packages.pyro3 ];
    };
  };

  openresolv = callPackage ../tools/networking/openresolv { };

  opensc = callPackage ../tools/security/opensc { };

  opensc_dnie_wrapper = callPackage ../tools/security/opensc-dnie-wrapper { };

  openssh =
    callPackage ../tools/networking/openssh {
      hpnSupport = false;
      withKerberos = false;
      etcDir = "/etc/ssh";
      pam = if stdenv.isLinux then pam else null;
    };

  openssh_hpn = pkgs.appendToName "with-hpn" (openssh.override { hpnSupport = true; });

  openssh_with_kerberos = pkgs.appendToName "with-kerberos" (openssh.override { withKerberos = true; });

  opensp = callPackage ../tools/text/sgml/opensp { };

  spCompat = callPackage ../tools/text/sgml/opensp/compat.nix { };

  opentracker = callPackage ../applications/networking/p2p/opentracker { };

  openvpn = callPackage ../tools/networking/openvpn { };

  openvpn_learnaddress = callPackage ../tools/networking/openvpn/openvpn_learnaddress.nix { };

  update-resolv-conf = callPackage ../tools/networking/openvpn/update-resolv-conf.nix { };

  openvswitch = callPackage ../os-specific/linux/openvswitch { };

  optipng = callPackage ../tools/graphics/optipng {
    libpng = libpng12;
  };

  oslrd = callPackage ../tools/networking/oslrd { };

  ossec = callPackage ../tools/security/ossec {};

  ostree = callPackage ../tools/misc/ostree { };

  otpw = callPackage ../os-specific/linux/otpw { };

  owncloud = callPackage ../servers/owncloud { };

  owncloudclient = callPackage ../applications/networking/owncloud-client { };

  p2pvc = callPackage ../applications/video/p2pvc {};

  p7zip = callPackage ../tools/archivers/p7zip { };

  pal = callPackage ../tools/misc/pal { };

  pandoc = haskell-ng.lib.overrideCabal haskellngPackages.pandoc (drv: {
    configureFlags = drv.configureFlags or [] ++ ["-fembed_data_files"];
    buildTools = drv.buildTools or [] ++ [haskellngPackages.hsb2hs];
    enableSharedExecutables = false;
    enableSharedLibraries = false;
    isLibrary = false;
    doHaddock = false;
    postFixup = "rm -rf $out/lib $out/nix-support $out/share";
  });

  panomatic = callPackage ../tools/graphics/panomatic { };

  par2cmdline = callPackage ../tools/networking/par2cmdline {
    automake = automake112x; # fails with 14
  };

  parallel = callPackage ../tools/misc/parallel { };

  parcellite = callPackage ../tools/misc/parcellite { };

  patchutils = callPackage ../tools/text/patchutils { };

  parted = callPackage ../tools/misc/parted { hurd = null; };

  pitivi = callPackage ../applications/video/pitivi {
    gst = gst_all_1;
    clutter-gtk = clutter_gtk;
  };

  p0f = callPackage ../tools/security/p0f { };

  pngout = callPackage ../tools/graphics/pngout { };

  hurdPartedCross =
    if crossSystem != null && crossSystem.config == "i586-pc-gnu"
    then (makeOverridable
            ({ hurd }:
              (parted.override {
                # Needs the Hurd's libstore.
                inherit hurd;

                # The Hurd wants a libparted.a.
                enableStatic = true;

                gettext = null;
                readline = null;
                devicemapper = null;
              }).crossDrv)
           { hurd = gnu.hurdCrossIntermediate; })
    else null;

  ipsecTools = callPackage ../os-specific/linux/ipsec-tools { flex = flex_2_5_35; };

  patch = gnupatch;

  pbzip2 = callPackage ../tools/compression/pbzip2 { };

  pciutils = callPackage ../tools/system/pciutils { };

  pcsclite = callPackage ../tools/security/pcsclite { };

  pcsctools = callPackage ../tools/security/pcsctools { };

  pdf2djvu = callPackage ../tools/typesetting/pdf2djvu { };

  pdf2svg = callPackage ../tools/graphics/pdf2svg { };

  pdfjam = callPackage ../tools/typesetting/pdfjam { };

  jbig2enc = callPackage ../tools/graphics/jbig2enc { };

  pdfread = callPackage ../tools/graphics/pdfread { };

  briss = callPackage ../tools/graphics/briss { };

  brickd = callPackage ../servers/brickd {
    libusb = libusb1;
  };

  bully = callPackage ../tools/networking/bully { };

  pdnsd = callPackage ../tools/networking/pdnsd { };

  peco = callPackage ../tools/text/peco { };

  pg_top = callPackage ../tools/misc/pg_top { };

  pdsh = callPackage ../tools/networking/pdsh {
    rsh = true;          # enable internal rsh implementation
    ssh = openssh;
  };

  pfstools = callPackage ../tools/graphics/pfstools { };

  philter = callPackage ../tools/networking/philter { };

  pinentry = callPackage ../tools/security/pinentry {
    libcap = if stdenv.isDarwin then null else libcap;
    qt4 = null;
  };

  pius = callPackage ../tools/security/pius { };

  pk2cmd = callPackage ../tools/misc/pk2cmd { };

  plantuml = callPackage ../tools/misc/plantuml { };

  plan9port = callPackage ../tools/system/plan9port { };

  ploticus = callPackage ../tools/graphics/ploticus {
    libpng = libpng12;
  };

  plotutils = callPackage ../tools/graphics/plotutils { };

  plowshare = callPackage ../tools/misc/plowshare { };

  pngcheck = callPackage ../tools/graphics/pngcheck { };

  pngcrush = callPackage ../tools/graphics/pngcrush { };

  pngnq = callPackage ../tools/graphics/pngnq { };

  pngtoico = callPackage ../tools/graphics/pngtoico {
    libpng = libpng12;
  };

  pngquant = callPackage ../tools/graphics/pngquant { };

  podiff = callPackage ../tools/text/podiff { };

  poedit = callPackage ../tools/text/poedit { };

  polipo = callPackage ../servers/polipo { };

  polkit_gnome = callPackage ../tools/security/polkit-gnome { };

  ponysay = callPackage ../tools/misc/ponysay { };

  povray = callPackage ../tools/graphics/povray {
    automake = automake113x; # fails with 14
  };

  ppl = callPackage ../development/libraries/ppl { };

  ppp = callPackage ../tools/networking/ppp { };

  pptp = callPackage ../tools/networking/pptp {};

  prey-bash-client = callPackage ../tools/security/prey { };

  profile-cleaner = callPackage ../tools/misc/profile-cleaner { };

  profile-sync-daemon = callPackage ../tools/misc/profile-sync-daemon { };

  projectm = callPackage ../applications/audio/projectm { };

  proot = callPackage ../tools/system/proot { };

  proxychains = callPackage ../tools/networking/proxychains { };

  proxytunnel = callPackage ../tools/misc/proxytunnel { };

  cntlm = callPackage ../tools/networking/cntlm { };

  pastebinit = callPackage ../tools/misc/pastebinit { };

  polygraph = callPackage ../tools/networking/polygraph { };

  psmisc = callPackage ../os-specific/linux/psmisc { };

  pstoedit = callPackage ../tools/graphics/pstoedit { };

  pv = callPackage ../tools/misc/pv { };

  pwgen = callPackage ../tools/security/pwgen { };

  pwnat = callPackage ../tools/networking/pwnat { };

  pycangjie = callPackage ../development/python-modules/pycangjie { };

  pydb = callPackage ../development/tools/pydb { };

  pystringtemplate = callPackage ../development/python-modules/stringtemplate { };

  pythonDBus = dbus_python;

  pythonIRClib = builderDefsPackage (import ../development/python-modules/irclib) {
    inherit python;
  };

  pythonSexy = builderDefsPackage (import ../development/python-modules/libsexy) {
    inherit python libsexy pkgconfig libxml2 pygtk pango gtk glib;
  };

  pytrainer = callPackage ../applications/misc/pytrainer { };

  openmpi = callPackage ../development/libraries/openmpi { };

  qarte = callPackage ../applications/video/qarte {
    sip = pythonPackages.sip_4_16;
  };

  ocz-ssd-guru = callPackage ../tools/misc/ocz-ssd-guru { };

  qastools = callPackage ../tools/audio/qastools {
    qt = qt4;
  };

  qhull = callPackage ../development/libraries/qhull { };

  qjoypad = callPackage ../tools/misc/qjoypad { };

  qpdf = callPackage ../development/libraries/qpdf { };

  qprint = callPackage ../tools/text/qprint { };

  qscintilla = callPackage ../development/libraries/qscintilla {
    qt = qt4;
  };

  qshowdiff = callPackage ../tools/text/qshowdiff { };

  quilt = callPackage ../development/tools/quilt { };

  radvd = callPackage ../tools/networking/radvd { };

  ranger = callPackage ../applications/misc/ranger { };

  rawdog = callPackage ../applications/networking/feedreaders/rawdog { };

  privateer = callPackage ../games/privateer { };

  redmine = callPackage ../applications/version-management/redmine { };

  rtmpdump = callPackage ../tools/video/rtmpdump { };

  reaverwps = callPackage ../tools/networking/reaver-wps {};

  recutils = callPackage ../tools/misc/recutils { };

  recoll = callPackage ../applications/search/recoll { };

  reiser4progs = callPackage ../tools/filesystems/reiser4progs { };

  reiserfsprogs = callPackage ../tools/filesystems/reiserfsprogs { };

  relfs = callPackage ../tools/filesystems/relfs {
    inherit (gnome) gnome_vfs GConf;
  };

  remarkjs = callPackage ../development/web/remarkjs { };

  remind = callPackage ../tools/misc/remind { };

  remmina = callPackage ../applications/networking/remote/remmina {};

  renameutils = callPackage ../tools/misc/renameutils { };

  replace = callPackage ../tools/text/replace { };

  reptyr = callPackage ../os-specific/linux/reptyr {};

  rescuetime = callPackage ../applications/misc/rescuetime { };

  rdiff-backup = callPackage ../tools/backup/rdiff-backup { };

  rdfind = callPackage ../tools/filesystems/rdfind { };

  rdmd = callPackage ../development/compilers/rdmd { };

  rhash = callPackage ../tools/security/rhash { };

  riemann_c_client = callPackage ../tools/misc/riemann-c-client { };

  ripmime = callPackage ../tools/networking/ripmime {};

  rkflashtool = callPackage ../tools/misc/rkflashtool { };

  rmlint = callPackage ../tools/misc/rmlint {
    inherit (pythonPackages) sphinx;
  };

  rng_tools = callPackage ../tools/security/rng-tools { };

  rsnapshot = callPackage ../tools/backup/rsnapshot {
    perl = perl516; # fails to create docs: POD document had syntax errors
    # For the `logger' command, we can use either `utillinux' or
    # GNU Inetutils.  The latter is more portable.
    logger = inetutils;
  };
  rsnapshotGit = lowPrio (callPackage ../tools/backup/rsnapshot/git.nix {
    # For the `logger' command, we can use either `utillinux' or
    # GNU Inetutils.  The latter is more portable.
    logger = inetutils;
  });

  rlwrap = callPackage ../tools/misc/rlwrap { };

  rockbox_utility = callPackage ../tools/misc/rockbox-utility { };

  rpPPPoE = builderDefsPackage (import ../tools/networking/rp-pppoe) {
    inherit ppp;
  };

  rpm = callPackage ../tools/package-management/rpm { };

  rpmextract = callPackage ../tools/archivers/rpmextract { };

  rrdtool = callPackage ../tools/misc/rrdtool { };

  rtorrent = callPackage ../tools/networking/p2p/rtorrent { };

  rtorrent-git = callPackage ../tools/networking/p2p/rtorrent/git.nix { };

  rubber = callPackage ../tools/typesetting/rubber { };

  rxp = callPackage ../tools/text/xml/rxp { };

  rzip = callPackage ../tools/compression/rzip { };

  s3backer = callPackage ../tools/filesystems/s3backer { };

  s3fs = callPackage ../tools/filesystems/s3fs { };

  s3cmd = callPackage ../tools/networking/s3cmd { };

  s3sync = callPackage ../tools/networking/s3sync {
    ruby = ruby_1_8;
  };

  s6Dns = callPackage ../tools/networking/s6-dns { };

  s6LinuxUtils = callPackage ../os-specific/linux/s6-linux-utils { };

  s6Networking = callPackage ../tools/networking/s6-networking { };

  s6PortableUtils = callPackage ../tools/misc/s6-portable-utils { };

  sablotron = callPackage ../tools/text/xml/sablotron { };

  safecopy = callPackage ../tools/system/safecopy { };

  safe-rm = callPackage ../tools/system/safe-rm { };

  salut_a_toi = callPackage ../applications/networking/instant-messengers/salut-a-toi {};

  samplicator = callPackage ../tools/networking/samplicator { };

  screen = callPackage ../tools/misc/screen { };

  screen-message = callPackage ../tools/X11/screen-message { };

  scrot = callPackage ../tools/graphics/scrot { };

  scrolls = callPackage ../games/scrolls { };

  scrypt = callPackage ../tools/security/scrypt { };

  sdcv = callPackage ../applications/misc/sdcv { };

  sec = callPackage ../tools/admin/sec { };

  seccure = callPackage ../tools/security/seccure { };

  setserial = builderDefsPackage (import ../tools/system/setserial) {
    inherit groff;
  };

  seqdiag = pythonPackages.seqdiag;

  screenfetch = callPackage ../tools/misc/screenfetch { };

  sg3_utils = callPackage ../tools/system/sg3_utils { };

  sharutils = callPackage ../tools/archivers/sharutils { };

  shotwell = callPackage ../applications/graphics/shotwell { };

  shellinabox = callPackage ../servers/shellinabox { };

  siege = callPackage ../tools/networking/siege {};

  sigil = callPackage ../applications/editors/sigil { };

  silc_client = callPackage ../applications/networking/instant-messengers/silc-client { };

  silc_server = callPackage ../servers/silc-server { };

  silver-searcher = callPackage ../tools/text/silver-searcher { };

  simplescreenrecorder = callPackage ../applications/video/simplescreenrecorder { };

  sleuthkit = callPackage ../tools/system/sleuthkit {};

  slimrat = callPackage ../tools/networking/slimrat {
    inherit (perlPackages) WWWMechanize LWP;
  };

  slsnif = callPackage ../tools/misc/slsnif { };

  smartmontools = callPackage ../tools/system/smartmontools { };

  smbldaptools = callPackage ../tools/networking/smbldaptools {
    inherit (perlPackages) NetLDAP CryptSmbHash DigestSHA1;
  };

  smbnetfs = callPackage ../tools/filesystems/smbnetfs {};

  snort = callPackage ../applications/networking/ids/snort { };

  solr = callPackage ../servers/search/solr { };

  solvespace = callPackage ../applications/graphics/solvespace { };

  sparsehash = callPackage ../development/libraries/sparsehash { };

  spiped = callPackage ../tools/networking/spiped { };

  sproxy = haskellPackages.callPackage ../tools/networking/sproxy { };

  sproxy-web = haskellPackages.callPackage ../tools/networking/sproxy-web { };

  sqliteman = callPackage ../applications/misc/sqliteman { };

  stardict = callPackage ../applications/misc/stardict/stardict.nix {
    inherit (gnome) libgnomeui scrollkeeper;
  };

  stdman = callPackage ../data/documentation/stdman { };

  storebrowse = callPackage ../tools/system/storebrowse { };

  fusesmb = callPackage ../tools/filesystems/fusesmb { samba = samba3; };

  sl = callPackage ../tools/misc/sl { };

  socat = callPackage ../tools/networking/socat { };

  socat2pre = lowPrio (callPackage ../tools/networking/socat/2.x.nix { });

  sourceHighlight = callPackage ../tools/text/source-highlight { };

  spaceFM = callPackage ../applications/misc/spacefm { };

  squashfsTools = callPackage ../tools/filesystems/squashfs { };

  sshfsFuse = callPackage ../tools/filesystems/sshfs-fuse { };

  sshuttle = callPackage ../tools/security/sshuttle { };

  sstp = callPackage ../tools/networking/sstp {};

  sudo = callPackage ../tools/security/sudo { };

  suidChroot = builderDefsPackage (import ../tools/system/suid-chroot) { };

  super = callPackage ../tools/security/super { };

  ssdeep = callPackage ../tools/security/ssdeep { };

  sshpass = callPackage ../tools/networking/sshpass { };

  ssmtp = callPackage ../tools/networking/ssmtp {
    tlsSupport = true;
  };

  ssss = callPackage ../tools/security/ssss { };

  stress = callPackage ../tools/system/stress { };

  stress-ng = callPackage ../tools/system/stress-ng { };

  storeBackup = callPackage ../tools/backup/store-backup { };

  stow = callPackage ../tools/misc/stow { };

  stun = callPackage ../tools/networking/stun { };

  stunnel = callPackage ../tools/networking/stunnel { };

  strongswan = callPackage ../tools/networking/strongswan { };

  su = shadow.su;

  surfraw = callPackage ../tools/networking/surfraw { };

  swec = callPackage ../tools/networking/swec {
    inherit (perlPackages) LWP URI HTMLParser HTTPServerSimple Parent;
  };

  svnfs = callPackage ../tools/filesystems/svnfs { };

  svtplay-dl = callPackage ../tools/misc/svtplay-dl {
    inherit (pythonPackages) nose mock;
  };

  sysbench = callPackage ../development/tools/misc/sysbench {};

  system_config_printer = callPackage ../tools/misc/system-config-printer {
    libxml2 = libxml2Python;
   };

  sitecopy = callPackage ../tools/networking/sitecopy { };

  stricat = callPackage ../tools/security/stricat { };

  privoxy = callPackage ../tools/networking/privoxy { };

  swaks = callPackage ../tools/networking/swaks { };

  t = callPackage ../tools/misc/t { };

  t1utils = callPackage ../tools/misc/t1utils { };

  tarsnap = callPackage ../tools/backup/tarsnap { };

  tcpcrypt = callPackage ../tools/security/tcpcrypt { };

  tboot = callPackage ../tools/security/tboot { };

  tcl2048 = callPackage ../games/tcl2048 { };

  tcpdump = callPackage ../tools/networking/tcpdump { };

  tcpflow = callPackage ../tools/networking/tcpflow { };

  teamviewer = callPackage_i686 ../applications/networking/remote/teamviewer/10.nix { };

  teamviewer8 = lowPrio (callPackage_i686 ../applications/networking/remote/teamviewer/8.nix { });

  teamviewer9 = lowPrio (callPackage_i686 ../applications/networking/remote/teamviewer/9.nix { });

  telnet = callPackage ../tools/networking/telnet { };

  tessel = callPackage ../applications/misc/tessel { };

  texmacs = callPackage ../applications/editors/texmacs {
    tex = texLive; /* tetex is also an option */
    extraFonts = true;
    guile = guile_1_8;
  };

  texmaker = callPackage ../applications/editors/texmaker { };

  texstudio = callPackage ../applications/editors/texstudio { };

  thc-hydra = callPackage ../tools/security/thc-hydra { };

  tiled = callPackage ../applications/editors/tiled { qt = qt4; };

  tinc = callPackage ../tools/networking/tinc { };

  tinc_pre = callPackage ../tools/networking/tinc/pre.nix { };

  tiny8086 = callPackage ../applications/virtualization/8086tiny { };

  tlsdate = callPackage ../tools/networking/tlsdate { };

  tmpwatch = callPackage ../tools/misc/tmpwatch  { };

  tmux = callPackage ../tools/misc/tmux { };

  tmuxinator = callPackage ../tools/misc/tmuxinator { };

  tmin = callPackage ../tools/security/tmin { };

  tmsu = callPackage ../tools/filesystems/tmsu { };

  tor = callPackage ../tools/security/tor { };

  tor-arm = callPackage ../tools/security/tor/tor-arm.nix { };

  torbutton = callPackage ../tools/security/torbutton { };

  torbrowser = callPackage ../tools/security/tor/torbrowser.nix {
    stdenv = overrideCC stdenv gcc49;
  };

  touchegg = callPackage ../tools/inputmethods/touchegg { };

  torsocks = callPackage ../tools/security/tor/torsocks.nix { };

  tpm-quote-tools = callPackage ../tools/security/tpm-quote-tools { };

  tpm-tools = callPackage ../tools/security/tpm-tools { };

  traceroute = callPackage ../tools/networking/traceroute { };

  trash-cli = callPackage ../tools/misc/trash-cli { };

  trickle = callPackage ../tools/networking/trickle {};

  trousers = callPackage ../tools/security/trousers { };

  ttf2pt1 = callPackage ../tools/misc/ttf2pt1 { };

  ttfautohint = callPackage ../tools/misc/ttfautohint { };

  tty-clock = callPackage ../tools/misc/tty-clock { };

  ttysnoop = callPackage ../os-specific/linux/ttysnoop {};

  twitterBootstrap = callPackage ../development/web/twitter-bootstrap {};

  txt2man = callPackage ../tools/misc/txt2man { };

  u9fs = callPackage ../servers/u9fs { };

  ucl = callPackage ../development/libraries/ucl { };

  ucspi-tcp = callPackage ../tools/networking/ucspi-tcp { };

  udftools = callPackage ../tools/filesystems/udftools {};

  udptunnel = callPackage ../tools/networking/udptunnel { };

  ufraw = callPackage ../applications/graphics/ufraw { };

  umlet = callPackage ../tools/misc/umlet { };

  unetbootin = callPackage ../tools/cd-dvd/unetbootin { };

  unfs3 = callPackage ../servers/unfs3 { };

  unoconv = callPackage ../tools/text/unoconv { };

  upx = callPackage ../tools/compression/upx { };

  urlview = callPackage ../applications/misc/urlview {};

  usbmuxd = callPackage ../tools/misc/usbmuxd {};

  uwsgi = callPackage ../servers/uwsgi {
    plugins = [];
  };

  vacuum = callPackage ../applications/networking/instant-messengers/vacuum {};

  volatility = callPackage ../tools/security/volatility { };

  vidalia = callPackage ../tools/security/vidalia { };

  vbetool = builderDefsPackage ../tools/system/vbetool {
    inherit pciutils libx86 zlib;
  };

  vde2 = callPackage ../tools/networking/vde2 { };

  vboot_reference = callPackage ../tools/system/vboot_reference { };

  vcsh = callPackage ../applications/version-management/vcsh { };

  verilog = callPackage ../applications/science/electronics/verilog {};

  vfdecrypt = callPackage ../tools/misc/vfdecrypt { };

  vifm = callPackage ../applications/misc/vifm { };

  viking = callPackage ../applications/misc/viking {
    inherit (gnome) scrollkeeper;
  };

  vnc2flv = callPackage ../tools/video/vnc2flv {};

  vncrec = builderDefsPackage ../tools/video/vncrec {
    inherit (xlibs) imake libX11 xproto gccmakedep libXt
      libXmu libXaw libXext xextproto libSM libICE libXpm
      libXp;
  };

  vobcopy = callPackage ../tools/cd-dvd/vobcopy { };

  vobsub2srt = callPackage ../tools/cd-dvd/vobsub2srt { };

  vorbisgain = callPackage ../tools/misc/vorbisgain { };

  vpnc = callPackage ../tools/networking/vpnc { };

  openconnect = callPackage ../tools/networking/openconnect.nix { };

  vtun = callPackage ../tools/networking/vtun { };

  wal_e = callPackage ../tools/backup/wal-e { };

  watchman = callPackage ../development/tools/watchman { };

  wbox = callPackage ../tools/networking/wbox {};

  welkin = callPackage ../tools/graphics/welkin {};

  xl2tpd = callPackage ../tools/networking/xl2tpd { };

  testdisk = callPackage ../tools/misc/testdisk { };

  html2text = callPackage ../tools/text/html2text { };

  html-tidy = callPackage ../tools/text/html-tidy { };

  html-xml-utils = callPackage ../tools/text/xml/html-xml-utils { };

  rcm = callPackage ../tools/misc/rcm {};

  tftp_hpa = callPackage ../tools/networking/tftp-hpa {};

  tigervnc = callPackage ../tools/admin/tigervnc {
    fontDirectories = [ xorg.fontadobe75dpi xorg.fontmiscmisc xorg.fontcursormisc
      xorg.fontbhlucidatypewriter75dpi ];
    inherit (xorg) xorgserver;
    fltk = fltk13;
  };

  tightvnc = callPackage ../tools/admin/tightvnc {
    fontDirectories = [ xorg.fontadobe75dpi xorg.fontmiscmisc xorg.fontcursormisc
      xorg.fontbhlucidatypewriter75dpi ];
  };

  time = callPackage ../tools/misc/time { };

  tkabber = callPackage ../applications/networking/instant-messengers/tkabber { };

  qfsm = callPackage ../applications/science/electronics/qfsm { };

  tkgate = callPackage ../applications/science/electronics/tkgate/1.x.nix {
    inherit (xlibs) libX11 imake xproto gccmakedep;
  };

  # The newer package is low-priority because it segfaults at startup.
  tkgate2 = lowPrio (callPackage ../applications/science/electronics/tkgate/2.x.nix {
    inherit (xlibs) libX11;
  });

  tm = callPackage ../tools/system/tm { };

  tradcpp = callPackage ../development/tools/tradcpp { };

  trang = callPackage ../tools/text/xml/trang { };

  tre = callPackage ../development/libraries/tre { };

  ts = callPackage ../tools/system/ts { };

  transfig = callPackage ../tools/graphics/transfig {
    libpng = libpng12;
  };

  truecrypt = callPackage ../applications/misc/truecrypt {
    wxGUI = config.truecrypt.wxGUI or true;
  };

  ttmkfdir = callPackage ../tools/misc/ttmkfdir { };

  udunits = callPackage ../development/libraries/udunits { };

  uim = callPackage ../tools/inputmethods/uim {
    inherit (pkgs.kde4) kdelibs;
  };

  uhub = callPackage ../servers/uhub { };

  unclutter = callPackage ../tools/misc/unclutter { };

  unbound = callPackage ../tools/networking/unbound { };

  units = callPackage ../tools/misc/units { };

  unrar = callPackage ../tools/archivers/unrar { };

  xar = callPackage ../tools/compression/xar { };

  xarchive = callPackage ../tools/archivers/xarchive { };

  xarchiver = callPackage ../tools/archivers/xarchiver { };

  xbrightness = callPackage ../tools/X11/xbrightness { };

  xcruiser = callPackage ../applications/misc/xcruiser { };

  unarj = callPackage ../tools/archivers/unarj { };

  unshield = callPackage ../tools/archivers/unshield { };

  unzip = callPackage ../tools/archivers/unzip { };

  unzipNLS = lowPrio (unzip.override { enableNLS = true; });

  uptimed = callPackage ../tools/system/uptimed { };

  urlwatch = callPackage ../tools/networking/urlwatch { };

  varnish = callPackage ../servers/varnish { };

  venus = callPackage ../tools/misc/venus {
    python = python27;
  };

  vlan = callPackage ../tools/networking/vlan { };

  vmtouch = callPackage ../tools/misc/vmtouch { };

  volumeicon = callPackage ../tools/audio/volumeicon { };

  wakelan = callPackage ../tools/networking/wakelan { };

  wavemon = callPackage ../tools/networking/wavemon { };

  w3cCSSValidator = callPackage ../tools/misc/w3c-css-validator {
    tomcat = tomcat6;
  };

  wdfs = callPackage ../tools/filesystems/wdfs { };

  wdiff = callPackage ../tools/text/wdiff { };

  webalizer = callPackage ../tools/networking/webalizer { };

  webdruid = builderDefsPackage ../tools/admin/webdruid {
    inherit zlib libpng freetype gd which
      libxml2 geoip;
  };

  weighttp = callPackage ../tools/networking/weighttp { };

  wget = callPackage ../tools/networking/wget {
    inherit (perlPackages) LWP;
  };

  which = callPackage ../tools/system/which { };

  wicd = callPackage ../tools/networking/wicd { };

  wipe = callPackage ../tools/security/wipe { };

  wkhtmltopdf = callPackage ../tools/graphics/wkhtmltopdf {
    overrideDerivation = lib.overrideDerivation;
    inherit (xlibs) libX11 libXext libXrender;
  };

  wml = callPackage ../development/web/wml { };

  wrk = callPackage ../tools/networking/wrk { };

  wv = callPackage ../tools/misc/wv { };

  wv2 = callPackage ../tools/misc/wv2 { };

  wyrd = callPackage ../tools/misc/wyrd { };

  x86info = callPackage ../os-specific/linux/x86info { };

  x11_ssh_askpass = callPackage ../tools/networking/x11-ssh-askpass { };

  xbursttools = assert stdenv ? glibc; import ../tools/misc/xburst-tools {
    inherit stdenv fetchgit autoconf automake confuse pkgconfig libusb libusb1;
    # It needs a cross compiler for mipsel to build the firmware it will
    # load into the Ben Nanonote
    gccCross =
      let
        pkgsCross = (import ./all-packages.nix) {
          inherit system;
          inherit bootStdenv noSysDirs gccWithCC gccWithProfiling config;
          # Ben Nanonote system
          crossSystem = {
            config = "mipsel-unknown-linux";
            bigEndian = true;
            arch = "mips";
            float = "soft";
            withTLS = true;
            libc = "uclibc";
            platform = {
              name = "ben_nanonote";
              kernelMajor = "2.6";
              # It's not a bcm47xx processor, but for the headers this should work
              kernelHeadersBaseConfig = "bcm47xx_defconfig";
              kernelArch = "mips";
            };
            gcc = {
              arch = "mips32";
            };
          };
        };
      in
        pkgsCross.gccCrossStageStatic;
  };

  xclip = callPackage ../tools/misc/xclip { };

  xtitle = callPackage ../tools/misc/xtitle { };

  xdelta = callPackage ../tools/compression/xdelta { };

  xdummy = callPackage ../tools/misc/xdummy { };

  xflux = callPackage ../tools/misc/xflux { };

  xfsprogs = callPackage ../tools/filesystems/xfsprogs { };

  xml2 = callPackage ../tools/text/xml/xml2 { };

  xmlroff = callPackage ../tools/typesetting/xmlroff { };

  xmlstarlet = callPackage ../tools/text/xml/xmlstarlet { };

  xmlto = callPackage ../tools/typesetting/xmlto {
    w3m = w3m.override { graphicsSupport = false; };
  };

  xmltv = callPackage ../tools/misc/xmltv { };

  xmpppy = builderDefsPackage (import ../development/python-modules/xmpppy) {
    inherit python setuptools;
  };

  xorriso = callPackage ../tools/cd-dvd/xorriso { };

  xpf = callPackage ../tools/text/xml/xpf {
    libxml2 = libxml2Python;
  };

  xsel = callPackage ../tools/misc/xsel { };

  xtreemfs = callPackage ../tools/filesystems/xtreemfs {};

  xvfb_run = callPackage ../tools/misc/xvfb-run { inherit (texFunctions) fontsConf; };

  xvkbd = callPackage ../tools/X11/xvkbd {
    inherit (xlibs) libXt libXaw libXtst xextproto libXi libXpm gccmakedep;
  };

  youtube-dl = callPackage ../tools/misc/youtube-dl { };

  zbar = callPackage ../tools/graphics/zbar {
    pygtk = lib.overrideDerivation pygtk (x: {
      gtk = gtk2;
    });
  };

  zdelta = callPackage ../tools/compression/zdelta { };

  zerotierone = callPackage ../tools/networking/zerotierone { };

  zerofree = callPackage ../tools/filesystems/zerofree { };

  zfstools = callPackage ../tools/filesystems/zfstools { };

  zile = callPackage ../applications/editors/zile { };

  zip = callPackage ../tools/archivers/zip { };

  zpaq = callPackage ../tools/archivers/zpaq { };
  zpaqd = callPackage ../tools/archivers/zpaq/zpaqd.nix { };

  zsync = callPackage ../tools/compression/zsync { };

  zxing = callPackage ../tools/graphics/zxing {};


  ### SHELLS

  bash = lowPrio (callPackage ../shells/bash {
    texinfo = null;
  });

  bashInteractive = appendToName "interactive" (callPackage ../shells/bash {
    interactive = true;
  });

  bashCompletion = callPackage ../shells/bash-completion { };

  dash = callPackage ../shells/dash { };

  fish = callPackage ../shells/fish {
    python = python27Full;
  };

  mksh = callPackage ../shells/mksh { };

  tcsh = callPackage ../shells/tcsh { };

  rush = callPackage ../shells/rush { };

  xonsh = callPackage ../shells/xonsh { };

  zsh = callPackage ../shells/zsh { };


  ### DEVELOPMENT / COMPILERS

  abc =
    abcPatchable [];

  abcPatchable = patches :
    import ../development/compilers/abc/default.nix {
      inherit stdenv fetchurl patches jre apacheAnt;
      javaCup = callPackage ../development/libraries/java/cup { };
    };

  aldor = callPackage ../development/compilers/aldor { };

  aliceml = callPackage ../development/compilers/aliceml { };

  aspectj = callPackage ../development/compilers/aspectj { };

  ats = callPackage ../development/compilers/ats { };
  ats2 = callPackage ../development/compilers/ats2 { };

  avra = callPackage ../development/compilers/avra { };

  bigloo = callPackage ../development/compilers/bigloo { };

  fetchegg = callPackage ../build-support/fetchegg { };

  eggDerivation = callPackage ../development/compilers/chicken/eggDerivation.nix { };

  chicken = callPackage ../development/compilers/chicken {
    bootstrap-chicken = chicken.override { bootstrap-chicken = null; };
  };

  egg2nix = callPackage ../development/tools/egg2nix {
    chickenEggs = callPackage ../development/tools/egg2nix/chicken-eggs.nix { };
  };

  ccl = callPackage ../development/compilers/ccl { };

  clang = llvmPackages.clang;

  clang_36 = llvmPackages.clang;
  clang_35 = wrapCC llvmPackages_35.clang;
  clang_34 = wrapCC llvmPackages_34.clang;
  clang_33 = wrapCC (clangUnwrapped llvm_33 ../development/compilers/llvm/3.3/clang.nix);

  clang-analyzer = callPackage ../development/tools/analysis/clang-analyzer {
    clang = clang_34;
    llvmPackages = llvmPackages_34;
  };

  clangUnwrapped = llvm: pkg: callPackage pkg {
    inherit stdenv llvm;
  };

  clangSelf = clangWrapSelf llvmPackagesSelf.clang;

  clangWrapSelf = build: (import ../build-support/cc-wrapper) {
    cc = build;
    stdenv = clangStdenv;
    libc = glibc;
    binutils = binutils;
    inherit coreutils zlib;
    extraPackages = [ libcxx ];
    nativeTools = false;
    nativeLibc = false;
  };

  #Use this instead of stdenv to build with clang
  clangStdenv = if stdenv.isDarwin then stdenv else lowPrio llvmPackages.stdenv;
  libcxxStdenv = stdenvAdapters.overrideCC stdenv (clangWrapSelf llvmPackages.clang-unwrapped);

  clean = callPackage ../development/compilers/clean { };

  closurecompiler = callPackage ../development/compilers/closure { };

  cmucl_binary = callPackage ../development/compilers/cmucl/binary.nix { };

  compcert = callPackage ../development/compilers/compcert {};

  cryptol = haskellngPackages.cryptol;

  cython = pythonPackages.cython;
  cython3 = python3Packages.cython;

  ecl = callPackage ../development/compilers/ecl { };

  eql = callPackage ../development/compilers/eql {};

  adobe_flex_sdk = callPackage ../development/compilers/adobe-flex-sdk { };

  fpc = callPackage ../development/compilers/fpc { };

  gambit = callPackage ../development/compilers/gambit { };

  gcc       = gcc48;
  gcc_multi = gcc48_multi;

  gccApple = throw "gccApple is no longer supported";

  gcc34 = wrapCC (import ../development/compilers/gcc/3.4 {
    inherit fetchurl stdenv noSysDirs;
  });

  gcc48_realCross = lib.addMetaAttrs { hydraPlatforms = []; }
    (callPackage ../development/compilers/gcc/4.8 {
      inherit noSysDirs;
      binutilsCross = binutilsCross;
      libcCross = libcCross;
      profiledCompiler = false;
      enableMultilib = false;
      crossStageStatic = false;
      cross = assert crossSystem != null; crossSystem;
    });

  gcc_realCross = gcc48_realCross;

  gccCrossStageStatic = let
      libcCross1 =
        if stdenv.cross.libc == "msvcrt" then windows.mingw_w64_headers
        else if stdenv.cross.libc == "libSystem" then darwin.xcode
        else null;
    in
      wrapGCCCross {
      gcc = forceNativeDrv (lib.addMetaAttrs { hydraPlatforms = []; } (
        gcc_realCross.override {
          crossStageStatic = true;
          langCC = false;
          libcCross = libcCross1;
          enableShared = false;
        }));
      libc = libcCross1;
      binutils = binutilsCross;
      cross = assert crossSystem != null; crossSystem;
  };

  # Only needed for mingw builds
  gccCrossMingw2 = wrapGCCCross {
    gcc = gccCrossStageStatic.gcc;
    libc = windows.mingw_headers2;
    binutils = binutilsCross;
    cross = assert crossSystem != null; crossSystem;
  };

  gccCrossStageFinal = wrapGCCCross {
    gcc = forceNativeDrv (gcc_realCross.override {
      libpthreadCross =
        # FIXME: Don't explicitly refer to `i586-pc-gnu'.
        if crossSystem != null && crossSystem.config == "i586-pc-gnu"
        then gnu.libpthreadCross
        else null;

      # XXX: We have troubles cross-compiling libstdc++ on MinGW (see
      # <http://hydra.nixos.org/build/4268232>), so don't even try.
      langCC = (crossSystem == null
                || crossSystem.config != "i686-pc-mingw32");
     });
    libc = libcCross;
    binutils = binutilsCross;
    cross = assert crossSystem != null; crossSystem;
  };

  gcc44 = lowPrio (wrapCC (makeOverridable (import ../development/compilers/gcc/4.4) {
    inherit fetchurl stdenv gmp mpfr /* ppl cloogppl */
      gettext which noSysDirs;
    texinfo = texinfo4;
    profiledCompiler = true;
  }));

  gcc45 = lowPrio (wrapCC (callPackage ../development/compilers/gcc/4.5 {
    inherit fetchurl stdenv gmp mpfr libmpc libelf zlib perl
      gettext which noSysDirs;
    texinfo = texinfo4;

    ppl = null;
    cloogppl = null;

    # bootstrapping a profiled compiler does not work in the sheevaplug:
    # http://gcc.gnu.org/bugzilla/show_bug.cgi?id=43944
    profiledCompiler = !stdenv.isArm;

    # When building `gcc.crossDrv' (a "Canadian cross", with host == target
    # and host != build), `cross' must be null but the cross-libc must still
    # be passed.
    cross = null;
    libcCross = if crossSystem != null then libcCross else null;
    libpthreadCross =
      if crossSystem != null && crossSystem.config == "i586-pc-gnu"
      then gnu.libpthreadCross
      else null;
  }));

  gcc46 = lowPrio (wrapCC (callPackage ../development/compilers/gcc/4.6 {
    inherit noSysDirs;

    ppl = null;
    cloog = null;

    # bootstrapping a profiled compiler does not work in the sheevaplug:
    # http://gcc.gnu.org/bugzilla/show_bug.cgi?id=43944
    profiledCompiler = false;

    # When building `gcc.crossDrv' (a "Canadian cross", with host == target
    # and host != build), `cross' must be null but the cross-libc must still
    # be passed.
    cross = null;
    libcCross = if crossSystem != null then libcCross else null;
    libpthreadCross =
      if crossSystem != null && crossSystem.config == "i586-pc-gnu"
      then gnu.libpthreadCross
      else null;
    texinfo = texinfo413;
  }));

  gcc48 = lowPrio (wrapCC (callPackage ../development/compilers/gcc/4.8 {
    inherit noSysDirs;

    # PGO seems to speed up compilation by gcc by ~10%, see #445 discussion
    profiledCompiler = false; #for now. with stdenv; (!isDarwin && (isi686 || isx86_64));

    # When building `gcc.crossDrv' (a "Canadian cross", with host == target
    # and host != build), `cross' must be null but the cross-libc must still
    # be passed.
    cross = null;
    libcCross = if crossSystem != null then libcCross else null;
    libpthreadCross =
      if crossSystem != null && crossSystem.config == "i586-pc-gnu"
      then gnu.libpthreadCross
      else null;
  }));

  gcc48_multi =
    if system == "x86_64-linux" then lowPrio (
      wrapCCWith (import ../build-support/cc-wrapper) glibc_multi (gcc48.cc.override {
        stdenv = overrideCC stdenv (wrapCCWith (import ../build-support/cc-wrapper) glibc_multi gcc.cc);
        profiledCompiler = false;
        enableMultilib = true;
      }))
    else throw "Multilib gcc not supported on ‘${system}’";

  gcc48_debug = lowPrio (wrapCC (callPackage ../development/compilers/gcc/4.8 {
    stripped = false;

    inherit noSysDirs;
    cross = null;
    libcCross = null;
    binutilsCross = null;
  }));

  gcc49 = lowPrio (wrapCC (callPackage ../development/compilers/gcc/4.9 {
    inherit noSysDirs;

    # PGO seems to speed up compilation by gcc by ~10%, see #445 discussion
    profiledCompiler = with stdenv; (!isDarwin && (isi686 || isx86_64));

    # When building `gcc.crossDrv' (a "Canadian cross", with host == target
    # and host != build), `cross' must be null but the cross-libc must still
    # be passed.
    cross = null;
    libcCross = if crossSystem != null then libcCross else null;
    libpthreadCross =
      if crossSystem != null && crossSystem.config == "i586-pc-gnu"
      then gnu.libpthreadCross
      else null;
  }));

  gfortran = gfortran48;

  gfortran48 = wrapCC (gcc48.cc.override {
    name = "gfortran";
    langFortran = true;
    langCC = false;
    langC = false;
    profiledCompiler = false;
  });

  gcj = gcj48;

  gcj48 = wrapCC (gcc48.cc.override {
    name = "gcj";
    langJava = true;
    langFortran = false;
    langCC = false;
    langC = false;
    profiledCompiler = false;
    inherit zip unzip zlib boehmgc gettext pkgconfig perl;
    inherit gtk;
    inherit (gnome) libart_lgpl;
    inherit (xlibs) libX11 libXt libSM libICE libXtst libXi libXrender
      libXrandr xproto renderproto xextproto inputproto randrproto;
  });

  gnat = gnat45; # failed to make 4.6 or 4.8 build

  gnat45 = wrapCC (gcc45.cc.override {
    name = "gnat";
    langCC = false;
    langC = true;
    langAda = true;
    profiledCompiler = false;
    inherit gnatboot;
    # We can't use the ppl stuff, because we would have
    # libstdc++ problems.
    cloogppl = null;
    ppl = null;
  });

  gnatboot = wrapGCC-old (import ../development/compilers/gnatboot {
    inherit fetchurl stdenv;
  });

  gnu-smalltalk = callPackage ../development/compilers/gnu-smalltalk {
    emacsSupport = config.emacsSupport or false;
  };

  gccgo = gccgo48;

  gccgo48 = wrapCC (gcc48.cc.override {
    name = "gccgo";
    langCC = true; #required for go.
    langC = true;
    langGo = true;
  });

  gccgo49 = wrapCC (gcc49.cc.override {
    name = "gccgo49";
    langCC = true; #required for go.
    langC = true;
    langGo = true;
    profiledCompiler = false;
  });

  ghdl = wrapCC (import ../development/compilers/gcc/4.3 {
    inherit stdenv fetchurl gmp mpfr noSysDirs gnat;
    texinfo = texinfo4;
    name = "ghdl";
    langVhdl = true;
    langCC = false;
    langC = false;
    profiledCompiler = false;
    enableMultilib = false;
  });

  ghdl_mcode = callPackage ../development/compilers/ghdl { };

  gcl = builderDefsPackage ../development/compilers/gcl {
    inherit mpfr m4 binutils fetchcvs emacs zlib which
      texinfo;
    gmp = gmp4;
    inherit (xlibs) libX11 xproto inputproto libXi
      libXext xextproto libXt libXaw libXmu;
    inherit stdenv;
    texLive = texLiveAggregationFun {
      paths = [
        texLive texLiveExtra
      ];
    };
  };

  jhc = callPackage ../development/compilers/jhc {
    inherit (haskellPackages_ghc763) ghc binary zlib utf8String readline fgl
      regexCompat HsSyck random;
  };

  uhc = callPackage ../development/compilers/uhc/default.nix ({
    stdenv = clangStdenv;
    ghcWithPackages = haskellngPackages.ghcWithPackages;
    inherit (haskellngPackages) shuffle hashable mtl network uhc-util uulib;
  });

  gcc-arm-embedded-4_7 = callPackage_i686 ../development/compilers/gcc-arm-embedded {
    version = "4.7-2013q3-20130916";
    releaseType = "update";
    sha256 = "1bd9bi9q80xn2rpy0rn1vvj70rh15kb7dmah0qs4q2rv78fqj40d";
  };
  gcc-arm-embedded-4_8 = callPackage_i686 ../development/compilers/gcc-arm-embedded {
    version = "4.8-2014q1-20140314";
    releaseType = "update";
    sha256 = "ce92859550819d4a3d1a6e2672ea64882b30afa2c08cf67fa8e1d93788c2c577";
  };
  gcc-arm-embedded-4_9 = callPackage_i686 ../development/compilers/gcc-arm-embedded {
    version = "4.9-2014q4-20141203";
    releaseType = "major";
    sha256 = "a440bcf68e36b291697567816e756877cd3b5782298e3e3c44eb0812a471980f";
  };
  gcc-arm-embedded = gcc-arm-embedded-4_9;

  gforth = callPackage ../development/compilers/gforth {};

  # Haskell and GHC

  # Import Haskell infrastructure.

  haskell = let pkgs_       = pkgs // { /* add necessary overrides here */ };
                callPackage = newScope pkgs_;
                newScope    = extra: lib.callPackageWith (pkgs_ // pkgs_.xorg // extra);
            in callPackage ./haskell-defaults.nix { pkgs = pkgs_; inherit callPackage newScope; };

  # Available GHC versions.

  # For several compiler versions, we export a large set of Haskell-related
  # packages.

  # NOTE (recurseIntoAttrs): After discussion, we originally decided to
  # enable it for all GHC versions. However, this is getting too much,
  # particularly in connection with Hydra builds for all these packages.
  # So we enable it for selected versions only. We build all ghcs, though

  ghc = recurseIntoAttrs (lib.mapAttrs' (name: value:
    lib.nameValuePair (builtins.substring (builtins.stringLength "packages_") (builtins.stringLength name) name) value.ghc
  ) (lib.filterAttrs (name: value:
    builtins.substring 0 (builtins.stringLength "packages_") name == "packages_"
  ) haskell));

  haskellPackages_ghc6104 = haskell.packages_ghc6104;
  haskellPackages_ghc6123 = haskell.packages_ghc6123;
  haskellPackages_ghc704  = haskell.packages_ghc704;
  haskellPackages_ghc722  = haskell.packages_ghc722;
  haskellPackages_ghc742  = haskell.packages_ghc742;
  haskellPackages_ghc763  = haskell.packages_ghc763;
  haskellPackages_ghc784_no_profiling = recurseIntoAttrs haskell.packages_ghc784.noProfiling;
  haskellPackages_ghc784_profiling    = recurseIntoAttrs haskell.packages_ghc784.profiling;
  haskellPackages_ghc784              = recurseIntoAttrs haskell.packages_ghc784.highPrio;
  haskellPackages = haskellPackages_ghc784;

  haskell-ng = callPackage ./haskell-ng.nix { };
  haskellngPackages = haskell-ng.packages.ghc784.override {
    overrides = config.haskellPackageOverrides or (self: super: {});
    provideOldAttributeNames = config.provideOldHaskellAttributeNames or false;
  };

  haxe = callPackage ../development/compilers/haxe { };
  hxcpp = callPackage ../development/compilers/haxe/hxcpp.nix { };

  hhvm = callPackage ../development/compilers/hhvm { };
  hiphopvm = hhvm; /* Compatibility alias */

  hop = callPackage ../development/compilers/hop { };

  falcon = callPackage ../development/interpreters/falcon { };

  fsharp = callPackage ../development/compilers/fsharp {};

  go_1_0 = callPackage ../development/compilers/go { };

  go_1_1 =
    if stdenv.isDarwin then
      callPackage ../development/compilers/go/1.1-darwin.nix { }
    else
      callPackage ../development/compilers/go/1.1.nix { };

  go_1_2 = callPackage ../development/compilers/go/1.2.nix { };

  go_1_3 = callPackage ../development/compilers/go/1.3.nix { };

  go_1_4 = callPackage ../development/compilers/go/1.4.nix { inherit (darwin) Security; };

  go = go_1_4;

  go-repo-root = callPackage ../development/tools/misc/go-repo-root { };

  gox = callPackage ../development/compilers/go/gox.nix { };

  gprolog = callPackage ../development/compilers/gprolog { };

  gwt240 = callPackage ../development/compilers/gwt/2.4.0.nix { };

  icedtea7_jdk = callPackage ../development/compilers/icedtea rec {
    jdk = openjdk;
    giflib = giflib_5_0;
  } // { outputs = [ "out" ]; };

  icedtea7_jre = (lib.setName "icedtea7-${lib.getVersion pkgs.icedtea7_jdk.jre}" (lib.addMetaAttrs
    { description = "Free Java runtime environment based on OpenJDK 7.0 and the IcedTea project"; }
    pkgs.icedtea7_jdk.jre)) // { outputs = [ "jre" ]; };

  icedtea7_web = callPackage ../development/compilers/icedtea-web {
    jdk = icedtea7_jdk;
    xulrunner = firefox;
  };

  icedtea_jdk = icedtea7_jdk;
  icedtea_jre = icedtea7_jre;
  icedtea_web = icedtea7_web;

  ikarus = callPackage ../development/compilers/ikarus { };

  hugs = callPackage ../development/compilers/hugs { };

  path64 = callPackage ../development/compilers/path64 { };

  openjdk =
    if stdenv.isDarwin then
      callPackage ../development/compilers/openjdk-darwin { }
    else
      let
        openjdkBootstrap = callPackage ../development/compilers/openjdk/bootstrap.nix { };
      in (callPackage ../development/compilers/openjdk {
        jdk = openjdkBootstrap;
      }) // { outputs = [ "out" ]; };

  openjdk8 = callPackage ../development/compilers/openjdk/openjdk8.nix { } // { outputs = [ "out" ]; };

  # FIXME: Need a way to set per-output meta attributes.
  openjre = (lib.setName "openjre-${lib.getVersion pkgs.openjdk.jre}" (lib.addMetaAttrs
    { description = "The open-source Java Runtime Environment"; }
    pkgs.openjdk.jre)) // { outputs = [ "jre" ]; };

  jdk = if stdenv.system == "i686-linux" || stdenv.system == "x86_64-linux"
    then pkgs.icedtea_jdk
    else if stdenv.isDarwin
      then pkgs.openjdk # TODO: Use icedtea for darwin
      else pkgs.oraclejdk;

  jre = if stdenv.system == "i686-linux" || stdenv.system == "x86_64-linux"
    then pkgs.icedtea_jre
    else if stdenv.isDarwin
      then pkgs.openjre # TODO: Use icedtea for darwin
      else pkgs.oraclejre;

  oraclejdk = pkgs.jdkdistro true false;

  oraclejdk7 = pkgs.oraclejdk7distro true false;

  oraclejdk7psu = pkgs.oraclejdk7psu_distro true false;

  oraclejdk8 = pkgs.oraclejdk8distro true false;

  oraclejre = lowPrio (pkgs.jdkdistro false false);

  oraclejre7 = lowPrio (pkgs.oraclejdk7distro false false);

  oraclejre7psu = lowPrio (pkgs.oraclejdk7psu_distro false false);

  oraclejre8 = lowPrio (pkgs.oraclejdk8distro false false);

  jrePlugin = lowPrio (pkgs.jdkdistro false true);

  supportsJDK =
    system == "i686-linux" ||
    system == "x86_64-linux";

  jdkdistro = installjdk: pluginSupport:
    assert supportsJDK;
    (if pluginSupport then appendToName "with-plugin" else x: x)
      (callPackage ../development/compilers/oraclejdk/jdk6-linux.nix { });

  oraclejdk7distro = installjdk: pluginSupport:
    assert supportsJDK;
    (if pluginSupport then appendToName "with-plugin" else x: x)
      (callPackage ../development/compilers/oraclejdk/jdk7-linux.nix { inherit installjdk; });

  oraclejdk7psu_distro = installjdk: pluginSupport:
    assert supportsJDK;
    (if pluginSupport then appendToName "with-plugin" else x: x)
      (callPackage ../development/compilers/oraclejdk/jdk7psu-linux.nix { inherit installjdk; });

  oraclejdk8distro = installjdk: pluginSupport:
    assert supportsJDK;
    (if pluginSupport then appendToName "with-plugin" else x: x)
      (callPackage ../development/compilers/oraclejdk/jdk8-linux.nix { inherit installjdk; });

  jikes = callPackage ../development/compilers/jikes { };

  julia02 = callPackage ../development/compilers/julia/0.2.nix {
    liblapack = liblapack.override {shared = true;};
    llvm = llvm_33;
    openblas = openblas_0_2_2;
    suitesparse = suitesparse_4_2;
  };

  julia03 = let
    liblapack = liblapack_3_5_0.override {shared = true;};
  in callPackage ../development/compilers/julia/0.3.nix {
    inherit liblapack;
    suitesparse = suitesparse_4_2.override {
      inherit liblapack;
    };
    llvm = llvm_33;
  };
  julia = julia03;

  lazarus = callPackage ../development/compilers/fpc/lazarus.nix {
    fpc = fpc;
  };

  lessc = callPackage ../development/compilers/lessc { };

  llvm = llvmPackages.llvm;

  llvm_36 = llvmPackages_36.llvm;
  llvm_35 = llvmPackages_35.llvm;
  llvm_34 = llvmPackages_34.llvm;
  llvm_33 = llvm_v ../development/compilers/llvm/3.3/llvm.nix;

  llvm_v = path: callPackage path { };

  llvmPackages = llvmPackages_36;

  llvmPackages_34 = recurseIntoAttrs (import ../development/compilers/llvm/3.4 {
    inherit stdenv newScope fetchurl;
    isl = isl_0_12;
  });
  llvmPackagesSelf = import ../development/compilers/llvm/3.4 { inherit newScope fetchurl; isl = isl_0_12; stdenv = libcxxStdenv; };

  llvmPackages_35 = import ../development/compilers/llvm/3.5 {
    inherit pkgs stdenv newScope fetchurl isl;
  };

  llvmPackages_36 = import ../development/compilers/llvm/3.6 {
    inherit pkgs stdenv newScope fetchurl isl wrapCC;
    inherit (stdenvAdapters) overrideCC;
  };

  manticore = callPackage ../development/compilers/manticore { };

  mentorToolchains = recurseIntoAttrs (
    callPackage_i686 ../development/compilers/mentor {}
  );

  mercury = callPackage ../development/compilers/mercury { };

  microscheme = callPackage ../development/compilers/microscheme { };

  mitscheme = callPackage ../development/compilers/mit-scheme { };

  mkcl = callPackage ../development/compilers/mkcl {};

  mlton = callPackage ../development/compilers/mlton { };

  mono = callPackage ../development/compilers/mono {
    inherit (xlibs) libX11;
  };

  monoDLLFixer = callPackage ../build-support/mono-dll-fixer { };

  mozart-binary = callPackage ../development/compilers/mozart/binary.nix { };
  mozart = mozart-binary;

  nim = callPackage ../development/compilers/nim { };

  neko = callPackage ../development/compilers/neko { };

  nasm = callPackage ../development/compilers/nasm { };

  nvidia_cg_toolkit = callPackage ../development/compilers/nvidia-cg-toolkit { };

  ocaml = ocamlPackages.ocaml;

  ocaml_3_08_0 = callPackage ../development/compilers/ocaml/3.08.0.nix { };

  ocaml_3_10_0 = callPackage ../development/compilers/ocaml/3.10.0.nix { };

  ocaml_3_11_2 = callPackage ../development/compilers/ocaml/3.11.2.nix { };

  ocaml_3_12_1 = callPackage ../development/compilers/ocaml/3.12.1.nix { };

  ocaml_4_00_1 = callPackage ../development/compilers/ocaml/4.00.1.nix { };

  ocaml_4_01_0 = callPackage ../development/compilers/ocaml/4.01.0.nix { };

  ocaml_4_02_1 = callPackage ../development/compilers/ocaml/4.02.1.nix { };

  orc = callPackage ../development/compilers/orc { };

  metaocaml_3_09 = callPackage ../development/compilers/ocaml/metaocaml-3.09.nix { };

  ber_metaocaml_003 = callPackage ../development/compilers/ocaml/ber-metaocaml-003.nix { };

  mkOcamlPackages = ocaml: self:
    let
      callPackage = newScope self;
      ocaml_version = (builtins.parseDrvName ocaml.name).version;
    in rec {
    inherit ocaml;

    acgtk = callPackage ../applications/science/logic/acgtk { };

    ansiterminal = callPackage ../development/ocaml-modules/ansiterminal { };

    asn1-combinators = callPackage ../development/ocaml-modules/asn1-combinators { };

    base64 = callPackage ../development/ocaml-modules/base64 { };

    bolt = callPackage ../development/ocaml-modules/bolt { };

    camlidl = callPackage ../development/tools/ocaml/camlidl { };

    camlp4 =
      if lib.versionOlder "4.02" ocaml_version
      then callPackage ../development/tools/ocaml/camlp4 { }
      else null;

    camlp5_old_strict =
      if lib.versionOlder "4.00" ocaml_version
      then camlp5_6_strict
      else callPackage ../development/tools/ocaml/camlp5/5.15.nix { };

    camlp5_old_transitional =
      if lib.versionOlder "4.00" ocaml_version
      then camlp5_6_transitional
      else callPackage ../development/tools/ocaml/camlp5/5.15.nix {
        transitional = true;
      };

    camlp5_6_strict = callPackage ../development/tools/ocaml/camlp5 { };

    camlp5_6_transitional = callPackage ../development/tools/ocaml/camlp5 {
      transitional = true;
    };

    camlp5_strict = camlp5_6_strict;

    camlp5_transitional = camlp5_6_transitional;

    camlpdf = callPackage ../development/ocaml-modules/camlpdf { };

    calendar = callPackage ../development/ocaml-modules/calendar { };

    camlzip = callPackage ../development/ocaml-modules/camlzip { };

    camomile_0_8_2 = callPackage ../development/ocaml-modules/camomile/0.8.2.nix { };
    camomile = callPackage ../development/ocaml-modules/camomile { };

    camlimages_4_0 = callPackage ../development/ocaml-modules/camlimages/4.0.nix {
      libpng = libpng12;
      giflib = giflib_4_1;
    };
    camlimages_4_1 = callPackage ../development/ocaml-modules/camlimages/4.1.nix {
      giflib = giflib_4_1;
    };
    camlimages = camlimages_4_1;

    biniou = callPackage ../development/ocaml-modules/biniou { };

    ocaml_cairo = callPackage ../development/ocaml-modules/ocaml-cairo { };

    ocaml_cairo2 = callPackage ../development/ocaml-modules/ocaml-cairo2 { };

    cil = callPackage ../development/ocaml-modules/cil { };

    cmdliner = callPackage ../development/ocaml-modules/cmdliner { };

    config-file = callPackage ../development/ocaml-modules/config-file { };

    cpdf = callPackage ../development/ocaml-modules/cpdf { };

    cppo = callPackage ../development/tools/ocaml/cppo { };

    cryptokit = callPackage ../development/ocaml-modules/cryptokit { };

    cstruct = callPackage ../development/ocaml-modules/cstruct {
      lwt = ocaml_lwt;
      sexplib = ocaml_sexplib;
    };

    csv = callPackage ../development/ocaml-modules/csv { };

    deriving = callPackage ../development/tools/ocaml/deriving { };

    dolog = callPackage ../development/ocaml-modules/dolog { };

    easy-format = callPackage ../development/ocaml-modules/easy-format { };

    eff = callPackage ../development/interpreters/eff { };

    eliom = callPackage ../development/ocaml-modules/eliom { };

    enumerate = callPackage ../development/ocaml-modules/enumerate {
      type_conv = ocaml_typeconv;
    };

    erm_xml = callPackage ../development/ocaml-modules/erm_xml { };

    erm_xmpp = callPackage ../development/ocaml-modules/erm_xmpp { };

    ezjsonm = callPackage ../development/ocaml-modules/ezjsonm {
      lwt = ocaml_lwt;
      sexplib = ocaml_sexplib;
    };

    fieldslib = callPackage ../development/ocaml-modules/fieldslib { };

    fileutils = callPackage ../development/ocaml-modules/fileutils { };

    findlib = callPackage ../development/tools/ocaml/findlib { };

    fix = callPackage ../development/ocaml-modules/fix { };

    functory = callPackage ../development/ocaml-modules/functory { };

    io-page = callPackage ../development/ocaml-modules/io-page { };

    javalib = callPackage ../development/ocaml-modules/javalib {
      extlib = ocaml_extlib_maximal;
    };

    dypgen = callPackage ../development/ocaml-modules/dypgen { };

    patoline = callPackage ../tools/typesetting/patoline { };

    gapi_ocaml = callPackage ../development/ocaml-modules/gapi-ocaml { };

    gg = callPackage ../development/ocaml-modules/gg { };

    gmetadom = callPackage ../development/ocaml-modules/gmetadom { };

    gtktop = callPackage ../development/ocaml-modules/gtktop { };

    hex = callPackage ../development/ocaml-modules/hex { };

    js_of_ocaml = callPackage ../development/tools/ocaml/js_of_ocaml { };

    jsonm = callPackage ../development/ocaml-modules/jsonm { };

    lablgl = callPackage ../development/ocaml-modules/lablgl { };

    lablgtk_2_14 = callPackage ../development/ocaml-modules/lablgtk/2.14.0.nix {
      inherit (gnome) libgnomecanvas libglade gtksourceview;
    };
    lablgtk = callPackage ../development/ocaml-modules/lablgtk {
      inherit (gnome) libgnomecanvas libglade gtksourceview;
    };

    lablgtk-extras =
      if lib.versionOlder "4.02" ocaml_version
      then callPackage ../development/ocaml-modules/lablgtk-extras { }
      else callPackage ../development/ocaml-modules/lablgtk-extras/1.4.nix { };

    lablgtkmathview = callPackage ../development/ocaml-modules/lablgtkmathview {
      gtkmathview = callPackage ../development/libraries/gtkmathview { };
    };

    lambdaTerm-1_6 = callPackage ../development/ocaml-modules/lambda-term/1.6.nix { };
    lambdaTerm =
      if lib.versionOlder "4.01" ocaml_version
      then callPackage ../development/ocaml-modules/lambda-term { }
      else lambdaTerm-1_6;

    macaque = callPackage ../development/ocaml-modules/macaque { };

    magick = callPackage ../development/ocaml-modules/magick { };

    menhir = callPackage ../development/ocaml-modules/menhir { };

    merlin = callPackage ../development/tools/ocaml/merlin { };

    mezzo = callPackage ../development/compilers/mezzo { };

    mldonkey = callPackage ../applications/networking/p2p/mldonkey { };

    mlgmp =  callPackage ../development/ocaml-modules/mlgmp { };

    ocaml_batteries = callPackage ../development/ocaml-modules/batteries { };

    ocaml_cryptgps = callPackage ../development/ocaml-modules/cryptgps { };

    ocaml_data_notation = callPackage ../development/ocaml-modules/odn { };

    ocaml_expat = callPackage ../development/ocaml-modules/expat { };

    ocamlfuse = callPackage ../development/ocaml-modules/ocamlfuse { };

    ocamlgraph = callPackage ../development/ocaml-modules/ocamlgraph { };

    ocaml_http = callPackage ../development/ocaml-modules/http { };

    ocamlify = callPackage ../development/tools/ocaml/ocamlify { };

    ocaml_ipaddr = callPackage ../development/ocaml-modules/ocaml-ipaddr { };

    ocaml_lwt = callPackage ../development/ocaml-modules/lwt { };

    ocamlmod = callPackage ../development/tools/ocaml/ocamlmod { };

    ocaml_mysql = callPackage ../development/ocaml-modules/mysql { };

    ocamlnet = callPackage ../development/ocaml-modules/ocamlnet { };

    ocaml_oasis = callPackage ../development/tools/ocaml/oasis { };

    ocaml_optcomp = callPackage ../development/ocaml-modules/optcomp { };

    ocaml_pcre = callPackage ../development/ocaml-modules/pcre {
      inherit pcre;
    };

    pgocaml = callPackage ../development/ocaml-modules/pgocaml {};

    ocaml_react = callPackage ../development/ocaml-modules/react { };
    reactivedata = callPackage ../development/ocaml-modules/reactivedata {};

    ocamlscript = callPackage ../development/tools/ocaml/ocamlscript { };

    ocamlsdl= callPackage ../development/ocaml-modules/ocamlsdl { };

    ocaml_sqlite3 = callPackage ../development/ocaml-modules/sqlite3 { };

    ocaml_ssl = callPackage ../development/ocaml-modules/ssl { };

    ocaml_text = callPackage ../development/ocaml-modules/ocaml-text { };

    ocpBuild = callPackage ../development/tools/ocaml/ocp-build { };

    ocpIndent = callPackage ../development/tools/ocaml/ocp-indent { };

    ocp-index = callPackage ../development/tools/ocaml/ocp-index { };

    ocplib-endian = callPackage ../development/ocaml-modules/ocplib-endian { };

    ocsigen_server = callPackage ../development/ocaml-modules/ocsigen-server { };

    ojquery = callPackage ../development/ocaml-modules/ojquery { };

    otfm = callPackage ../development/ocaml-modules/otfm { };

    ounit = callPackage ../development/ocaml-modules/ounit { };

    tyxml = callPackage ../development/ocaml-modules/tyxml { };

    ulex = callPackage ../development/ocaml-modules/ulex { };

    ulex08 = callPackage ../development/ocaml-modules/ulex/0.8 {
      camlp5 = camlp5_transitional;
    };

    typeconv_108_08_00 = callPackage ../development/ocaml-modules/typeconv/108.08.00.nix { };
    ocaml_typeconv =
      if lib.versionOlder "4.00" ocaml_version
      then callPackage ../development/ocaml-modules/typeconv { }
      else if lib.versionOlder "3.12" ocaml_version
      then typeconv_108_08_00
      else null;

    sexplib_108_08_00 = callPackage ../development/ocaml-modules/sexplib/108.08.00.nix {
      typeconv = typeconv_108_08_00;
    };
    ocaml_sexplib =
      if lib.versionOlder "4.00" ocaml_version
      then callPackage ../development/ocaml-modules/sexplib { }
      else if lib.versionOlder "3.12" ocaml_version
      then sexplib_108_08_00
      else null;

    ocaml_extlib = callPackage ../development/ocaml-modules/extlib { };
    ocaml_extlib_maximal = callPackage ../development/ocaml-modules/extlib {
      minimal = false;
    };

    ocurl = callPackage ../development/ocaml-modules/ocurl { };

    pprint = callPackage ../development/ocaml-modules/pprint { };

    pycaml = callPackage ../development/ocaml-modules/pycaml { };

    qtest = callPackage ../development/ocaml-modules/qtest {
      oasis = ocaml_oasis;
    };

    re = callPackage ../development/ocaml-modules/re { };

    safepass = callPackage ../development/ocaml-modules/safepass { };

    sqlite3EZ = callPackage ../development/ocaml-modules/sqlite3EZ { };

    stringext = callPackage ../development/ocaml-modules/stringext { };

    twt = callPackage ../development/ocaml-modules/twt { };

    utop = callPackage ../development/tools/ocaml/utop { };

    sawja = callPackage ../development/ocaml-modules/sawja { };

    uucd = callPackage ../development/ocaml-modules/uucd { };
    uucp = callPackage ../development/ocaml-modules/uucp { };
    uunf = callPackage ../development/ocaml-modules/uunf { };

    uri = callPackage ../development/ocaml-modules/uri {
      sexplib = ocaml_sexplib;
    };

    uuseg = callPackage ../development/ocaml-modules/uuseg { };
    uutf = callPackage ../development/ocaml-modules/uutf { };

    vg = callPackage ../development/ocaml-modules/vg { };

    xmlm = callPackage ../development/ocaml-modules/xmlm { };

    xml-light = callPackage ../development/ocaml-modules/xml-light { };

    yojson = callPackage ../development/ocaml-modules/yojson { };

    zarith = callPackage ../development/ocaml-modules/zarith { };

    zed = callPackage ../development/ocaml-modules/zed { };

    ocsigen_deriving = callPackage ../development/ocaml-modules/ocsigen-deriving {
      oasis = ocaml_oasis;
    };

  };

  ocamlPackages = recurseIntoAttrs ocamlPackages_4_01_0;
  ocamlPackages_3_10_0 = (mkOcamlPackages ocaml_3_10_0 pkgs.ocamlPackages_3_10_0)
  // { lablgtk = ocamlPackages_3_10_0.lablgtk_2_14; };
  ocamlPackages_3_11_2 = (mkOcamlPackages ocaml_3_11_2 pkgs.ocamlPackages_3_11_2)
  // { lablgtk = ocamlPackages_3_11_2.lablgtk_2_14; };
  ocamlPackages_3_12_1 = (mkOcamlPackages ocaml_3_12_1 pkgs.ocamlPackages_3_12_1)
  // { camlimages = ocamlPackages_3_12_1.camlimages_4_0; };
  ocamlPackages_4_00_1 = mkOcamlPackages ocaml_4_00_1 pkgs.ocamlPackages_4_00_1;
  ocamlPackages_4_01_0 = mkOcamlPackages ocaml_4_01_0 pkgs.ocamlPackages_4_01_0;
  ocamlPackages_4_02_1 = mkOcamlPackages ocaml_4_02_1 pkgs.ocamlPackages_4_02_1;
  ocamlPackages_latest = ocamlPackages_4_02_1;

  ocaml_make = callPackage ../development/ocaml-modules/ocamlmake { };

  ocaml-top = callPackage ../development/tools/ocaml/ocaml-top { };

  opa = callPackage ../development/compilers/opa {
    ocamlPackages = ocamlPackages_4_00_1;
  };

  opam_1_0_0 = callPackage ../development/tools/ocaml/opam/1.0.0.nix { };
  opam_1_1 = callPackage ../development/tools/ocaml/opam/1.1.nix {
    inherit (ocamlPackages_4_01_0) ocaml;
  };
  opam = callPackage ../development/tools/ocaml/opam { };

  ocamlnat = newScope pkgs.ocamlPackages_3_12_1 ../development/ocaml-modules/ocamlnat { };

  qcmm = callPackage ../development/compilers/qcmm {
    lua   = lua4;
    ocaml = ocaml_3_08_0;
  };

  rustcAlpha  = callPackage ../development/compilers/rustc/1.0.0-alpha.nix {};
  rustcAlpha2 = callPackage ../development/compilers/rustc/1.0.0-alpha2.nix {};
  rustcMaster = callPackage ../development/compilers/rustc/head.nix {};
  rustc = rustcAlpha2;


  sbclBootstrap = callPackage ../development/compilers/sbcl/bootstrap.nix {};
  sbcl = callPackage ../development/compilers/sbcl {
    clisp = clisp;
  };
  # For StumpWM
  sbcl_1_2_5 = callPackage ../development/compilers/sbcl/1.2.5.nix {
    clisp = clisp;
  };
  # For ACL2
  sbcl_1_2_0 = callPackage ../development/compilers/sbcl/1.2.0.nix {
    clisp = clisp;
  };

  scala_2_9 = callPackage ../development/compilers/scala/2.9.nix { };
  scala_2_10 = callPackage ../development/compilers/scala/2.10.nix { };
  scala_2_11 = callPackage ../development/compilers/scala { };
  scala = scala_2_11;

  sdcc = callPackage ../development/compilers/sdcc { };

  smlnjBootstrap = callPackage ../development/compilers/smlnj/bootstrap.nix { };
  smlnj = callPackage_i686 ../development/compilers/smlnj { };

  sqldeveloper = callPackage ../development/tools/database/sqldeveloper { };

  stalin = callPackage ../development/compilers/stalin { };

  strategoPackages = recurseIntoAttrs strategoPackages018;

  strategoPackages016 = callPackage ../development/compilers/strategoxt/0.16.nix {
    stdenv = overrideInStdenv stdenv [gnumake380];
  };

  strategoPackages017 = callPackage ../development/compilers/strategoxt/0.17.nix {
    readline = readline5;
  };

  strategoPackages018 = callPackage ../development/compilers/strategoxt/0.18.nix {
    readline = readline5;
  };

  metaBuildEnv = callPackage ../development/compilers/meta-environment/meta-build-env { };

  swiProlog = callPackage ../development/compilers/swi-prolog { };

  tbb = callPackage ../development/libraries/tbb { };

  teyjus = callPackage ../development/compilers/teyjus {
    omake = omake_rc1;
  };

  tinycc = callPackage ../development/compilers/tinycc { };

  urweb = callPackage ../development/compilers/urweb { };

  vala = callPackage ../development/compilers/vala/default.nix { };

  vala_0_26 = callPackage ../development/compilers/vala/0.26.nix { };

  visualcpp = callPackage ../development/compilers/visual-c++ { };

  vs90wrapper = callPackage ../development/compilers/vs90wrapper { };

  webdsl = callPackage ../development/compilers/webdsl { };

  win32hello = callPackage ../development/compilers/visual-c++/test { };

  wrapCCWith = ccWrapper: libc: baseCC: ccWrapper {
    nativeTools = stdenv.cc.nativeTools or false;
    nativeLibc = stdenv.cc.nativeLibc or false;
    nativePrefix = stdenv.cc.nativePrefix or "";
    cc = baseCC;
    libc = libc;
    inherit stdenv binutils coreutils zlib;
  };

  wrapCC = wrapCCWith (makeOverridable (import ../build-support/cc-wrapper)) glibc;
  # legacy version, used for gnat bootstrapping
  wrapGCC-old = baseGCC: (makeOverridable (import ../build-support/gcc-wrapper-old)) {
    nativeTools = stdenv.cc.nativeTools or false;
    nativeLibc = stdenv.cc.nativeLibc or false;
    nativePrefix = stdenv.cc.nativePrefix or "";
    gcc = baseGCC;
    libc = glibc;
    inherit stdenv binutils coreutils zlib;
  };

  wrapGCCCross =
    {gcc, libc, binutils, cross, shell ? "", name ? "gcc-cross-wrapper"}:

    forceNativeDrv (import ../build-support/gcc-cross-wrapper {
      nativeTools = false;
      nativeLibc = false;
      noLibc = (libc == null);
      inherit stdenv gcc binutils libc shell name cross;
    });

  /* Alternative GCC wrapper that uses the standard -I include flag instead of
   * -isystem. The -isystem flag can change the search order specified by prior
   * -I flags. For KDE 5 packages, we don't want to interfere with the include
   * search path order specified by the build system. Some packages depend on
   * Qt 4 and Qt 5 simultaneously; because the two Qt versions provide headers
   * with the same filenames, we must respect the search order specified by the
   * build system so that the Qt 4 components find the Qt 4 headers and the Qt 5
   * components find the Qt 5 headers.
   */
  wrapGCCStdInc = glibc: baseGCC: (import ../build-support/cc-wrapper) {
    nativeTools = stdenv.cc.nativeTools or false;
    nativeLibc = stdenv.cc.nativeLibc or false;
    nativePrefix = stdenv.cc.nativePrefix or "";
    cc = baseGCC;
    libc = glibc;
    inherit stdenv binutils coreutils zlib;
    setupHook = ../build-support/cc-wrapper/setup-hook-stdinc.sh;
  };

  gccStdInc = wrapGCCStdInc glibc gcc.cc;

  # prolog
  yap = callPackage ../development/compilers/yap { };

  yasm = callPackage ../development/compilers/yasm { };


  ### DEVELOPMENT / INTERPRETERS

  acl2 = builderDefsPackage ../development/interpreters/acl2 {
    sbcl = sbcl_1_2_0;
  };

  angelscript = callPackage ../development/interpreters/angelscript {};

  chibi = callPackage ../development/interpreters/chibi { };

  clisp = callPackage ../development/interpreters/clisp { };

  # compatibility issues in 2.47 - at list 2.44.1 is known good
  # for sbcl bootstrap.
  # SBCL page recommends 2.33.2, though. Not sure when was it last tested
  clisp_2_44_1 = callPackage ../development/interpreters/clisp/2.44.1.nix {
    libsigsegv = libsigsegv_25;
  };

  clojure = callPackage ../development/interpreters/clojure { };

  clooj = callPackage ../development/interpreters/clojure/clooj.nix { };

  erlangR14 = callPackage ../development/interpreters/erlang/R14.nix { };
  erlangR15 = callPackage ../development/interpreters/erlang/R15.nix { };
  erlangR16 = callPackage ../development/interpreters/erlang/R16.nix { };
  erlangR16_odbc = callPackage ../development/interpreters/erlang/R16.nix { odbcSupport = true; };
  erlangR17 = callPackage ../development/interpreters/erlang/R17.nix { };
  erlangR17_odbc = callPackage ../development/interpreters/erlang/R17.nix { odbcSupport = true; };
  erlangR17_javac = callPackage ../development/interpreters/erlang/R17.nix { javacSupport = true; };
  erlangR17_odbc_javac = callPackage ../development/interpreters/erlang/R17.nix { javacSupport = true; odbcSupport = true; };
  erlang = erlangR17;
  erlang_odbc = erlangR17_odbc;
  erlang_javac = erlangR17_javac;
  erlang_odbc_javac = erlangR17_odbc_javac;

  rebar = callPackage ../development/tools/build-managers/rebar { };

  elixir = callPackage ../development/interpreters/elixir { };

  groovy = callPackage ../development/interpreters/groovy { };

  guile_1_8 = callPackage ../development/interpreters/guile/1.8.nix { };

  guile_2_0 = callPackage ../development/interpreters/guile { };

  guile = guile_2_0;

  hadoop = callPackage ../applications/networking/cluster/hadoop { };

  io = callPackage ../development/interpreters/io { };

  j = callPackage ../development/interpreters/j {};

  jimtcl = callPackage ../development/interpreters/jimtcl {};

  jmeter = callPackage ../applications/networking/jmeter {};

  davmail = callPackage ../applications/networking/davmail {};

  lxappearance = callPackage ../applications/misc/lxappearance {};

  kona = callPackage ../development/interpreters/kona {};

  lolcode = callPackage ../development/interpreters/lolcode { };

  love = callPackage ../development/interpreters/love {lua=lua5_1;};
  love_luajit = callPackage ../development/interpreters/love {lua=luajit;};
  love_0_9 = callPackage ../development/interpreters/love/0.9.nix { };

  ### LUA MODULES

  lua4 = callPackage ../development/interpreters/lua-4 { };
  lua5_0 = callPackage ../development/interpreters/lua-5/5.0.3.nix { };
  lua5_1 = callPackage ../development/interpreters/lua-5/5.1.nix { };
  lua5_2 = callPackage ../development/interpreters/lua-5/5.2.nix { };
  lua5_2_compat = callPackage ../development/interpreters/lua-5/5.2.nix {
    compat = true;
  };
  lua5 = lua5_2_compat;
  lua = lua5;

  lua51Packages = recurseIntoAttrs (callPackage ./lua-packages.nix { lua = lua5_1; });
  lua52Packages = recurseIntoAttrs (callPackage ./lua-packages.nix { lua = lua5_2; });

  luaPackages = lua52Packages;

  lua5_1_sockets = lua51Packages.luasocket;

  lua5_expat = callPackage ../development/interpreters/lua-5/expat.nix {};
  lua5_sec = callPackage ../development/interpreters/lua-5/sec.nix { };

  luajit = callPackage ../development/interpreters/luajit {};

  luarocks = luaPackages.luarocks;

  toluapp = callPackage ../development/tools/toluapp {
    lua = lua5_1; # doesn't work with any other :(
  };

  ### END OF LUA

  lush2 = callPackage ../development/interpreters/lush {};

  maude = callPackage ../development/interpreters/maude {
    bison = bison2;
    flex = flex_2_5_35;
  };

  mesos = callPackage ../applications/networking/cluster/mesos {
    sasl = cyrus_sasl;
    inherit (pythonPackages) python boto setuptools distutils-cfg wrapPython;
    pythonProtobuf = pythonPackages.protobuf2_5;
  };

  mesos-dns = callPackage ../servers/dns/mesos-dns { };

  mujs = callPackage ../development/interpreters/mujs { };

  nix-exec = callPackage ../development/interpreters/nix-exec {
    git = gitMinimal;
  };

  octave = callPackage ../development/interpreters/octave {
    fltk = fltk13;
    qt = null;
    ghostscript = null;
    llvm = null;
    hdf5 = null;
    glpk = null;
    suitesparse = null;
    jdk = null;
  };
  octaveFull = (lowPrio (callPackage ../development/interpreters/octave {
    fltk = fltk13;
    qt = qt4;
  }));

  # mercurial (hg) bleeding edge version
  octaveHG = callPackage ../development/interpreters/octave/hg.nix { };

  ocropus = callPackage ../applications/misc/ocropus { };

  perl516 = callPackage ../development/interpreters/perl/5.16 { };

  perl520 = callPackage ../development/interpreters/perl/5.20 {
    fetchurl = fetchurlBoot;
  };

  perl = if system != "i686-cygwin" then perl520 else sysPerl;

  php = php54;

  phpPackages = recurseIntoAttrs (import ./php-packages.nix {
    inherit php pkgs;
  });

  php55Packages = recurseIntoAttrs (import ./php-packages.nix {
    inherit pkgs;
    php = php55;
  });

  php54 = callPackage ../development/interpreters/php/5.4.nix { };

  php55 = callPackage ../development/interpreters/php/5.5.nix { };

  php56 = callPackage ../development/interpreters/php/5.6.nix { };

  picolisp = callPackage ../development/interpreters/picolisp {};

  pltScheme = racket; # just to be sure

  polyml = callPackage ../development/compilers/polyml { };

  pure = callPackage ../development/interpreters/pure {
    llvm = llvm_35;
  };
  pure-gsl = callPackage ../development/pure-modules/pure-gsl { };

  python = python2;
  python2 = python27;
  python3 = python34;

  # pythonPackages further below, but assigned here because they need to be in sync
  pythonPackages = python2Packages;
  python2Packages = python27Packages;
  python3Packages = python34Packages;

  python26 = callPackage ../development/interpreters/python/2.6 {
    db = db47;
    self = python26;
  };
  python27 = callPackage ../development/interpreters/python/2.7 {
    self = python27;
  };
  python32 = callPackage ../development/interpreters/python/3.2 {
    self = python32;
  };
  python33 = callPackage ../development/interpreters/python/3.3 {
    self = python33;
  };
  python34 = hiPrio (callPackage ../development/interpreters/python/3.4 {
    self = python34;
  });
  pypy = callPackage ../development/interpreters/pypy {
    self = pypy;
  };

  pythonFull = python2Full;
  python2Full = python27Full;
  python26Full = python26.override {
    includeModules = true;
    self = python26Full;
  };
  python27Full = python27.override {
    includeModules = true;
    self = python27Full;
  };

  python2nix = callPackage ../tools/package-management/python2nix { };

  pythonDocs = recurseIntoAttrs (import ../development/interpreters/python/docs {
    inherit stdenv fetchurl lib;
  });

  pypi2nix = python27Packages.pypi2nix;

  svg2tikz = python27Packages.svg2tikz;

  pyrex = pyrex095;

  pyrex095 = callPackage ../development/interpreters/pyrex/0.9.5.nix { };

  pyrex096 = callPackage ../development/interpreters/pyrex/0.9.6.nix { };

  racket = callPackage ../development/interpreters/racket { };

  rakudo = callPackage ../development/interpreters/rakudo { };

  rascal = callPackage ../development/interpreters/rascal { };

  regina = callPackage ../development/interpreters/regina { };

  renpy = callPackage ../development/interpreters/renpy {
    wrapPython = pythonPackages.wrapPython;
  };

  bundix = callPackage ../development/interpreters/ruby/bundix {
    ruby = ruby_2_1_3;
  };
  bundler = callPackage ../development/interpreters/ruby/bundler.nix { };
  bundler_HEAD = import ../development/interpreters/ruby/bundler-head.nix {
    inherit buildRubyGem coreutils fetchgit;
  };
  defaultGemConfig = callPackage ../development/interpreters/ruby/bundler-env/default-gem-config.nix { };
  buildRubyGem = callPackage ../development/interpreters/ruby/gem.nix { };
  bundlerEnv = callPackage ../development/interpreters/ruby/bundler-env { };

  ruby_1_8_7 = callPackage ../development/interpreters/ruby/ruby-1.8.7.nix { };
  ruby_1_9_3 = callPackage ../development/interpreters/ruby/ruby-1.9.3.nix { };
  ruby_2_0_0 = lowPrio (callPackage ../development/interpreters/ruby/ruby-2.0.0.nix { });
  ruby_2_1_0 = lowPrio (callPackage ../development/interpreters/ruby/ruby-2.1.0.nix { });
  ruby_2_1_1 = lowPrio (callPackage ../development/interpreters/ruby/ruby-2.1.1.nix { });
  ruby_2_1_2 = lowPrio (callPackage ../development/interpreters/ruby/ruby-2.1.2.nix { });
  ruby_2_1_3 = lowPrio (callPackage ../development/interpreters/ruby/ruby-2.1.3.nix { });
  ruby_2_2_0 = lowPrio (callPackage ../development/interpreters/ruby/ruby-2.2.0.nix { });

  # Ruby aliases
  ruby = ruby_1_9;
  ruby_1_8 = ruby_1_8_7;
  ruby_1_9 = ruby_1_9_3;
  ruby_2_0 = ruby_2_0_0;
  ruby_2_1 = ruby_2_1_3;
  ruby_2_2 = ruby_2_2_0;

  rubygemsFun = ruby: builderDefsPackage (import ../development/interpreters/ruby/rubygems.nix) {
    inherit ruby makeWrapper;
  };
  rubygems = hiPrio (rubygemsFun ruby);

  rq = callPackage ../applications/networking/cluster/rq { };

  scsh = callPackage ../development/interpreters/scsh { };

  scheme48 = callPackage ../development/interpreters/scheme48 { };

  self = callPackage_i686 ../development/interpreters/self { };

  spark = callPackage ../applications/networking/cluster/spark { };

  spidermonkey = callPackage ../development/interpreters/spidermonkey { };
  spidermonkey_1_8_0rc1 = callPackage ../development/interpreters/spidermonkey/1.8.0-rc1.nix { };
  spidermonkey_185 = callPackage ../development/interpreters/spidermonkey/185-1.0.0.nix { };
  spidermonkey_17 = callPackage ../development/interpreters/spidermonkey/17.0.nix { };
  spidermonkey_24 = callPackage ../development/interpreters/spidermonkey/24.2.nix { };

  supercollider = callPackage ../development/interpreters/supercollider {
    qt = qt4;
    fftw = fftwSinglePrec;
  };

  supercollider_scel = supercollider.override { useSCEL = true; };

  sysPerl = callPackage ../development/interpreters/perl/sys-perl { };

  tcl = callPackage ../development/interpreters/tcl { };

  xulrunner = callPackage ../development/interpreters/xulrunner {
    inherit (gnome) libIDL;
    inherit (pythonPackages) pysqlite;
  };


  ### DEVELOPMENT / MISC

  amdadlsdk = callPackage ../development/misc/amdadl-sdk { };

  amdappsdk26 = callPackage ../development/misc/amdapp-sdk {
    version = "2.6";
  };

  amdappsdk27 = callPackage ../development/misc/amdapp-sdk {
    version = "2.7";
  };

  amdappsdk28 = callPackage ../development/misc/amdapp-sdk {
    version = "2.8";
  };

  amdappsdk = amdappsdk28;

  amdappsdkFull = callPackage ../development/misc/amdapp-sdk {
    version = "2.8";
    samples = true;
  };

  avrgcclibc = callPackage ../development/misc/avr-gcc-with-avr-libc {};

  avr8burnomat = callPackage ../development/misc/avr8-burn-omat { };

  sourceFromHead = import ../build-support/source-from-head-fun.nix {
    inherit config;
  };

  ecj = callPackage ../development/eclipse/ecj { };

  jdtsdk = callPackage ../development/eclipse/jdt-sdk { };

  jruby165 = callPackage ../development/interpreters/jruby { };

  guileCairo = callPackage ../development/guile-modules/guile-cairo { };

  guileGnome = callPackage ../development/guile-modules/guile-gnome {
    gconf = gnome.GConf;
    inherit (gnome) gnome_vfs libglade libgnome libgnomecanvas libgnomeui;
  };

  guile_lib = callPackage ../development/guile-modules/guile-lib { };

  guile_ncurses = callPackage ../development/guile-modules/guile-ncurses { };

  guile-opengl = callPackage ../development/guile-modules/guile-opengl { };

  guile-sdl = callPackage ../development/guile-modules/guile-sdl { };

  guile-xcb = callPackage ../development/guile-modules/guile-xcb { };

  pharo-vm = callPackage_i686 ../development/pharo/vm { };
  pharo-launcher = callPackage ../development/pharo/launcher { };

  srecord = callPackage ../development/tools/misc/srecord { };

  windowssdk = (
    import ../development/misc/windows-sdk {
      inherit fetchurl stdenv cabextract;
    });

  xidel = callPackage ../tools/text/xidel { };

  ### DEVELOPMENT / TOOLS

  augeas = callPackage ../tools/system/augeas { };

  ansible = callPackage ../tools/system/ansible { };

  antlr = callPackage ../development/tools/parsing/antlr/2.7.7.nix { };

  antlr3 = callPackage ../development/tools/parsing/antlr { };

  ant = apacheAnt;

  apacheAnt = callPackage ../development/tools/build-managers/apache-ant { };

  apacheKafka = callPackage ../servers/apache-kafka { };

  astyle = callPackage ../development/tools/misc/astyle { };

  atom-shell = callPackage ../development/tools/atom-shell {
    gconf = pkgs.gnome.GConf;
  };


  autobuild = callPackage ../development/tools/misc/autobuild { };

  autoconf = callPackage ../development/tools/misc/autoconf { };

  autoconf-archive = callPackage ../development/tools/misc/autoconf-archive { };

  autoconf213 = callPackage ../development/tools/misc/autoconf/2.13.nix { };

  autocutsel = callPackage ../tools/X11/autocutsel{ };

  automake = automake115x;

  automake110x = callPackage ../development/tools/misc/automake/automake-1.10.x.nix { };

  automake111x = callPackage ../development/tools/misc/automake/automake-1.11.x.nix { };

  automake112x = callPackage ../development/tools/misc/automake/automake-1.12.x.nix { };

  automake113x = callPackage ../development/tools/misc/automake/automake-1.13.x.nix { };

  automake114x = callPackage ../development/tools/misc/automake/automake-1.14.x.nix { };

  automake115x = callPackage ../development/tools/misc/automake/automake-1.15.x.nix { };

  automoc4 = callPackage ../development/tools/misc/automoc4 { };

  avrdude = callPackage ../development/tools/misc/avrdude { };

  avarice = callPackage ../development/tools/misc/avarice { };

  babeltrace = callPackage ../development/tools/misc/babeltrace { };

  bam = callPackage ../development/tools/build-managers/bam {};

  bazel = callPackage ../development/tools/build-managers/bazel { jdk = oraclejdk8; };

  binutils = if stdenv.isDarwin
    then import ../build-support/native-darwin-cctools-wrapper {inherit stdenv;}
    else callPackage ../development/tools/misc/binutils {
      inherit noSysDirs;
    };

  binutils_nogold = lowPrio (callPackage ../development/tools/misc/binutils {
    inherit noSysDirs;
    gold = false;
  });

  binutilsCross =
    if crossSystem != null && crossSystem.libc == "libSystem" then darwin.cctools_cross
    else lowPrio (forceNativeDrv (import ../development/tools/misc/binutils {
      inherit stdenv fetchurl zlib bison;
      noSysDirs = true;
      cross = assert crossSystem != null; crossSystem;
    }));

  bison2 = callPackage ../development/tools/parsing/bison/2.x.nix { };
  bison3 = callPackage ../development/tools/parsing/bison/3.x.nix { };
  bison = bison3;

  bossa = callPackage ../development/tools/misc/bossa {
    wxGTK = wxGTK30;
  };

  buildbot = callPackage ../development/tools/build-managers/buildbot {
    inherit (pythonPackages) twisted jinja2 sqlalchemy sqlalchemy_migrate;
    dateutil = pythonPackages.dateutil_1_5;
  };

  buildbot-slave = callPackage ../development/tools/build-managers/buildbot-slave {
    inherit (pythonPackages) twisted;
  };

  byacc = callPackage ../development/tools/parsing/byacc { };

  cargoSnapshot = callPackage ../development/tools/build-managers/cargo/snapshot.nix { };

  casperjs = callPackage ../development/tools/casperjs { };

  cbrowser = callPackage ../development/tools/misc/cbrowser { };

  ccache = callPackage ../development/tools/misc/ccache { };

  # Wrapper that works as gcc or g++
  # It can be used by setting in nixpkgs config like this, for example:
  #    replaceStdenv = { pkgs }: pkgs.ccacheStdenv;
  # But if you build in chroot, you should have that path in chroot
  # If instantiated directly, it will use the HOME/.ccache as cache directory.
  # You can use an override in packageOverrides to set extraConfig:
  #    packageOverrides = pkgs: {
  #     ccacheWrapper = pkgs.ccacheWrapper.override {
  #       extraConfig = ''
  #         CCACHE_COMPRESS=1
  #         CCACHE_DIR=/bin/.ccache
  #       '';
  #     };
  #
  ccacheWrapper = makeOverridable ({ extraConfig ? "" }:
     wrapCC (ccache.links extraConfig)) {};
  ccacheStdenv = lowPrio (overrideCC stdenv ccacheWrapper);

  cccc = callPackage ../development/tools/analysis/cccc { };

  cgdb = callPackage ../development/tools/misc/cgdb { };

  chefdk = callPackage ../development/tools/chefdk {
    ruby = ruby_2_0_0;
  };

  chromedriver = callPackage ../development/tools/selenium/chromedriver { gconf = gnome.GConf; };

  chrpath = callPackage ../development/tools/misc/chrpath { };

  chruby = callPackage ../development/tools/misc/chruby { rubies = null; };

  "cl-launch" = callPackage ../development/tools/misc/cl-launch {};

  coan = callPackage ../development/tools/analysis/coan { };

  complexity = callPackage ../development/tools/misc/complexity { };

  ctags = callPackage ../development/tools/misc/ctags { };

  ctagsWrapped = import ../development/tools/misc/ctags/wrapped.nix {
    inherit pkgs ctags writeScriptBin;
  };

  ctodo = callPackage ../applications/misc/ctodo { };

  cmake = callPackage ../development/tools/build-managers/cmake {
    wantPS = stdenv.isDarwin;
    ps     = if stdenv.isDarwin then darwin.ps else null;
  };

  cmakeCurses = cmake.override { useNcurses = true; };

  cmakeWithGui = cmakeCurses.override { useQt4 = true; };

  coccinelle = callPackage ../development/tools/misc/coccinelle { };

  framac = callPackage ../development/tools/analysis/frama-c { };

  cppi = callPackage ../development/tools/misc/cppi { };

  cproto = callPackage ../development/tools/misc/cproto { };

  cflow = callPackage ../development/tools/misc/cflow { };

  cov-build = callPackage ../development/tools/analysis/cov-build {};

  cppcheck = callPackage ../development/tools/analysis/cppcheck { };

  cscope = callPackage ../development/tools/misc/cscope { };

  csslint = callPackage ../development/web/csslint { };

  libcxx = llvmPackages.libcxx;
  libcxxabi = llvmPackages.libcxxabi;

  libsigrok = callPackage ../development/tools/libsigrok { };

  libsigrokdecode = callPackage ../development/tools/libsigrokdecode { };

  dejagnu = callPackage ../development/tools/misc/dejagnu { };

  dfeet = callPackage ../development/tools/misc/d-feet {
    inherit (pythonPackages) pep8;
  };

  dfu-programmer = callPackage ../development/tools/misc/dfu-programmer { };

  ddd = callPackage ../development/tools/misc/ddd { };

  distcc = callPackage ../development/tools/misc/distcc { };

  # distccWrapper: wrapper that works as gcc or g++
  # It can be used by setting in nixpkgs config like this, for example:
  #    replaceStdenv = { pkgs }: pkgs.distccStdenv;
  # But if you build in chroot, a default 'nix' will create
  # a new net namespace, and won't have network access.
  # You can use an override in packageOverrides to set extraConfig:
  #    packageOverrides = pkgs: {
  #     distccWrapper = pkgs.distccWrapper.override {
  #       extraConfig = ''
  #         DISTCC_HOSTS="myhost1 myhost2"
  #       '';
  #     };
  #
  distccWrapper = makeOverridable ({ extraConfig ? "" }:
     wrapCC (distcc.links extraConfig)) {};
  distccStdenv = lowPrio (overrideCC stdenv distccWrapper);

  distccMasquerade = if stdenv.isDarwin
    then null
    else callPackage ../development/tools/misc/distcc/masq.nix {
      gccRaw = gcc.cc;
      binutils = binutils;
    };

  docutils = builderDefsPackage (import ../development/tools/documentation/docutils) {
    inherit python pil makeWrapper;
  };

  doxygen = callPackage ../development/tools/documentation/doxygen {
    qt4 = null;
  };

  doxygen_gui = lowPrio (doxygen.override { inherit qt4; });

  drush = callPackage ../development/tools/misc/drush { };

  eggdbus = callPackage ../development/tools/misc/eggdbus { };

  elfutils = callPackage ../development/tools/misc/elfutils { };

  epm = callPackage ../development/tools/misc/epm { };

  emma = callPackage ../development/tools/analysis/emma { };

  eztrace = callPackage ../development/tools/profiling/EZTrace { };

  findbugs = callPackage ../development/tools/analysis/findbugs { };

  flow = callPackage ../development/tools/analysis/flow { };

  fswatch = callPackage ../development/tools/misc/fswatch { };

  frame = callPackage ../development/libraries/frame { };

  pmd = callPackage ../development/tools/analysis/pmd { };

  jdepend = callPackage ../development/tools/analysis/jdepend { };

  checkstyle = callPackage ../development/tools/analysis/checkstyle { };

  flex_2_5_35 = callPackage ../development/tools/parsing/flex/2.5.35.nix { };
  flex_2_5_39 = callPackage ../development/tools/parsing/flex/2.5.39.nix { };
  flex = flex_2_5_39;

  m4 = gnum4;

  geis = callPackage ../development/libraries/geis { };

  global = callPackage ../development/tools/misc/global { };

  gnome_doc_utils = callPackage ../development/tools/documentation/gnome-doc-utils {};

  gnum4 = callPackage ../development/tools/misc/gnum4 { };

  gnumake380 = callPackage ../development/tools/build-managers/gnumake/3.80 { };
  gnumake381 = callPackage ../development/tools/build-managers/gnumake/3.81 { };
  gnumake382 = callPackage ../development/tools/build-managers/gnumake/3.82 { };
  gnumake3 = gnumake382;
  gnumake40 = callPackage ../development/tools/build-managers/gnumake/4.0 { };
  gnumake41 = callPackage ../development/tools/build-managers/gnumake/4.1 { };
  gnumake = gnumake41;

  gob2 = callPackage ../development/tools/misc/gob2 { };

  gradle = callPackage ../development/tools/build-managers/gradle { };

  gperf = callPackage ../development/tools/misc/gperf { };

  grail = callPackage ../development/libraries/grail { };

  gtk_doc = callPackage ../development/tools/documentation/gtk-doc { };

  gtkdialog = callPackage ../development/tools/misc/gtkdialog { };

  guileLint = callPackage ../development/tools/guile/guile-lint { };

  gwrap = callPackage ../development/tools/guile/g-wrap { };

  help2man = callPackage ../development/tools/misc/help2man {
    inherit (perlPackages) LocaleGettext;
  };

  hyenae = callPackage ../tools/networking/hyenae { };

  icmake = callPackage ../development/tools/build-managers/icmake { };

  iconnamingutils = callPackage ../development/tools/misc/icon-naming-utils {
    inherit (perlPackages) XMLSimple;
  };

  include-what-you-use = callPackage ../development/tools/analysis/include-what-you-use { };

  indent = callPackage ../development/tools/misc/indent { };

  ino = callPackage ../development/arduino/ino { };

  inotifyTools = callPackage ../development/tools/misc/inotify-tools { };

  intel-gpu-tools = callPackage ../development/tools/misc/intel-gpu-tools {
    inherit (xorg) libpciaccess dri2proto libX11 libXext libXv libXrandr;
  };

  ired = callPackage ../development/tools/analysis/radare/ired.nix { };

  itstool = callPackage ../development/tools/misc/itstool { };

  jam = callPackage ../development/tools/build-managers/jam { };

  jikespg = callPackage ../development/tools/parsing/jikespg { };

  jenkins = callPackage ../development/tools/continuous-integration/jenkins { };

  lcov = callPackage ../development/tools/analysis/lcov { };

  leiningen = callPackage ../development/tools/build-managers/leiningen { };

  libtool = libtool_2;

  libtool_1_5 = callPackage ../development/tools/misc/libtool { };

  libtool_2 = callPackage ../development/tools/misc/libtool/libtool2.nix { };

  lsof = callPackage ../development/tools/misc/lsof { };

  ltrace = callPackage ../development/tools/misc/ltrace { };

  lttng-tools = callPackage ../development/tools/misc/lttng-tools { };

  lttng-ust = callPackage ../development/tools/misc/lttng-ust { };

  lttv = callPackage ../development/tools/misc/lttv { };

  maven = maven3;
  maven3 = callPackage ../development/tools/build-managers/apache-maven { };

  mk = callPackage ../development/tools/build-managers/mk { };

  neoload = callPackage ../development/tools/neoload {
    licenseAccepted = (config.neoload.accept_license or false);
    fontsConf = makeFontsConf {
      fontDirectories = [
        xorg.fontbhttf
      ];
    };
  };

  ninja = callPackage ../development/tools/build-managers/ninja { };

  nixbang = callPackage ../development/tools/misc/nixbang {
      pythonPackages = python3Packages;
  };

  node_webkit = node_webkit_0_9;

  node_webkit_0_11 = callPackage ../development/tools/node-webkit/nw11.nix {
    gconf = pkgs.gnome.GConf;
  };

  node_webkit_0_9 = callPackage ../development/tools/node-webkit/nw9.nix {
    gconf = pkgs.gnome.GConf;
  };

  noweb = callPackage ../development/tools/literate-programming/noweb { };

  omake = callPackage ../development/tools/ocaml/omake { };
  omake_rc1 = callPackage ../development/tools/ocaml/omake/0.9.8.6-rc1.nix { };

  opengrok = callPackage ../development/tools/misc/opengrok { };

  openocd = callPackage ../development/tools/misc/openocd { };

  oprofile = callPackage ../development/tools/profiling/oprofile { };

  patchelf = callPackage ../development/tools/misc/patchelf { };

  peg = callPackage ../development/tools/parsing/peg { };

  phantomjs = callPackage ../development/tools/phantomjs { };

  pmccabe = callPackage ../development/tools/misc/pmccabe { };

  /* Make pkgconfig always return a nativeDrv, never a proper crossDrv,
     because most usage of pkgconfig as buildInput (inheritance of
     pre-cross nixpkgs) means using it using as nativeBuildInput
     cross_renaming: we should make all programs use pkgconfig as
     nativeBuildInput after the renaming.
     */
  pkgconfig = forceNativeDrv (callPackage ../development/tools/misc/pkgconfig { });
  pkgconfigUpstream = lowPrio (pkgconfig.override { vanilla = true; });

  prelink = callPackage ../development/tools/misc/prelink { };

  premake3 = callPackage ../development/tools/misc/premake/3.nix { };

  premake4 = callPackage ../development/tools/misc/premake { };

  premake = premake4;

  racerRust = callPackage ../development/tools/rust/racer {
    rustc = rustcMaster;
    cargo = cargoSnapshot;
  };

  radare = callPackage ../development/tools/analysis/radare {
    inherit (gnome) vte;
    lua = lua5;
    useX11 = config.radare.useX11 or false;
    pythonBindings = config.radare.pythonBindings or false;
    rubyBindings = config.radare.rubyBindings or false;
    luaBindings = config.radare.luaBindings or false;
  };
  radare2 = callPackage ../development/tools/analysis/radare2 {
    inherit (gnome) vte;
    lua = lua5;
    useX11 = config.radare.useX11 or false;
    pythonBindings = config.radare.pythonBindings or false;
    rubyBindings = config.radare.rubyBindings or false;
    luaBindings = config.radare.luaBindings or false;
  };


  ragel = callPackage ../development/tools/parsing/ragel { };

  hammer = callPackage ../development/tools/parsing/hammer { };

  re2c = callPackage ../development/tools/parsing/re2c { };

  remake = callPackage ../development/tools/build-managers/remake { };

  rr = callPackage ../development/tools/analysis/rr { };

  saleae-logic = callPackage ../development/tools/misc/saleae-logic { };

  sauce-connect = callPackage ../development/tools/sauce-connect { };

  # couldn't find the source yet
  seleniumRCBin = callPackage ../development/tools/selenium/remote-control {
    jre = jdk;
  };

  selenium-server-standalone = callPackage ../development/tools/selenium/server { };

  selendroid = callPackage ../development/tools/selenium/selendroid { };

  scons = callPackage ../development/tools/build-managers/scons { };

  sbt = callPackage ../development/tools/build-managers/sbt { };
  simpleBuildTool = sbt;

  sigrok-cli = callPackage ../development/tools/sigrok-cli { };

  simpleTpmPk11 = callPackage ../tools/security/simple-tpm-pk11 { };

  slimerjs = callPackage ../development/tools/slimerjs {};

  sloccount = callPackage ../development/tools/misc/sloccount { };

  sloc = nodePackages.sloc;

  smatch = callPackage ../development/tools/analysis/smatch {
    buildllvmsparse = false;
    buildc2xml = false;
  };

  smc = callPackage ../tools/misc/smc { };

  sparse = callPackage ../development/tools/analysis/sparse { };

  speedtest-cli = callPackage ../tools/networking/speedtest-cli { };

  spin = callPackage ../development/tools/analysis/spin { };

  splint = callPackage ../development/tools/analysis/splint {
    flex = flex_2_5_35;
  };

  sselp = callPackage ../tools/X11/sselp{ };

  stm32flash = callPackage ../development/tools/misc/stm32flash { };

  strace = callPackage ../development/tools/misc/strace { };

  swig = callPackage ../development/tools/misc/swig { };

  swig2 = callPackage ../development/tools/misc/swig/2.x.nix { };

  swig3 = callPackage ../development/tools/misc/swig/3.x.nix { };

  swigWithJava = swig;

  swfmill = callPackage ../tools/video/swfmill { };

  swftools = callPackage ../tools/video/swftools { };

  tcptrack = callPackage ../development/tools/misc/tcptrack { };

  teensy-loader = callPackage ../development/tools/misc/teensy { };

  texinfo413 = callPackage ../development/tools/misc/texinfo/4.13a.nix { };
  texinfo5 = callPackage ../development/tools/misc/texinfo/5.2.nix { };
  texinfo4 = texinfo413;
  texinfo = texinfo5;
  texinfoInteractive = appendToName "interactive" (
    texinfo.override { interactive = true; }
  );

  texi2html = callPackage ../development/tools/misc/texi2html { };

  uhd = callPackage ../development/tools/misc/uhd { };

  uisp = callPackage ../development/tools/misc/uisp { };

  uncrustify = callPackage ../development/tools/misc/uncrustify { };

  vagrant = callPackage ../development/tools/vagrant {
    ruby = ruby_2_0_0;
  };

  gdb = callPackage ../development/tools/misc/gdb {
    guile = null;
    hurd = gnu.hurdCross;
    inherit (gnu) mig;
  };

  gdbGuile = lowPrio (gdb.override { inherit guile; });

  gdbCross = lowPrio (callPackage ../development/tools/misc/gdb {
    target = crossSystem;
  });

  valgrind = callPackage ../development/tools/analysis/valgrind { };

  valkyrie = callPackage ../development/tools/analysis/valkyrie { };

  xc3sprog = callPackage ../development/tools/misc/xc3sprog { };

  xmlindent = callPackage ../development/web/xmlindent {};

  xpwn = callPackage ../development/mobile/xpwn {};

  xxdiff = callPackage ../development/tools/misc/xxdiff {
    bison = bison2;
  };

  yacc = bison;

  yodl = callPackage ../development/tools/misc/yodl { };

  winpdb = callPackage ../development/tools/winpdb { };

  grabserial = callPackage ../development/tools/grabserial { };


  ### DEVELOPMENT / LIBRARIES

  a52dec = callPackage ../development/libraries/a52dec { };

  aacskeys = callPackage ../development/libraries/aacskeys { };

  aalib = callPackage ../development/libraries/aalib { };

  accountsservice = callPackage ../development/libraries/accountsservice { };

  acl = callPackage ../development/libraries/acl { };

  activemq = callPackage ../development/libraries/apache-activemq { };

  adns = callPackage ../development/libraries/adns { };

  afflib = callPackage ../development/libraries/afflib { };

  agg = callPackage ../development/libraries/agg { };

  allegro = callPackage ../development/libraries/allegro {};
  allegro5 = callPackage ../development/libraries/allegro/5.nix {};
  allegro5unstable = callPackage
    ../development/libraries/allegro/5-unstable.nix {};

  amrnb = callPackage ../development/libraries/amrnb { };

  amrwb = callPackage ../development/libraries/amrwb { };

  appstream = callPackage ../development/libraries/appstream { };

  apr = callPackage ../development/libraries/apr { };

  aprutil = callPackage ../development/libraries/apr-util {
    bdbSupport = true;
  };

  assimp = callPackage ../development/libraries/assimp { };

  asio = callPackage ../development/libraries/asio { };

  aspell = callPackage ../development/libraries/aspell { };

  aspellDicts = recurseIntoAttrs (import ../development/libraries/aspell/dictionaries.nix {
    inherit fetchurl stdenv aspell which;
  });

  aterm = aterm25;

  aterm25 = callPackage ../development/libraries/aterm/2.5.nix { };

  aterm28 = lowPrio (callPackage ../development/libraries/aterm/2.8.nix { });

  attica = callPackage ../development/libraries/attica { };

  attr = callPackage ../development/libraries/attr { };

  at_spi2_core = callPackage ../development/libraries/at-spi2-core { };

  at_spi2_atk = callPackage ../development/libraries/at-spi2-atk { };

  aqbanking = callPackage ../development/libraries/aqbanking { };

  aubio = callPackage ../development/libraries/aubio { };

  audiofile = callPackage ../development/libraries/audiofile { };

  babl = callPackage ../development/libraries/babl { };

  beecrypt = callPackage ../development/libraries/beecrypt { };

  belle-sip = callPackage ../development/libraries/belle-sip { };

  boehmgc = callPackage ../development/libraries/boehm-gc { };

  boolstuff = callPackage ../development/libraries/boolstuff { };

  boost155 = callPackage ../development/libraries/boost/1.55.nix { };
  boost156 = callPackage ../development/libraries/boost/1.56.nix { };
  boost157 = callPackage ../development/libraries/boost/1.57.nix { };
  boost = boost157;

  boost_process = callPackage ../development/libraries/boost-process { };

  botan = callPackage ../development/libraries/botan { };
  botanUnstable = callPackage ../development/libraries/botan/unstable.nix { };

  box2d = callPackage ../development/libraries/box2d { };
  box2d_2_0_1 = callPackage ../development/libraries/box2d/2.0.1.nix { };

  buddy = callPackage ../development/libraries/buddy { };

  bwidget = callPackage ../development/libraries/bwidget { };

  c-ares = callPackage ../development/libraries/c-ares {
    fetchurl = fetchurlBoot;
  };

  caelum = callPackage ../development/libraries/caelum { };

  capnproto = callPackage ../development/libraries/capnproto { };

  ccnx = callPackage ../development/libraries/ccnx { };

  ndn-cxx = callPackage ../development/libraries/ndn-cxx { };

  cimg = callPackage  ../development/libraries/cimg { };

  scmccid = callPackage ../development/libraries/scmccid { };

  ccrtp = callPackage ../development/libraries/ccrtp { };

  ccrtp_1_8 = callPackage ../development/libraries/ccrtp/1.8.nix { };

  celt = callPackage ../development/libraries/celt {};
  celt_0_7 = callPackage ../development/libraries/celt/0.7.nix {};
  celt_0_5_1 = callPackage ../development/libraries/celt/0.5.1.nix {};

  cgal = callPackage ../development/libraries/CGAL {};

  cgui = callPackage ../development/libraries/cgui {};

  check = callPackage ../development/libraries/check { };

  chipmunk = builderDefsPackage (import ../development/libraries/chipmunk) {
    inherit cmake freeglut mesa;
    inherit (xlibs) libX11 xproto inputproto libXi libXmu;
  };

  chmlib = callPackage ../development/libraries/chmlib { };

  chromaprint = callPackage ../development/libraries/chromaprint { };

  cilaterm = callPackage ../development/libraries/cil-aterm {
    stdenv = overrideInStdenv stdenv [gnumake380];
  };

  clanlib = callPackage ../development/libraries/clanlib { };

  classads = callPackage ../development/libraries/classads { };

  classpath = callPackage ../development/libraries/java/classpath {
    javac = gcj;
    jvm = gcj;
    gconf = gnome.GConf;
  };

  clearsilver = callPackage ../development/libraries/clearsilver { };

  cln = callPackage ../development/libraries/cln { };

  clucene_core_2 = callPackage ../development/libraries/clucene-core/2.x.nix { };

  clucene_core_1 = callPackage ../development/libraries/clucene-core { };

  clucene_core = clucene_core_1;

  clutter = callPackage ../development/libraries/clutter { };

  clutter_1_18 = callPackage ../development/libraries/clutter/1.18.nix {
    cogl = cogl_1_18;
  };

  clutter-gst = callPackage ../development/libraries/clutter-gst { };

  clutter_gtk = callPackage ../development/libraries/clutter-gtk { };
  clutter_gtk_0_10 = callPackage ../development/libraries/clutter-gtk/0.10.8.nix { };

  cminpack = callPackage ../development/libraries/cminpack { };

  cogl = callPackage ../development/libraries/cogl { };

  cogl_1_18 = callPackage ../development/libraries/cogl/1.18.nix { };

  coin3d = callPackage ../development/libraries/coin3d { };

  commoncpp2 = callPackage ../development/libraries/commoncpp2 { };

  confuse = callPackage ../development/libraries/confuse { };

  coredumper = callPackage ../development/libraries/coredumper { };

  ctl = callPackage ../development/libraries/ctl { };

  cpp-netlib = callPackage ../development/libraries/cpp-netlib { };

  cppunit = callPackage ../development/libraries/cppunit { };

  cracklib = callPackage ../development/libraries/cracklib { };

  cryptopp = callPackage ../development/libraries/crypto++ { };

  cyrus_sasl = callPackage ../development/libraries/cyrus-sasl { };

  # Make bdb5 the default as it is the last release under the custom
  # bsd-like license
  db = db5;
  db4 = db48;
  db44 = callPackage ../development/libraries/db/db-4.4.nix { };
  db45 = callPackage ../development/libraries/db/db-4.5.nix { };
  db47 = callPackage ../development/libraries/db/db-4.7.nix { };
  db48 = callPackage ../development/libraries/db/db-4.8.nix { };
  db5 = db53;
  db53 = callPackage ../development/libraries/db/db-5.3.nix { };
  db6 = db60;
  db60 = callPackage ../development/libraries/db/db-6.0.nix { };

  dbus = callPackage ../development/libraries/dbus { };
  dbus_cplusplus  = callPackage ../development/libraries/dbus-cplusplus { };
  dbus_glib       = callPackage ../development/libraries/dbus-glib { };
  dbus_java       = callPackage ../development/libraries/java/dbus-java { };
  dbus_python     = callPackage ../development/python-modules/dbus {
    isPyPy = python.executable == "pypy";
  };

  # Should we deprecate these? Currently there are many references.
  dbus_tools = pkgs.dbus.tools;
  dbus_libs = pkgs.dbus.libs;
  dbus_daemon = pkgs.dbus.daemon;

  dhex = callPackage ../applications/editors/dhex { };

  double_conversion = callPackage ../development/libraries/double-conversion { };

  dclib = callPackage ../development/libraries/dclib { };

  dillo = callPackage ../applications/networking/browsers/dillo {
    fltk = fltk13;
  };

  directfb = callPackage ../development/libraries/directfb { };

  dlib = callPackage ../development/libraries/dlib { };

  dotconf = callPackage ../development/libraries/dotconf { };

  dssi = callPackage ../development/libraries/dssi {};

  dragonegg = llvmPackages_35.dragonegg;

  dxflib = callPackage ../development/libraries/dxflib {};

  eigen = callPackage ../development/libraries/eigen {};

  eigen2 = callPackage ../development/libraries/eigen/2.0.nix {};

  enchant = callPackage ../development/libraries/enchant { };

  enet = callPackage ../development/libraries/enet { };

  enginepkcs11 = callPackage ../development/libraries/enginepkcs11 { };

  epoxy = callPackage ../development/libraries/epoxy {
    inherit (xorg) utilmacros libX11;
  };

  esdl = callPackage ../development/libraries/esdl { };

  exiv2 = callPackage ../development/libraries/exiv2 { };

  expat = callPackage ../development/libraries/expat { };

  extremetuxracer = callPackage ../games/extremetuxracer {
    libpng = libpng12;
  };

  eventlog = callPackage ../development/libraries/eventlog { };

  facile = callPackage ../development/libraries/facile { };

  faac = callPackage ../development/libraries/faac { };

  faad2 = callPackage ../development/libraries/faad2 { };

  farsight2 = callPackage ../development/libraries/farsight2 { };

  farstream = callPackage ../development/libraries/farstream {
    inherit (gst_all_1)
      gstreamer gst-plugins-base gst-python gst-plugins-good gst-plugins-bad
      gst-libav;
  };

  fcgi = callPackage ../development/libraries/fcgi { };

  ffmpeg_0_10 = callPackage ../development/libraries/ffmpeg/0.10.nix { };
  ffmpeg_0_11 = callPackage ../development/libraries/ffmpeg/0.11.nix { };
  ffmpeg_1_2 = callPackage ../development/libraries/ffmpeg/1.2.nix { };
  ffmpeg_2_2 = callPackage ../development/libraries/ffmpeg/2.2.nix { };
  ffmpeg_2_6 = callPackage ../development/libraries/ffmpeg/2.6.nix { };
  # Aliases
  ffmpeg_0 = ffmpeg_0_11;
  ffmpeg_1 = ffmpeg_1_2;
  ffmpeg_2 = ffmpeg_2_6;
  ffmpeg = ffmpeg_2;

  ffmpeg-full = callPackage ../development/libraries/ffmpeg-full {
    # The following need to be fixed on Darwin
    frei0r = if stdenv.isDarwin then null else frei0r;
    game-music-emu = if stdenv.isDarwin then null else game-music-emu;
    gsm = if stdenv.isDarwin then null else gsm;
    jack2 = if stdenv.isDarwin then null else jack2;
    libmodplug = if stdenv.isDarwin then null else libmodplug;
    libssh = if stdenv.isDarwin then null else libssh;
    libvpx = if stdenv.isDarwin then null else libvpx;
    openal = if stdenv.isDarwin then null else openal;
    openjpeg_1 = if stdenv.isDarwin then null else openjpeg_1;
    pulseaudio = if stdenv.isDarwin then null else pulseaudio;
    samba = if stdenv.isDarwin then null else samba;
    vid-stab = if stdenv.isDarwin then null else vid-stab;
    x265 = if stdenv.isDarwin then null else x265;
    xavs = if stdenv.isDarwin then null else xavs;
  };

  ffms = callPackage ../development/libraries/ffms { };

  fftw = callPackage ../development/libraries/fftw { };
  fftwSinglePrec = fftw.override { precision = "single"; };
  fftwFloat = fftwSinglePrec; # the configure option is just an alias

  fish-fillets-ng = callPackage ../games/fish-fillets-ng {};

  flann = callPackage ../development/libraries/flann { };

  flite = callPackage ../development/libraries/flite { };

  fltk13 = callPackage ../development/libraries/fltk/fltk13.nix { };

  fltk20 = callPackage ../development/libraries/fltk { };

  fmod = callPackage ../development/libraries/fmod { };

  freeimage = callPackage ../development/libraries/freeimage { };

  freetts = callPackage ../development/libraries/freetts { };

  cfitsio = callPackage ../development/libraries/cfitsio { };

  fontconfig_210 = callPackage ../development/libraries/fontconfig/2.10.nix { };

  fontconfig = callPackage ../development/libraries/fontconfig { };

  fontconfig-ultimate = callPackage ../development/libraries/fontconfig-ultimate {};

  folly = callPackage ../development/libraries/folly { };

  makeFontsConf = let fontconfig_ = fontconfig; in {fontconfig ? fontconfig_, fontDirectories}:
    import ../development/libraries/fontconfig/make-fonts-conf.nix {
      inherit runCommand libxslt fontconfig fontDirectories;
      inherit (xorg) fontbhttf;
    };

  freealut = callPackage ../development/libraries/freealut { };

  freeglut = callPackage ../development/libraries/freeglut { };

  freetype = callPackage ../development/libraries/freetype { };

  frei0r = callPackage ../development/libraries/frei0r { };

  fribidi = callPackage ../development/libraries/fribidi { };

  funambol = callPackage ../development/libraries/funambol { };

  fam = gamin;

  gamin = callPackage ../development/libraries/gamin { };

  ganv = callPackage ../development/libraries/ganv { };

  gav = callPackage ../games/gav { };

  gsb = callPackage ../games/gsb { };

  gdome2 = callPackage ../development/libraries/gdome2 {
    inherit (gnome) gtkdoc;
  };

  gdbm = callPackage ../development/libraries/gdbm { };

  gecode = callPackage ../development/libraries/gecode { };

  gegl = callPackage ../development/libraries/gegl { };

  geoclue = callPackage ../development/libraries/geoclue {};

  geoclue2 = callPackage ../development/libraries/geoclue/2.0.nix {};

  geoip = callPackage ../development/libraries/geoip { };

  geoipjava = callPackage ../development/libraries/java/geoipjava { };

  geos = callPackage ../development/libraries/geos { };

  getdata = callPackage ../development/libraries/getdata { };

  gettext = gettext_0_19;

  gettext_0_17 = callPackage ../development/libraries/gettext/0.17.nix { };
  gettext_0_18 = callPackage ../development/libraries/gettext/0.18.nix { };
  gettext_0_19 = callPackage ../development/libraries/gettext { };

  gd = callPackage ../development/libraries/gd { };

  gdal = callPackage ../development/libraries/gdal { };

  gdcm = callPackage ../development/libraries/gdcm { };

  ggz_base_libs = callPackage ../development/libraries/ggz_base_libs {};

  giblib = callPackage ../development/libraries/giblib { };

  libgit2 = callPackage ../development/libraries/git2 { };

  glew = callPackage ../development/libraries/glew { };

  glfw = glfw3;
  glfw2 = callPackage ../development/libraries/glfw/2.x.nix { };
  glfw3 = callPackage ../development/libraries/glfw/3.x.nix { };

  glibc = callPackage ../development/libraries/glibc {
    kernelHeaders = linuxHeaders;
    installLocales = config.glibc.locales or false;
    machHeaders = null;
    hurdHeaders = null;
    gccCross = null;
  };

  glibc_memusage = callPackage ../development/libraries/glibc {
    kernelHeaders = linuxHeaders;
    installLocales = false;
    withGd = true;
  };

  glibcCross = forceNativeDrv (makeOverridable (import ../development/libraries/glibc)
    (let crossGNU = crossSystem != null && crossSystem.config == "i586-pc-gnu";
     in {
       inherit stdenv fetchurl;
       gccCross = gccCrossStageStatic;
       kernelHeaders = if crossGNU then gnu.hurdHeaders else linuxHeadersCross;
       installLocales = config.glibc.locales or false;
     }
     // lib.optionalAttrs crossGNU {
        inherit (gnu) machHeaders hurdHeaders libpthreadHeaders mig;
        inherit fetchgit;
      }));


  # We can choose:
  libcCrossChooser = name : if name == "glibc" then glibcCross
    else if name == "uclibc" then uclibcCross
    else if name == "msvcrt" then windows.mingw_w64
    else if name == "libSystem" then darwin.xcode
    else throw "Unknown libc";

  libcCross = assert crossSystem != null; libcCrossChooser crossSystem.libc;

  # Only supported on Linux
  glibcLocales = if stdenv.isLinux then callPackage ../development/libraries/glibc/locales.nix { } else null;

  glibcInfo = callPackage ../development/libraries/glibc/info.nix { };

  glibc_multi = callPackage ../development/libraries/glibc/multi.nix {
    inherit glibc;
    glibc32 = (import ./all-packages.nix {system = "i686-linux";}).glibc;
  };

  glm = callPackage ../development/libraries/glm { };
  glm_0954 = callPackage ../development/libraries/glm/0954.nix { };

  glog = callPackage ../development/libraries/glog { };

  gloox = callPackage ../development/libraries/gloox { };

  glpk = callPackage ../development/libraries/glpk { };

  glsurf = callPackage ../applications/science/math/glsurf {
    inherit (ocamlPackages) lablgl findlib ocaml_mysql mlgmp;
    libpng = libpng12;
    giflib = giflib_4_1;
    camlimages = ocamlPackages.camlimages_4_0;
  };

  gmime = callPackage ../development/libraries/gmime { };

  gmm = callPackage ../development/libraries/gmm { };

  gmp4 = callPackage ../development/libraries/gmp/4.3.2.nix { }; # required by older GHC versions
  gmp5 = callPackage ../development/libraries/gmp/5.1.x.nix { };
  gmp = gmp5;
  gmpxx = appendToName "with-cxx" (gmp.override { cxx = true; });

  #GMP ex-satellite, so better keep it near gmp
  mpfr = callPackage ../development/libraries/mpfr/default.nix { };

  gobjectIntrospection = callPackage ../development/libraries/gobject-introspection { };

  goocanvas = callPackage ../development/libraries/goocanvas { };

  google-gflags = callPackage ../development/libraries/google-gflags { };

  gperftools = callPackage ../development/libraries/gperftools { };

  gst_all_1 = recurseIntoAttrs(callPackage ../development/libraries/gstreamer {
    callPackage = pkgs.newScope (pkgs // { inherit (pkgs) libav; });
  });

  gst_all = {
    inherit (pkgs) gstreamer gnonlin gst_python qt_gstreamer;
    gstPluginsBase = pkgs.gst_plugins_base;
    gstPluginsBad = pkgs.gst_plugins_bad;
    gstPluginsGood = pkgs.gst_plugins_good;
    gstPluginsUgly = pkgs.gst_plugins_ugly;
    gstFfmpeg = pkgs.gst_ffmpeg;
  };

  gstreamer = callPackage ../development/libraries/gstreamer/legacy/gstreamer {
    bison = bison2;
  };

  gst_plugins_base = callPackage ../development/libraries/gstreamer/legacy/gst-plugins-base {};

  gst_plugins_good = callPackage ../development/libraries/gstreamer/legacy/gst-plugins-good {};

  gst_plugins_bad = callPackage ../development/libraries/gstreamer/legacy/gst-plugins-bad {};

  gst_plugins_ugly = callPackage ../development/libraries/gstreamer/legacy/gst-plugins-ugly {};

  gst_ffmpeg = callPackage ../development/libraries/gstreamer/legacy/gst-ffmpeg {
    ffmpeg = ffmpeg_0_10;
  };

  gst_python = callPackage ../development/libraries/gstreamer/legacy/gst-python {};

  gstreamermm = callPackage ../development/libraries/gstreamer/legacy/gstreamermm { };

  gnonlin = callPackage ../development/libraries/gstreamer/legacy/gnonlin {};

  gusb = callPackage ../development/libraries/gusb {
    inherit (gnome) gtkdoc;
  };

  qt_gstreamer = callPackage ../development/libraries/gstreamer/legacy/qt-gstreamer {};

  qt_gstreamer1 = callPackage ../development/libraries/gstreamer/qt-gstreamer { boost = boost156;};

  gnet = callPackage ../development/libraries/gnet { };

  gnu-efi = callPackage ../development/libraries/gnu-efi { };

  gnutls = gnutls33;

  gnutls32 = callPackage ../development/libraries/gnutls/3.2.nix {
    guileBindings = config.gnutls.guile or false;
    nettle = nettle27;
  };

  gnutls33 = callPackage ../development/libraries/gnutls/3.3.nix {
    guileBindings = config.gnutls.guile or false;
    nettle = nettle27;
  };

  gnutls32_with_guile = lowPrio (gnutls32.override { guileBindings = true; });

  gnutls33_with_guile = lowPrio (gnutls33.override { guileBindings = true; });

  gpac = callPackage ../applications/video/gpac { };

  gpgme = callPackage ../development/libraries/gpgme {
    gnupg1 = gnupg1orig;
  };

  grantlee = callPackage ../development/libraries/grantlee { };

  gsasl = callPackage ../development/libraries/gsasl { };

  gsl = callPackage ../development/libraries/gsl { };

  gsm = callPackage ../development/libraries/gsm {};

  gsoap = callPackage ../development/libraries/gsoap { };

  gss = callPackage ../development/libraries/gss { };

  gtkimageview = callPackage ../development/libraries/gtkimageview { };

  gtkmathview = callPackage ../development/libraries/gtkmathview { };

  gtkLibs = {
    inherit (pkgs) glib glibmm atk atkmm cairo pango pangomm gdk_pixbuf gtk
      gtkmm;
  };

  glib = callPackage ../development/libraries/glib { };

  glib-tested = glib.override { doCheck = true; }; # checked version separate to break cycles

  glibmm = callPackage ../development/libraries/glibmm { };

  glib_networking = callPackage ../development/libraries/glib-networking {};

  atk = callPackage ../development/libraries/atk { };

  atkmm = callPackage ../development/libraries/atkmm { };

  pixman = callPackage ../development/libraries/pixman { };

  cairo = callPackage ../development/libraries/cairo {
    glSupport = config.cairo.gl or (stdenv.isLinux &&
      !stdenv.isArm && !stdenv.isMips);
  };


  cairomm = callPackage ../development/libraries/cairomm { };

  pango = callPackage ../development/libraries/pango { };
  pangomm = callPackage ../development/libraries/pangomm { };

  pangox_compat = callPackage ../development/libraries/pangox-compat { };

  gdk_pixbuf = callPackage ../development/libraries/gdk-pixbuf { };

  gnome-sharp = callPackage ../development/libraries/gnome-sharp {};

  granite = callPackage ../development/libraries/granite { };

  gtk2 = callPackage ../development/libraries/gtk+/2.x.nix {
    cupsSupport = config.gtk2.cups or stdenv.isLinux;
  };

  gtk3 = callPackage ../development/libraries/gtk+/3.x.nix { };

  gtk = pkgs.gtk2;

  gtkmm = callPackage ../development/libraries/gtkmm/2.x.nix { };
  gtkmm3 = callPackage ../development/libraries/gtkmm/3.x.nix { };

  gtkmozembedsharp = callPackage ../development/libraries/gtkmozembed-sharp {
    gtksharp = gtk-sharp;
  };

  gtk-sharp = callPackage ../development/libraries/gtk-sharp-2 {
    inherit (gnome) libglade libgtkhtml gtkhtml
              libgnomecanvas libgnomeui libgnomeprint
              libgnomeprintui GConf gnomepanel;
  };

  gtkspell = callPackage ../development/libraries/gtkspell { };

  gtkspell3 = callPackage ../development/libraries/gtkspell/3.nix { };

  gtkspellmm = callPackage ../development/libraries/gtkspellmm { };

  gts = callPackage ../development/libraries/gts { };

  gvfs = callPackage ../development/libraries/gvfs { gconf = gnome.GConf; };

  gwenhywfar = callPackage ../development/libraries/gwenhywfar { };

  hamlib = callPackage ../development/libraries/hamlib { };

  # TODO : Add MIT Kerberos and let admin choose.
  # TODO : Fix kerberos on Darwin
  kerberos = if stdenv.isDarwin then null else heimdal;

  heimdal = callPackage ../development/libraries/kerberos/heimdal.nix {
    openldap = openldap.override {
      cyrus_sasl = cyrus_sasl.override { kerberos = null; };
    };
    cyrus_sasl = cyrus_sasl.override { kerberos = null; };
  };

  harfbuzz = callPackage ../development/libraries/harfbuzz { };
  harfbuzz-icu = callPackage ../development/libraries/harfbuzz {
    withIcu = true;
    withGraphite2 = true;
  };

  hawknl = callPackage ../development/libraries/hawknl { };

  herqq = callPackage ../development/libraries/herqq { };

  hidapi = callPackage ../development/libraries/hidapi {
    libusb = libusb1;
  };

  hiredis = callPackage ../development/libraries/hiredis { };

  hivex = callPackage ../development/libraries/hivex {
    inherit (perlPackages) IOStringy;
  };

  hspell = callPackage ../development/libraries/hspell { };

  hspellDicts = callPackage ../development/libraries/hspell/dicts.nix { };

  hsqldb = callPackage ../development/libraries/java/hsqldb { };

  hstr = callPackage ../applications/misc/hstr { };

  http-parser = callPackage ../development/libraries/http-parser { inherit (pythonPackages) gyp; };

  hunspell = callPackage ../development/libraries/hunspell { };

  hunspellDicts = recurseIntoAttrs (import ../development/libraries/hunspell/dictionaries.nix {
    inherit stdenv fetchurl unzip;
  });

  hwloc = callPackage ../development/libraries/hwloc {
    inherit (xlibs) libX11;
  };

  hydraAntLogger = callPackage ../development/libraries/java/hydra-ant-logger { };

  icu = callPackage ../development/libraries/icu { };

  id3lib = callPackage ../development/libraries/id3lib { };

  iksemel = callPackage ../development/libraries/iksemel { };

  ilbc = callPackage ../development/libraries/ilbc { };

  ilixi = callPackage ../development/libraries/ilixi { };

  ilmbase = callPackage ../development/libraries/ilmbase { };

  imlib = callPackage ../development/libraries/imlib {
    libpng = libpng12;
  };

  imlib2 = callPackage ../development/libraries/imlib2 { };

  ijs = callPackage ../development/libraries/ijs { };

  incrtcl = callPackage ../development/libraries/incrtcl { };

  indilib = callPackage ../development/libraries/indilib { };

  iniparser = callPackage ../development/libraries/iniparser { };

  intltool = callPackage ../development/tools/misc/intltool { };

  irrlicht3843 = callPackage ../development/libraries/irrlicht { };

  isocodes = callPackage ../development/libraries/iso-codes { };

  itk = callPackage ../development/libraries/itk { };

  jamp = builderDefsPackage ../games/jamp {
    inherit mesa SDL SDL_image SDL_mixer;
  };

  jasper = callPackage ../development/libraries/jasper { };

  jama = callPackage ../development/libraries/jama { };

  jansson = callPackage ../development/libraries/jansson { };

  jbig2dec = callPackage ../development/libraries/jbig2dec { };

  jbigkit = callPackage ../development/libraries/jbigkit { };

  jemalloc = callPackage ../development/libraries/jemalloc { };

  jetty_gwt = callPackage ../development/libraries/java/jetty-gwt { };

  jetty_util = callPackage ../development/libraries/java/jetty-util { };

  jshon = callPackage ../development/tools/parsing/jshon { };

  json_glib = callPackage ../development/libraries/json-glib { };

  json-c-0-11 = callPackage ../development/libraries/json-c/0.11.nix { }; # vulnerable
  json_c = callPackage ../development/libraries/json-c { };

  jsoncpp = callPackage ../development/libraries/jsoncpp { };

  libjson = callPackage ../development/libraries/libjson { };

  judy = callPackage ../development/libraries/judy { };

  keybinder = callPackage ../development/libraries/keybinder {
    automake = automake111x;
    lua = lua5_1;
  };

  keybinder3 = callPackage ../development/libraries/keybinder3 {
    automake = automake111x;
  };

  kf57 = recurseIntoAttrs (callPackage ../development/libraries/kde-frameworks-5.7 { });
  kf59 = recurseIntoAttrs (callPackage ../development/libraries/kde-frameworks-5.9 { });
  kf5_latest = kf59;
  kf5_stable = kf57;

  krb5 = callPackage ../development/libraries/kerberos/krb5.nix {
    openldap = openldap.override {
      cyrus_sasl = cyrus_sasl.override { kerberos = null; };
    };
    inherit (darwin) bootstrap_cmds;
  };

  LASzip = callPackage ../development/libraries/LASzip { };

  lcms = lcms1;

  lcms1 = callPackage ../development/libraries/lcms { };

  lcms2 = callPackage ../development/libraries/lcms2 { };

  ldb = callPackage ../development/libraries/ldb {
    python = python2;
  };

  lensfun = callPackage ../development/libraries/lensfun {
    inherit gnumake3;
  };

  lesstif = callPackage ../development/libraries/lesstif { };

  lesstif93 = callPackage ../development/libraries/lesstif-0.93 { };

  leveldb = callPackage ../development/libraries/leveldb { };

  levmar = callPackage ../development/libraries/levmar { };

  leptonica = callPackage ../development/libraries/leptonica {
    libpng = libpng12;
  };

  lib3ds = callPackage ../development/libraries/lib3ds { };

  libaacs = callPackage ../development/libraries/libaacs { };

  libaal = callPackage ../development/libraries/libaal { };

  libao = callPackage ../development/libraries/libao {
    usePulseAudio = config.pulseaudio or true;
  };

  libantlr3c = callPackage ../development/libraries/libantlr3c {};

  libarchive = callPackage ../development/libraries/libarchive { };

  libasr = callPackage ../development/libraries/libasr { };

  libass = callPackage ../development/libraries/libass { };

  libassuan1 = callPackage ../development/libraries/libassuan1 { };

  libassuan = callPackage ../development/libraries/libassuan { };

  libassuan2_1 = callPackage ../development/libraries/libassuan/git.nix {
    automake = automake112x; # fails with 13 and 14
  };

  libatomic_ops = callPackage ../development/libraries/libatomic_ops {};

  libav = libav_11; # branch 11 is API-compatible with branch 10
  libav_all = callPackage ../development/libraries/libav { };
  inherit (libav_all) libav_0_8 libav_9 libav_11;

  libavc1394 = callPackage ../development/libraries/libavc1394 { };

  libbluedevil = callPackage ../development/libraries/libbluedevil { };

  libbluray = callPackage ../development/libraries/libbluray { };

  libbs2b = callPackage ../development/libraries/audio/libbs2b { };

  libcaca = callPackage ../development/libraries/libcaca { };

  libcanberra = callPackage ../development/libraries/libcanberra { };
  libcanberra_gtk3 = libcanberra.override { gtk = gtk3; };
  libcanberra_kde = if (config.kde_runtime.libcanberraWithoutGTK or true)
    then libcanberra.override { gtk = null; }
    else libcanberra;

  libcec = callPackage ../development/libraries/libcec { };

  libcello = callPackage ../development/libraries/libcello {};

  libcdaudio = callPackage ../development/libraries/libcdaudio { };

  libcddb = callPackage ../development/libraries/libcddb { };

  libcdio = callPackage ../development/libraries/libcdio { };
  libcdio082 = callPackage ../development/libraries/libcdio/0.82.nix { };

  libcdr = callPackage ../development/libraries/libcdr { lcms = lcms2; };

  libchamplain = callPackage ../development/libraries/libchamplain {
    inherit (gnome) libsoup;
  };

  libchardet = callPackage ../development/libraries/libchardet { };

  libuchardet = callPackage ../development/libraries/libuchardet { };

  libchop = callPackage ../development/libraries/libchop { };

  libclc = callPackage ../development/libraries/libclc { };

  libcli = callPackage ../development/libraries/libcli { };

  libcm = callPackage ../development/libraries/libcm { };

  inherit (gnome3) libcroco;

  libcangjie = callPackage ../development/libraries/libcangjie { };

  libcredis = callPackage ../development/libraries/libcredis { };

  libctemplate = callPackage ../development/libraries/libctemplate { };

  libctemplate_2_2 = callPackage ../development/libraries/libctemplate/2.2.nix { };

  libcouchbase = callPackage ../development/libraries/libcouchbase { };

  libcue = callPackage ../development/libraries/libcue { };

  libdaemon = callPackage ../development/libraries/libdaemon { };

  libdbi = callPackage ../development/libraries/libdbi { };

  libdbiDriversBase = callPackage ../development/libraries/libdbi-drivers {
    mysql = null;
    sqlite = null;
  };

  libdbiDrivers = libdbiDriversBase.override {
    inherit sqlite mysql;
  };

  libdbusmenu_qt = callPackage ../development/libraries/libdbusmenu-qt { };
  libdbusmenu_qt5 = callPackage ../development/libraries/libdbusmenu-qt/qt5.nix { };

  libdc1394 = callPackage ../development/libraries/libdc1394 { };

  libdc1394avt = callPackage ../development/libraries/libdc1394avt { };

  libdevil = callPackage ../development/libraries/libdevil { };

  libdevil-nox = libdevil.override {
    libX11 = null;
    mesa = null;
  };

  libdiscid = callPackage ../development/libraries/libdiscid { };

  libdivsufsort = callPackage ../development/libraries/libdivsufsort { };

  libdmtx = callPackage ../development/libraries/libdmtx { };

  libdnet = callPackage ../development/libraries/libdnet { };

  libdrm = callPackage ../development/libraries/libdrm {
    inherit (xorg) libpthreadstubs;
  };

  libdv = callPackage ../development/libraries/libdv { };

  libdvbpsi = callPackage ../development/libraries/libdvbpsi { };

  libdwg = callPackage ../development/libraries/libdwg { };

  libdvdcss = callPackage ../development/libraries/libdvdcss { };

  libdvdnav = callPackage ../development/libraries/libdvdnav { };

  libdvdread = callPackage ../development/libraries/libdvdread { };

  libdwarf = callPackage ../development/libraries/libdwarf { };

  libeatmydata = callPackage ../development/libraries/libeatmydata { };

  libebml = callPackage ../development/libraries/libebml { };

  libedit = callPackage ../development/libraries/libedit { };

  libelf = callPackage ../development/libraries/libelf { };

  libetpan = callPackage ../development/libraries/libetpan { };

  libfaketime = callPackage ../development/libraries/libfaketime { };

  libfakekey = callPackage ../development/libraries/libfakekey {
    inherit (xlibs) libX11 libXi xextproto;
  };

  libfm = callPackage ../development/libraries/libfm { };
  libfm-extra = callPackage ../development/libraries/libfm {
    extraOnly = true;
  };

  libfprint = callPackage ../development/libraries/libfprint { };

  libfpx = callPackage ../development/libraries/libfpx { };

  libgadu = callPackage ../development/libraries/libgadu { };

  libgdata = gnome3.libgdata;

  libgig = callPackage ../development/libraries/libgig { };

  libgnome_keyring = callPackage ../development/libraries/libgnome-keyring { };
  libgnome_keyring3 = gnome3.libgnome_keyring;

  libgnurl = callPackage ../development/libraries/libgnurl { };

  libseccomp = callPackage ../development/libraries/libseccomp { };

  libsecret = callPackage ../development/libraries/libsecret { };

  libserialport = callPackage ../development/libraries/libserialport { };

  libgtop = callPackage ../development/libraries/libgtop {};

  libLAS = callPackage ../development/libraries/libLAS { };

  liblo = callPackage ../development/libraries/liblo { };

  liblrdf = librdf;

  liblscp = callPackage ../development/libraries/liblscp { };

  libe-book = callPackage ../development/libraries/libe-book {};

  libechonest = callPackage ../development/libraries/libechonest { };

  libev = callPackage ../development/libraries/libev { };

  libevent14 = callPackage ../development/libraries/libevent/1.4.nix { };
  libevent = callPackage ../development/libraries/libevent { };

  libewf = callPackage ../development/libraries/libewf { };

  libexif = callPackage ../development/libraries/libexif { };

  libexosip = callPackage ../development/libraries/exosip {};

  libexosip_3 = callPackage ../development/libraries/exosip/3.x.nix {
    libosip = libosip_3;
  };

  libextractor = callPackage ../development/libraries/libextractor {
    libmpeg2 = mpeg2dec;
  };

  libexttextcat = callPackage ../development/libraries/libexttextcat {};

  libf2c = callPackage ../development/libraries/libf2c {};

  libfixposix = callPackage ../development/libraries/libfixposix {};

  libffcall = builderDefsPackage (import ../development/libraries/libffcall) {
    inherit fetchcvs;
  };

  libffi = callPackage ../development/libraries/libffi { };

  libfreefare = callPackage ../development/libraries/libfreefare { };

  libftdi = callPackage ../development/libraries/libftdi { };

  libftdi1 = callPackage ../development/libraries/libftdi/1.x.nix { };

  libgcrypt = callPackage ../development/libraries/libgcrypt { };

  libgcrypt_1_6 = lowPrio (callPackage ../development/libraries/libgcrypt/1.6.nix { });

  libgdiplus = callPackage ../development/libraries/libgdiplus { };

  libgksu = callPackage ../development/libraries/libgksu { };

  libgpgerror = callPackage ../development/libraries/libgpg-error { };

  libgphoto2 = callPackage ../development/libraries/libgphoto2 { };

  libgpod = callPackage ../development/libraries/libgpod {
    inherit (pkgs.pythonPackages) mutagen;
  };

  libgsystem = callPackage ../development/libraries/libgsystem { };

  libguestfs = callPackage ../development/libraries/libguestfs {
    inherit (perlPackages) libintlperl GetoptLong SysVirt;
  };

  libharu = callPackage ../development/libraries/libharu { };

  libHX = callPackage ../development/libraries/libHX { };

  libibmad = callPackage ../development/libraries/libibmad { };

  libibumad = callPackage ../development/libraries/libibumad { };

  libical = callPackage ../development/libraries/libical { };

  libicns = callPackage ../development/libraries/libicns { };

  libimobiledevice = callPackage ../development/libraries/libimobiledevice { };

  libiodbc = callPackage ../development/libraries/libiodbc {
    useGTK = config.libiodbc.gtk or false;
  };

  libivykis = callPackage ../development/libraries/libivykis { };

  liblastfmSF = callPackage ../development/libraries/liblastfmSF { };

  liblastfm = callPackage ../development/libraries/liblastfm { };

  liblqr1 = callPackage ../development/libraries/liblqr-1 { };

  liblockfile = callPackage ../development/libraries/liblockfile { };

  liblogging = callPackage ../development/libraries/liblogging { };

  liblognorm = callPackage ../development/libraries/liblognorm { };

  libltc = callPackage ../development/libraries/libltc { };

  libmcrypt = callPackage ../development/libraries/libmcrypt {};

  libmediainfo = callPackage ../development/libraries/libmediainfo { };

  libmhash = callPackage ../development/libraries/libmhash {};

  libmodbus = callPackage ../development/libraries/libmodbus {};

  libmtp = callPackage ../development/libraries/libmtp { };

  libmsgpack = callPackage ../development/libraries/libmsgpack { };
  libmsgpack_0_5 = callPackage ../development/libraries/libmsgpack/0.5.nix { };

  libnatspec = callPackage ../development/libraries/libnatspec { };

  libndp = callPackage ../development/libraries/libndp { };

  libnfc = callPackage ../development/libraries/libnfc { };

  libnfsidmap = callPackage ../development/libraries/libnfsidmap { };

  libnice = callPackage ../development/libraries/libnice { };

  liboping = callPackage ../development/libraries/liboping { };

  libplist = callPackage ../development/libraries/libplist { };

  libQGLViewer = callPackage ../development/libraries/libqglviewer { };

  libre = callPackage ../development/libraries/libre {};
  librem = callPackage ../development/libraries/librem {};

  librelp = callPackage ../development/libraries/librelp { };

  libresample = callPackage ../development/libraries/libresample {};

  librevenge = callPackage ../development/libraries/librevenge {};

  librevisa = callPackage ../development/libraries/librevisa { };

  libsamplerate = callPackage ../development/libraries/libsamplerate { };

  libsieve = callPackage ../development/libraries/libsieve { };

  libspectre = callPackage ../development/libraries/libspectre { };

  libgsf = callPackage ../development/libraries/libgsf { };

  # glibc provides libiconv so systems with glibc don't need to build libiconv
  # separately, but we also provide libiconvReal, which will always be a
  # standalone libiconv, just in case you want it
  libiconv = if stdenv.isGlibc then stdenv.cc.libc else libiconvReal;

  libiconvReal = callPackage ../development/libraries/libiconv { };

  # On non-GNU systems we need GNU Gettext for libintl.
  libintlOrEmpty = stdenv.lib.optional (!stdenv.isLinux) gettext;

  libid3tag = callPackage ../development/libraries/libid3tag { };

  libidn = callPackage ../development/libraries/libidn { };

  libiec61883 = callPackage ../development/libraries/libiec61883 { };

  libinfinity = callPackage ../development/libraries/libinfinity {
    inherit (gnome) gtkdoc;
  };

  libinput = callPackage ../development/libraries/libinput {
    graphviz = graphviz-nox;
  };

  libiptcdata = callPackage ../development/libraries/libiptcdata { };

  libjpeg_original = callPackage ../development/libraries/libjpeg { };

  libjpeg_turbo = callPackage ../development/libraries/libjpeg-turbo { };

  libjpeg = if stdenv.isLinux then libjpeg_turbo else libjpeg_original; # some problems, both on FreeBSD and Darwin

  libjpeg62 = callPackage ../development/libraries/libjpeg/62.nix {
    libtool = libtool_1_5;
  };

  libjreen = callPackage ../development/libraries/libjreen { };

  libjson_rpc_cpp = callPackage ../development/libraries/libjson-rpc-cpp { };

  libkate = callPackage ../development/libraries/libkate { };

  libkeyfinder = callPackage ../development/libraries/libkeyfinder { };

  libksba = callPackage ../development/libraries/libksba { };

  libmad = callPackage ../development/libraries/libmad { };

  libmatchbox = callPackage ../development/libraries/libmatchbox { };

  libmatthew_java = callPackage ../development/libraries/java/libmatthew-java { };

  libmatroska = callPackage ../development/libraries/libmatroska { };

  libmcs = callPackage ../development/libraries/libmcs { };

  libmemcached = callPackage ../development/libraries/libmemcached { };

  libmicrohttpd = callPackage ../development/libraries/libmicrohttpd { };

  libmikmod = callPackage ../development/libraries/libmikmod { };

  libmilter = callPackage ../development/libraries/libmilter { };

  libmkv = callPackage ../development/libraries/libmkv { };

  libmms = callPackage ../development/libraries/libmms { };

  libmowgli = callPackage ../development/libraries/libmowgli { };

  libmng = callPackage ../development/libraries/libmng { };

  libmnl = callPackage ../development/libraries/libmnl { };

  libmodplug = callPackage ../development/libraries/libmodplug {};

  libmpcdec = callPackage ../development/libraries/libmpcdec { };

  libmp3splt = callPackage ../development/libraries/libmp3splt { };

  libmrss = callPackage ../development/libraries/libmrss { };

  libmsn = callPackage ../development/libraries/libmsn { };

  libmspack = callPackage ../development/libraries/libmspack { };

  libmusclecard = callPackage ../development/libraries/libmusclecard { };

  libmusicbrainz2 = callPackage ../development/libraries/libmusicbrainz/2.x.nix { };

  libmusicbrainz3 = callPackage ../development/libraries/libmusicbrainz { };

  libmusicbrainz5 = callPackage ../development/libraries/libmusicbrainz/5.x.nix { };

  libmusicbrainz = libmusicbrainz3;

  libmwaw = callPackage ../development/libraries/libmwaw { };

  libmx = callPackage ../development/libraries/libmx { };

  libnet = callPackage ../development/libraries/libnet { };

  libnetfilter_conntrack = callPackage ../development/libraries/libnetfilter_conntrack { };

  libnetfilter_cthelper = callPackage ../development/libraries/libnetfilter_cthelper { };

  libnetfilter_cttimeout = callPackage ../development/libraries/libnetfilter_cttimeout { };

  libnetfilter_queue = callPackage ../development/libraries/libnetfilter_queue { };

  libnfnetlink = callPackage ../development/libraries/libnfnetlink { };

  libnftnl = callPackage ../development/libraries/libnftnl { };

  libnih = callPackage ../development/libraries/libnih { };

  libnova = callPackage ../development/libraries/libnova { };

  libnxml = callPackage ../development/libraries/libnxml { };

  libodfgen = callPackage ../development/libraries/libodfgen { };

  libofa = callPackage ../development/libraries/libofa { };

  libofx = callPackage ../development/libraries/libofx { };

  libogg = callPackage ../development/libraries/libogg { };

  liboggz = callPackage ../development/libraries/liboggz { };

  liboil = callPackage ../development/libraries/liboil { };

  libomxil-bellagio = callPackage ../development/libraries/libomxil-bellagio { };

  liboop = callPackage ../development/libraries/liboop { };

  libopus = callPackage ../development/libraries/libopus { };

  libosinfo = callPackage ../development/libraries/libosinfo {};

  libosip = callPackage ../development/libraries/osip {};

  libosip_3 = callPackage ../development/libraries/osip/3.nix {};

  libosmpbf = callPackage ../development/libraries/libosmpbf {};

  libotr = callPackage ../development/libraries/libotr {
    libgcrypt = libgcrypt_1_6;
  };

  libotr_3_2 = callPackage ../development/libraries/libotr/3.2.nix { };

  libp11 = callPackage ../development/libraries/libp11 { };

  libpar2 = callPackage ../development/libraries/libpar2 { };

  libpcap = callPackage ../development/libraries/libpcap { };

  libpipeline = callPackage ../development/libraries/libpipeline { };

  libpgf = callPackage ../development/libraries/libpgf { };

  libpng = callPackage ../development/libraries/libpng { };
  libpng_apng = libpng.override { apngSupport = true; };
  libpng12 = callPackage ../development/libraries/libpng/12.nix { };
  libpng15 = callPackage ../development/libraries/libpng/15.nix { };

  libpaper = callPackage ../development/libraries/libpaper { };

  libpfm = callPackage ../development/libraries/libpfm { };

  libproxy = callPackage ../development/libraries/libproxy {
    stdenv = if stdenv.isDarwin
      then overrideCC stdenv gcc
      else stdenv;
  };

  libpseudo = callPackage ../development/libraries/libpseudo { };

  libpst = callPackage ../development/libraries/libpst { };

  libpwquality = callPackage ../development/libraries/libpwquality { };

  libqalculate = callPackage ../development/libraries/libqalculate { };

  librsvg = callPackage ../development/libraries/librsvg { };

  librsync = callPackage ../development/libraries/librsync { };

  libsearpc = callPackage ../development/libraries/libsearpc { };

  libsigcxx = callPackage ../development/libraries/libsigcxx { };

  libsigcxx12 = callPackage ../development/libraries/libsigcxx/1.2.nix { };

  libsigsegv = callPackage ../development/libraries/libsigsegv { };

  # To bootstrap SBCL, I need CLisp 2.44.1; it needs libsigsegv 2.5
  libsigsegv_25 = callPackage ../development/libraries/libsigsegv/2.5.nix { };

  libsndfile = callPackage ../development/libraries/libsndfile { };

  libsodium = callPackage ../development/libraries/libsodium { };

  libsoup = callPackage ../development/libraries/libsoup { };

  libssh = callPackage ../development/libraries/libssh { };

  libssh2 = callPackage ../development/libraries/libssh2 { };

  libstartup_notification = callPackage ../development/libraries/startup-notification { };

  libstrophe = callPackage ../development/libraries/libstrophe { };

  libspatialindex = callPackage ../development/libraries/libspatialindex { };

  libspatialite = callPackage ../development/libraries/libspatialite { };

  libstatgrab = callPackage ../development/libraries/libstatgrab { };

  libsvm = callPackage ../development/libraries/libsvm { };

  libtar = callPackage ../development/libraries/libtar { };

  libtasn1 = callPackage ../development/libraries/libtasn1 { };

  libtheora = callPackage ../development/libraries/libtheora { };

  libtiff = callPackage ../development/libraries/libtiff { };

  libtiger = callPackage ../development/libraries/libtiger { };

  libtommath = callPackage ../development/libraries/libtommath { };

  libtomcrypt = callPackage ../development/libraries/libtomcrypt { };

  libtorrentRasterbar = callPackage ../development/libraries/libtorrent-rasterbar { };

  libtorrentRasterbar_0_16 = callPackage ../development/libraries/libtorrent-rasterbar/0.16.nix {
    # fix "unrecognized option -arch" error
    stdenv = if stdenv.isDarwin
      then clangStdenv
      else stdenv;
  };

  libtoxcore = callPackage ../development/libraries/libtoxcore { };

  libtsm = callPackage ../development/libraries/libtsm { };

  libtunepimp = callPackage ../development/libraries/libtunepimp { };

  libtxc_dxtn = callPackage ../development/libraries/libtxc_dxtn { };

  libtxc_dxtn_s2tc = callPackage ../development/libraries/libtxc_dxtn_s2tc { };

  libgeotiff = callPackage ../development/libraries/libgeotiff { };

  libu2f-host = callPackage ../development/libraries/libu2f-host { };

  libunistring = callPackage ../development/libraries/libunistring { };

  libupnp = callPackage ../development/libraries/pupnp { };

  giflib = giflib_5_1;
  giflib_4_1 = callPackage ../development/libraries/giflib/4.1.nix { };
  giflib_5_0 = callPackage ../development/libraries/giflib/5.0.nix { };
  giflib_5_1 = callPackage ../development/libraries/giflib/5.1.nix { };

  libungif = callPackage ../development/libraries/giflib/libungif.nix { };

  libunibreak = callPackage ../development/libraries/libunibreak { };

  libunique = callPackage ../development/libraries/libunique/default.nix { };
  libunique3 = callPackage ../development/libraries/libunique/3.x.nix { inherit (gnome) gtkdoc; };

  liburcu = callPackage ../development/libraries/liburcu { };

  libusb = callPackage ../development/libraries/libusb {};

  libusb1 = callPackage ../development/libraries/libusb1 { };

  libunwind = if stdenv.isDarwin
    then callPackage ../development/libraries/libunwind/native.nix {}
    else callPackage ../development/libraries/libunwind { };

  libunwindNative = callPackage ../development/libraries/libunwind/native.nix {};

  libuvVersions = recurseIntoAttrs (callPackage ../development/libraries/libuv {
    automake = automake113x; # fails with 14
  });

  libv4l = lowPrio (v4l_utils.override {
    alsaLib = null;
    libX11 = null;
    qt4 = null;
    qt5 = null;
  });

  libva = callPackage ../development/libraries/libva { };

  libvdpau = callPackage ../development/libraries/libvdpau { };

  libvirt = callPackage ../development/libraries/libvirt { };

  libvirt-glib = callPackage ../development/libraries/libvirt-glib { };

  libvisio = callPackage ../development/libraries/libvisio { };

  libvisual = callPackage ../development/libraries/libvisual { };

  libvncserver = callPackage ../development/libraries/libvncserver {};

  libviper = callPackage ../development/libraries/libviper { };

  libvpx = if stdenv.isDarwin then libvpx-git else callPackage ../development/libraries/libvpx { };
  libvpx-git = callPackage ../development/libraries/libvpx/git.nix { };

  libvterm = callPackage ../development/libraries/libvterm { };

  libvorbis = callPackage ../development/libraries/libvorbis { };

  libwebp = callPackage ../development/libraries/libwebp { };

  libwmf = callPackage ../development/libraries/libwmf { };

  libwnck = libwnck2;
  libwnck2 = callPackage ../development/libraries/libwnck { };
  libwnck3 = callPackage ../development/libraries/libwnck/3.x.nix { };

  libwpd = callPackage ../development/libraries/libwpd { };

  libwpd_08 = callPackage ../development/libraries/libwpd/0.8.nix { };

  libwpg = callPackage ../development/libraries/libwpg { };

  libx86 = builderDefsPackage ../development/libraries/libx86 {};

  libxdg_basedir = callPackage ../development/libraries/libxdg-basedir { };

  libxkbcommon = callPackage ../development/libraries/libxkbcommon { };

  libxklavier = callPackage ../development/libraries/libxklavier { };

  libxls = callPackage ../development/libraries/libxls { };

  libxmi = callPackage ../development/libraries/libxmi { };

  libxml2 = callPackage ../development/libraries/libxml2 {
    pythonSupport = false;
  };

  libxml2Python = lowPrio (libxml2.override {
    pythonSupport = true;
  });

  libxmlxx = callPackage ../development/libraries/libxmlxx { };

  libxmp = callPackage ../development/libraries/libxmp { };

  libxslt = callPackage ../development/libraries/libxslt { };

  libixp_for_wmii = lowPrio (import ../development/libraries/libixp_for_wmii {
    inherit fetchurl stdenv;
  });

  libyaml = callPackage ../development/libraries/libyaml { };

  libyamlcpp = callPackage ../development/libraries/libyaml-cpp { };

  libykneomgr = callPackage ../development/libraries/libykneomgr { };

  libyubikey = callPackage ../development/libraries/libyubikey { };

  libzen = callPackage ../development/libraries/libzen { };

  libzip = callPackage ../development/libraries/libzip { };

  libzdb = callPackage ../development/libraries/libzdb { };

  libzrtpcpp = callPackage ../development/libraries/libzrtpcpp { };

  libwacom = callPackage ../development/libraries/libwacom { };

  lightning = callPackage ../development/libraries/lightning { };

  lirc = callPackage ../development/libraries/lirc { };

  liquidfun = callPackage ../development/libraries/liquidfun { };

  liquidwar = builderDefsPackage ../games/liquidwar {
    inherit (xlibs) xproto libX11 libXrender;
    inherit gmp mesa libjpeg
      expat gettext perl
      SDL SDL_image SDL_mixer SDL_ttf
      curl sqlite
      libogg libvorbis libcaca csound cunit
      ;
    guile = guile_1_8;
    libpng = libpng15; # 0.0.13 needs libpng 1.2--1.5
  };

  log4cpp = callPackage ../development/libraries/log4cpp { };

  log4cxx = callPackage ../development/libraries/log4cxx { };

  log4cplus = callPackage ../development/libraries/log4cplus { };

  loudmouth = callPackage ../development/libraries/loudmouth { };

  luabind = callPackage ../development/libraries/luabind { lua = lua5_1; };

  luabind_luajit = callPackage ../development/libraries/luabind { lua = luajit; };

  lzo = callPackage ../development/libraries/lzo { };

  matio = callPackage ../development/libraries/matio { };

  mbedtls = callPackage ../development/libraries/mbedtls { };

  mdds_0_7_1 = callPackage ../development/libraries/mdds/0.7.1.nix { };
  mdds = callPackage ../development/libraries/mdds { };

  # failed to build
  mediastreamer = callPackage ../development/libraries/mediastreamer { };

  menu-cache = callPackage ../development/libraries/menu-cache { };

  mesaSupported = lib.elem system lib.platforms.mesaPlatforms;

  mesaDarwinOr = alternative: if stdenv.isDarwin
    then callPackage ../development/libraries/mesa-darwin { }
    else alternative;
  mesa_noglu = mesaDarwinOr (callPackage ../development/libraries/mesa {
    # makes it slower, but during runtime we link against just mesa_drivers
    # through /run/opengl-driver*, which is overriden according to config.grsecurity
    grsecEnabled = true;
    libva = libva.override { mesa = null; };
    llvmPackages = llvmPackages_36;
  });
  mesa_glu =  mesaDarwinOr (callPackage ../development/libraries/mesa-glu { });
  mesa_drivers = mesaDarwinOr (
    let mo = mesa_noglu.override {
      grsecEnabled = config.grsecurity or false;
    };
    in mo.drivers
  );
  mesa = mesaDarwinOr (buildEnv {
    name = "mesa-${mesa_noglu.version}";
    paths = [ mesa_noglu mesa_glu ];
  });

  metaEnvironment = recurseIntoAttrs (let callPackage = newScope pkgs.metaEnvironment; in rec {
    sdfLibrary    = callPackage ../development/libraries/sdf-library { aterm = aterm28; };
    toolbuslib    = callPackage ../development/libraries/toolbuslib { aterm = aterm28; inherit (windows) w32api; };
    cLibrary      = callPackage ../development/libraries/c-library { aterm = aterm28; };
    errorSupport  = callPackage ../development/libraries/error-support { aterm = aterm28; };
    ptSupport     = callPackage ../development/libraries/pt-support { aterm = aterm28; };
    ptableSupport = callPackage ../development/libraries/ptable-support { aterm = aterm28; };
    configSupport = callPackage ../development/libraries/config-support { aterm = aterm28; };
    asfSupport    = callPackage ../development/libraries/asf-support { aterm = aterm28; };
    tideSupport   = callPackage ../development/libraries/tide-support { aterm = aterm28; };
    rstoreSupport = callPackage ../development/libraries/rstore-support { aterm = aterm28; };
    sdfSupport    = callPackage ../development/libraries/sdf-support { aterm = aterm28; };
    sglr          = callPackage ../development/libraries/sglr { aterm = aterm28; };
    ascSupport    = callPackage ../development/libraries/asc-support { aterm = aterm28; };
    pgen          = callPackage ../development/libraries/pgen { aterm = aterm28; };
  });

  ming = callPackage ../development/libraries/ming { };

  minizip = callPackage ../development/libraries/minizip { };

  minmay = callPackage ../development/libraries/minmay { };

  miro = callPackage ../applications/video/miro {
    inherit (pythonPackages) pywebkitgtk pycurl mutagen;
    avahi = avahi.override {
      withLibdnssdCompat = true;
    };
  };

  mkvtoolnix = callPackage ../applications/video/mkvtoolnix { };

  mkvtoolnix-cli = mkvtoolnix.override {
    withGUI = false;
    wxGTK = null;
  };

  mlt-qt4 = callPackage ../development/libraries/mlt {
    qt = qt4;
  };

  mlt-qt5 = callPackage ../development/libraries/mlt {
    qt = qt5;
  };

  movit = callPackage ../development/libraries/movit { };

  mosquitto = callPackage ../servers/mqtt/mosquitto { };

  mps = callPackage ../development/libraries/mps { };

  libmpeg2 = callPackage ../development/libraries/libmpeg2 { };

  mpeg2dec = libmpeg2;

  msilbc = callPackage ../development/libraries/msilbc { };

  mp4v2 = callPackage ../development/libraries/mp4v2 { };

  libmpc = callPackage ../development/libraries/libmpc { };

  mpich2 = callPackage ../development/libraries/mpich2 { };

  mstpd = callPackage ../os-specific/linux/mstpd { };

  mtdev = callPackage ../development/libraries/mtdev { };

  mtpfs = callPackage ../tools/filesystems/mtpfs { };

  mu = callPackage ../tools/networking/mu {
    texinfo = texinfo4;
  };

  muparser = callPackage ../development/libraries/muparser { };

  mygpoclient = callPackage ../development/python-modules/mygpoclient { };

  mygui = callPackage ../development/libraries/mygui {};

  myguiSvn = callPackage ../development/libraries/mygui/svn.nix {};

  mysocketw = callPackage ../development/libraries/mysocketw { };

  mythes = callPackage ../development/libraries/mythes { };

  nanomsg = callPackage ../development/libraries/nanomsg { };

  ncurses = callPackage ../development/libraries/ncurses {
    unicode = system != "i686-cygwin";
  };

  neon = callPackage ../development/libraries/neon {
    compressionSupport = true;
    sslSupport = true;
  };

  nethack = builderDefsPackage (import ../games/nethack) {
    inherit ncurses flex bison;
  };

  nettle27 = callPackage ../development/libraries/nettle/27.nix { };
  nettle = callPackage ../development/libraries/nettle { };

  newt = callPackage ../development/libraries/newt { };

  nix-plugins = callPackage ../development/libraries/nix-plugins {
    nix = pkgs.nixUnstable;
  };

  nspr = callPackage ../development/libraries/nspr { };

  nss = lowPrio (callPackage ../development/libraries/nss { });

  nss_wrapper = callPackage ../development/libraries/nss_wrapper { };

  nssTools = callPackage ../development/libraries/nss {
    includeTools = true;
  };

  ntrack = callPackage ../development/libraries/ntrack { };

  nvidia-texture-tools = callPackage ../development/libraries/nvidia-texture-tools { };

  ode = builderDefsPackage (import ../development/libraries/ode) { };

  ogre = callPackage ../development/libraries/ogre {};

  ogrepaged = callPackage ../development/libraries/ogrepaged { };

  oniguruma = callPackage ../development/libraries/oniguruma { };

  openal = callPackage ../development/libraries/openal { };

  # added because I hope that it has been easier to compile on x86 (for blender)
  openalSoft = callPackage ../development/libraries/openal-soft { };

  openbabel = callPackage ../development/libraries/openbabel { };

  openbr = callPackage ../development/libraries/openbr { };

  opencascade = callPackage ../development/libraries/opencascade { };

  opencascade_6_5 = callPackage ../development/libraries/opencascade/6.5.nix {
    automake = automake111x;
    ftgl = ftgl212;
  };

  opencascade_oce = callPackage ../development/libraries/opencascade/oce.nix { };

  opencollada = callPackage ../development/libraries/opencollada { };

  opencsg = callPackage ../development/libraries/opencsg { };

  openct = callPackage ../development/libraries/openct { };

  opencv = callPackage ../development/libraries/opencv { };

  opencv_2_1 = callPackage ../development/libraries/opencv/2.1.nix {
    libpng = libpng12;
  };

  # this ctl version is needed by openexr_viewers
  openexr_ctl = ctl;

  openexr = callPackage ../development/libraries/openexr { };

  openldap = callPackage ../development/libraries/openldap { };

  openlierox = callPackage ../games/openlierox { };

  libopensc_dnie = callPackage ../development/libraries/libopensc-dnie { };

  opencolorio = callPackage ../development/libraries/opencolorio { };

  ois = callPackage ../development/libraries/ois {};

  opal = callPackage ../development/libraries/opal {};

  openjpeg_1 = callPackage ../development/libraries/openjpeg/1.x.nix { };
  openjpeg_2_0_1 = callPackage ../development/libraries/openjpeg/2.0.1.nix { };
  openjpeg_2_1 = callPackage ../development/libraries/openjpeg/2.1.nix { };
  openjpeg = openjpeg_2_1;

  openscenegraph = callPackage ../development/libraries/openscenegraph {
    giflib = giflib_4_1;
    ffmpeg = ffmpeg_0_10;
  };

  openspades = callPackage ../games/openspades {};

  libressl = callPackage ../development/libraries/libressl { };

  boringssl = callPackage ../development/libraries/boringssl { };

  openssl = callPackage ../development/libraries/openssl {
    fetchurl = fetchurlBoot;
    cryptodevHeaders = linuxPackages.cryptodev.override {
      fetchurl = fetchurlBoot;
      onlyHeaders = true;
    };
  };

  ortp = callPackage ../development/libraries/ortp { };

  p11_kit = callPackage ../development/libraries/p11-kit { };

  paperkey = callPackage ../tools/security/paperkey { };

  pangoxsl = callPackage ../development/libraries/pangoxsl { };

  pcl = callPackage ../development/libraries/pcl {
    vtk = vtkWithQt4;
  };

  pcre = callPackage ../development/libraries/pcre {
    unicodeSupport = config.pcre.unicode or true;
  };

  pdf2xml = callPackage ../development/libraries/pdf2xml {} ;

  phonon = callPackage ../development/libraries/phonon/qt4 {};

  phonon_backend_gstreamer = callPackage ../development/libraries/phonon-backend-gstreamer/qt4 {};

  phonon_backend_vlc = callPackage ../development/libraries/phonon-backend-vlc/qt4 {};

  phonon_qt5 = callPackage ../development/libraries/phonon/qt5 { };

  phonon_qt5_backend_gstreamer = callPackage ../development/libraries/phonon-backend-gstreamer/qt5 { };

  phonon_qt5_backend_vlc = callPackage ../development/libraries/phonon-backend-vlc/qt5 { };

  physfs = callPackage ../development/libraries/physfs { };

  pipelight = callPackage ../tools/misc/pipelight { };

  pkcs11helper = callPackage ../development/libraries/pkcs11helper { };

  plib = callPackage ../development/libraries/plib { };

  pocketsphinx = callPackage ../development/libraries/pocketsphinx { };

  podofo = callPackage ../development/libraries/podofo { lua5 = lua5_1; };

  poker-eval = callPackage ../development/libraries/poker-eval { };

  polarssl = mbedtls;

  polkit = callPackage ../development/libraries/polkit {
    spidermonkey = spidermonkey_17;
  };

  polkit_qt4 = callPackage ../development/libraries/polkit-qt-1 {
    inherit qt4;
  };

  polkit_qt5 = callPackage ../development/libraries/polkit-qt-1 {
    withQt5 = true;
    inherit qt5;
  };

  policykit = callPackage ../development/libraries/policykit { };

  poppler = callPackage ../development/libraries/poppler { lcms = lcms2; };

  poppler_qt4 = poppler.override {
    inherit qt4;
    qt4Support = true;
    suffix = "qt4";
  };

  poppler_qt5 = poppler.override {
    qt5Support = true;
    inherit qt5;
    suffix = "qt5";
  };

  poppler_utils = poppler.override { suffix = "utils"; utils = true; };

  popt = callPackage ../development/libraries/popt { };

  portaudio = callPackage ../development/libraries/portaudio { };

  portaudioSVN = callPackage ../development/libraries/portaudio/svn-head.nix { };

  portmidi = callPackage ../development/libraries/portmidi {};

  prison = callPackage ../development/libraries/prison { };

  proj = callPackage ../development/libraries/proj { };

  postgis = callPackage ../development/libraries/postgis { };

  protobuf = protobuf2_6;
  protobuf2_6 = callPackage ../development/libraries/protobuf/2.6.nix { };
  protobuf2_5 = callPackage ../development/libraries/protobuf/2.5.nix { };

  protobufc = protobufc1_1;
  protobufc1_1 = callPackage ../development/libraries/protobufc/1.1.nix { };
  protobufc1_0 = callPackage ../development/libraries/protobufc/1.0.nix { };

  pth = callPackage ../development/libraries/pth { };

  ptlib = callPackage ../development/libraries/ptlib {};

  re2 = callPackage ../development/libraries/re2 { };

  qca2 = callPackage ../development/libraries/qca2 { qt = qt4; };

  qimageblitz = callPackage ../development/libraries/qimageblitz {};

  qjson = callPackage ../development/libraries/qjson { };

  qmltermwidget = callPackage ../development/libraries/qmltermwidget { };

  qoauth = callPackage ../development/libraries/qoauth { };

  quazip = callPackage ../development/libraries/quazip {
    qt = qt5;
  };

  qt3 = callPackage ../development/libraries/qt-3 {
    openglSupport = mesaSupported;
    libpng = libpng12;
  };

  qt4 = pkgs.kde4.qt4;

  qt48 = callPackage ../development/libraries/qt-4.x/4.8 {
    # GNOME dependencies are not used unless gtkStyle == true
    mesa = mesa_noglu;
    inherit (pkgs.gnome) libgnomeui GConf gnome_vfs;
    cups = if stdenv.isLinux then cups else null;
  };

  qt48Full = appendToName "full" (qt48.override {
    docs = true;
    demos = true;
    examples = true;
    developerBuild = true;
  });

  qt4SDK = qtcreator.override {
    sdkBuild = true;
    qtLib = qt48Full;
  };

  qt53 = callPackage ../development/libraries/qt-5/5.3 {
    mesa = mesa_noglu;
    cups = if stdenv.isLinux then cups else null;
    # GNOME dependencies are not used unless gtkStyle == true
    inherit (gnome) libgnomeui GConf gnome_vfs;
    bison = bison2; # error: too few arguments to function 'int yylex(...
  };

  qt54 = recurseIntoAttrs (callPackage ../development/libraries/qt-5/5.4 {});

  qt5 = qt54;

  qt5Full = appendToName "full" (qt53.override {
    buildDocs = true;
    buildExamples = true;
    buildTests = true;
    developerBuild = true;
  });

  qt5SDK = qtcreator.override {
    sdkBuild = true;
    qtLib = qt5Full;
    withDocumentation = false; # fails to setup some paths
  };

  qtcreator = callPackage ../development/qtcreator {
    qtLib = qt48.override { developerBuild = true; };
  };

  qtkeychain = callPackage ../development/libraries/qtkeychain { };

  qtscriptgenerator = callPackage ../development/libraries/qtscriptgenerator { };

  quesoglc = callPackage ../development/libraries/quesoglc { };

  qwt = callPackage ../development/libraries/qwt {};

  qwt6 = callPackage ../development/libraries/qwt/6.nix { };

  rabbitmq-c = callPackage ../development/libraries/rabbitmq-c {};

  rabbitmq-java-client = callPackage ../development/libraries/rabbitmq-java-client {};

  raul = callPackage ../development/libraries/audio/raul { };

  readline = readline6;
  readline6 = readline63;

  readline5 = callPackage ../development/libraries/readline/5.x.nix { };

  readline62 = callPackage ../development/libraries/readline/6.2.nix { };

  readline63 = callPackage ../development/libraries/readline/6.3.nix { };

  readosm = callPackage ../development/libraries/readosm { };

  librdf_raptor = callPackage ../development/libraries/librdf/raptor.nix { };

  librdf_raptor2 = callPackage ../development/libraries/librdf/raptor2.nix { };

  librdf_rasqal = callPackage ../development/libraries/librdf/rasqal.nix { };

  librdf_redland = callPackage ../development/libraries/librdf/redland.nix { };

  librdf = callPackage ../development/libraries/librdf { };

  libsmf = callPackage ../development/libraries/audio/libsmf { };

  lilv = callPackage ../development/libraries/audio/lilv { };

  lv2 = callPackage ../development/libraries/audio/lv2 { };

  lvtk = callPackage ../development/libraries/audio/lvtk { };

  qrupdate = callPackage ../development/libraries/qrupdate { };

  redland = pkgs.librdf_redland;

  rhino = callPackage ../development/libraries/java/rhino {
    javac = gcj;
    jvm = gcj;
  };

  rlog = callPackage ../development/libraries/rlog { };

  rubberband = callPackage ../development/libraries/rubberband {
    fftw = fftwSinglePrec;
    inherit (vamp) vampSDK;
  };

  sbc = callPackage ../development/libraries/sbc { };

  schroedinger = callPackage ../development/libraries/schroedinger { };

  SDL = callPackage ../development/libraries/SDL {
    openglSupport = mesaSupported;
    alsaSupport = (!stdenv.isDarwin);
    x11Support = true;
    pulseaudioSupport = (!stdenv.isDarwin);

    # resolve the unrecognized -fpascal-strings option error
    stdenv = if stdenv.isDarwin
      then clangStdenv
      else stdenv;
  };

  SDL_gfx = callPackage ../development/libraries/SDL_gfx { };

  SDL_image = callPackage ../development/libraries/SDL_image { };

  SDL_mixer = callPackage ../development/libraries/SDL_mixer { };

  SDL_net = callPackage ../development/libraries/SDL_net { };

  SDL_sound = callPackage ../development/libraries/SDL_sound { };

  SDL_stretch= callPackage ../development/libraries/SDL_stretch { };

  SDL_ttf = callPackage ../development/libraries/SDL_ttf { };

  SDL2 = callPackage ../development/libraries/SDL2 {
    openglSupport = mesaSupported;
    alsaSupport = (!stdenv.isDarwin);
    x11Support = (!stdenv.isDarwin);
    pulseaudioSupport = false; # better go through ALSA
  };

  SDL2_image = callPackage ../development/libraries/SDL2_image { };

  SDL2_mixer = callPackage ../development/libraries/SDL2_mixer { };

  SDL2_net = callPackage ../development/libraries/SDL2_net { };

  SDL2_gfx = callPackage ../development/libraries/SDL2_gfx { };

  SDL2_ttf = callPackage ../development/libraries/SDL2_ttf { };

  serd = callPackage ../development/libraries/serd {};

  serf = callPackage ../development/libraries/serf {};

  sfsexp = callPackage ../development/libraries/sfsexp {};

  silgraphite = callPackage ../development/libraries/silgraphite {};
  graphite2 = callPackage ../development/libraries/silgraphite/graphite2.nix {};

  simgear = callPackage ../development/libraries/simgear { };

  sfml_git = callPackage ../development/libraries/sfml { };

  skalibs = callPackage ../development/libraries/skalibs { };

  slang = callPackage ../development/libraries/slang { };

  slibGuile = callPackage ../development/libraries/slib {
    scheme = guile_1_8;
    texinfo = texinfo4; # otherwise erros: must be after `@defun' to use `@defunx'
  };

  smpeg = callPackage ../development/libraries/smpeg { };

  snack = callPackage ../development/libraries/snack {
        # optional
  };

  snappy = callPackage ../development/libraries/snappy { };

  socket_wrapper = callPackage ../development/libraries/socket_wrapper { };

  sodium = callPackage ../development/libraries/sodium {};

  sofia_sip = callPackage ../development/libraries/sofia-sip { };

  soprano = callPackage ../development/libraries/soprano { };

  soqt = callPackage ../development/libraries/soqt { };

  sord = callPackage ../development/libraries/sord {};

  soundtouch = callPackage ../development/libraries/soundtouch {};

  spandsp = callPackage ../development/libraries/spandsp {};

  spatialite_tools = callPackage ../development/libraries/spatialite-tools { };

  speechd = callPackage ../development/libraries/speechd { };

  speech_tools = callPackage ../development/libraries/speech-tools {};

  speex = callPackage ../development/libraries/speex { };

  sphinxbase = callPackage ../development/libraries/sphinxbase { };

  sphinxsearch = callPackage ../servers/search/sphinxsearch { };

  spice = callPackage ../development/libraries/spice {
    celt = celt_0_5_1;
    inherit (xlibs) libXrandr libXfixes libXext libXrender libXinerama;
    inherit (pythonPackages) pyparsing;
  };

  spice_gtk = callPackage ../development/libraries/spice-gtk { };

  spice_protocol = callPackage ../development/libraries/spice-protocol { };

  sratom = callPackage ../development/libraries/audio/sratom { };

  srm = callPackage ../tools/security/srm { };

  srtp = callPackage ../development/libraries/srtp {
    libpcap = if stdenv.isLinux then libpcap else null;
  };

  stxxl = callPackage ../development/libraries/stxxl { parallel = true; };

  sqlite = lowPrio (callPackage ../development/libraries/sqlite { });

  sqlite-interactive = appendToName "interactive" (sqlite.override { interactive = true; });

  sqlcipher = lowPrio (callPackage ../development/libraries/sqlcipher {
    readline = null;
    ncurses = null;
  });

  stfl = callPackage ../development/libraries/stfl { };

  stlink = callPackage ../development/tools/misc/stlink { };

  steghide = callPackage ../tools/security/steghide {};

  stepmania = callPackage ../games/stepmania {};

  stlport = callPackage ../development/libraries/stlport { };

  strigi = callPackage ../development/libraries/strigi { clucene_core = clucene_core_2; };

  subtitleeditor = callPackage ../applications/video/subtitleeditor { };

  suil = callPackage ../development/libraries/audio/suil { };

  sutils = callPackage ../tools/misc/sutils { };

  svrcore = callPackage ../development/libraries/svrcore { };

  sword = callPackage ../development/libraries/sword { };

  szip = callPackage ../development/libraries/szip { };

  t1lib = callPackage ../development/libraries/t1lib { };

  taglib = callPackage ../development/libraries/taglib { };

  taglib_extras = callPackage ../development/libraries/taglib-extras { };

  talloc = callPackage ../development/libraries/talloc {
    python = python2;
  };

  tclap = callPackage ../development/libraries/tclap {};

  tclgpg = callPackage ../development/libraries/tclgpg { };

  tcllib = callPackage ../development/libraries/tcllib { };

  tcltls = callPackage ../development/libraries/tcltls { };

  ntdb = callPackage ../development/libraries/ntdb {
    python = python2;
  };

  tdb = callPackage ../development/libraries/tdb {
    python = python2;
  };

  tecla = callPackage ../development/libraries/tecla { };

  telepathy_glib = callPackage ../development/libraries/telepathy/glib { };

  telepathy_farstream = callPackage ../development/libraries/telepathy/farstream {};

  telepathy_qt = callPackage ../development/libraries/telepathy/qt { };

  tevent = callPackage ../development/libraries/tevent {
    python = python2;
  };

  thrift = callPackage ../development/libraries/thrift { };

  tinyxml = tinyxml2;

  tinyxml2 = callPackage ../development/libraries/tinyxml/2.6.2.nix { };

  tk = callPackage ../development/libraries/tk { };

  tnt = callPackage ../development/libraries/tnt { };

  kyotocabinet = callPackage ../development/libraries/kyotocabinet { };

  tokyocabinet = callPackage ../development/libraries/tokyo-cabinet { };

  tokyotyrant = callPackage ../development/libraries/tokyo-tyrant { };

  tremor = callPackage ../development/libraries/tremor { };

  uid_wrapper = callPackage ../development/libraries/uid_wrapper { };

  unibilium = callPackage ../development/libraries/unibilium { };

  unicap = callPackage ../development/libraries/unicap {};

  tsocks = callPackage ../development/libraries/tsocks { };

  unixODBC = callPackage ../development/libraries/unixODBC { };

  unixODBCDrivers = recurseIntoAttrs (import ../development/libraries/unixODBCDrivers {
    inherit fetchurl stdenv unixODBC glibc libtool openssl zlib;
    inherit postgresql mysql sqlite;
  });

  urt = callPackage ../development/libraries/urt { };

  ustr = callPackage ../development/libraries/ustr { };

  usbredir = callPackage ../development/libraries/usbredir {
    libusb = libusb1;
  };

  uthash = callPackage ../development/libraries/uthash { };

  ucommon = ucommon_openssl;

  ucommon_openssl = callPackage ../development/libraries/ucommon {
    gnutls = null;
  };

  ucommon_gnutls = lowPrio (ucommon.override {
    openssl = null;
    zlib = null;
    gnutls = gnutls;
  });

  v8_3_16_14 = callPackage ../development/libraries/v8/3.16.14.nix {
    inherit (pythonPackages) gyp;
  };

  v8 = callPackage ../development/libraries/v8 {
    inherit (pythonPackages) gyp;
  };

  vaapiIntel = callPackage ../development/libraries/vaapi-intel { };

  vaapiVdpau = callPackage ../development/libraries/vaapi-vdpau { };

  vamp = callPackage ../development/libraries/audio/vamp { };

  vcdimager = callPackage ../development/libraries/vcdimager { };

  vid-stab = callPackage ../development/libraries/vid-stab { };

  vigra = callPackage ../development/libraries/vigra {
    inherit (pkgs.pythonPackages) numpy;
  };

  vlock = callPackage ../misc/screensavers/vlock { };

  vmime = callPackage ../development/libraries/vmime { };

  vrpn = callPackage ../development/libraries/vrpn { };

  vtk = callPackage ../development/libraries/vtk { };

  vtkWithQt4 = vtk.override { qtLib = qt4; };

  vxl = callPackage ../development/libraries/vxl {
    libpng = libpng12;
  };

  wavpack = callPackage ../development/libraries/wavpack { };

  wayland = callPackage ../development/libraries/wayland {
    graphviz = graphviz-nox;
  };

  webkit = webkitgtk;

  webkitgtk = callPackage ../development/libraries/webkitgtk {
    harfbuzz = harfbuzz-icu;
    inherit (xorg) libpthreadstubs;
    gst-plugins-base = gst_all_1.gst-plugins-base;
  };

  webkitgtk24x = callPackage ../development/libraries/webkitgtk/2.4.6.nix {
    harfbuzz = harfbuzz-icu;
    gst-plugins-base = gst_all_1.gst-plugins-base;
  };

  webkitgtk2 = webkitgtk24x.override {
    withGtk2 = true;
    enableIntrospection = false;
  };

  websocketpp = callPackage ../development/libraries/websocket++ { };

  wildmidi = callPackage ../development/libraries/wildmidi { };

  wiredtiger = callPackage ../development/libraries/wiredtiger { };

  wvstreams = callPackage ../development/libraries/wvstreams { };

  wxGTK = wxGTK28;

  wxGTK28 = callPackage ../development/libraries/wxGTK-2.8 {
    inherit (gnome) GConf;
    withMesa = lib.elem system lib.platforms.mesaPlatforms;
  };

  wxGTK29 = callPackage ../development/libraries/wxGTK-2.9/default.nix {
    inherit (gnome) GConf;
    withMesa = lib.elem system lib.platforms.mesaPlatforms;
  };

  wxGTK30 = callPackage ../development/libraries/wxGTK-3.0/default.nix {
    inherit (gnome) GConf;
    withMesa = lib.elem system lib.platforms.mesaPlatforms;
  };

  wtk = callPackage ../development/libraries/wtk { };

  x264 = callPackage ../development/libraries/x264 { };

  x265 = callPackage ../development/libraries/x265 { };

  x265-hg = callPackage ../development/libraries/x265/hg.nix { };

  xapian = callPackage ../development/libraries/xapian { };

  xapianBindings = callPackage ../development/libraries/xapian/bindings {  # TODO perl php Java, tcl, C#, python
  };

  xapian10 = callPackage ../development/libraries/xapian/1.0.x.nix { };

  xapianBindings10 = callPackage ../development/libraries/xapian/bindings/1.0.x.nix {  # TODO perl php Java, tcl, C#, python
  };

  xavs = callPackage ../development/libraries/xavs { };

  Xaw3d = callPackage ../development/libraries/Xaw3d { };

  xbase = callPackage ../development/libraries/xbase { };

  xcb-util-cursor = xorg.xcbutilcursor;
  xcb-util-cursor-HEAD = callPackage ../development/libraries/xcb-util-cursor/HEAD.nix { };

  xdo = callPackage ../tools/misc/xdo { };

  xineLib = callPackage ../development/libraries/xine-lib { };

  xautolock = callPackage ../misc/screensavers/xautolock { };

  xercesc = callPackage ../development/libraries/xercesc {};

  xlibsWrapper = callPackage ../development/libraries/xlibs-wrapper {
    packages = [
      freetype fontconfig xlibs.xproto xlibs.libX11 xlibs.libXt
      xlibs.libXft xlibs.libXext xlibs.libSM xlibs.libICE
      xlibs.xextproto
    ];
  };

  xmlrpc_c = callPackage ../development/libraries/xmlrpc-c { };

  xmlsec = callPackage ../development/libraries/xmlsec { };

  xlslib = callPackage ../development/libraries/xlslib { };

  xvidcore = callPackage ../development/libraries/xvidcore { };

  xylib = callPackage ../development/libraries/xylib { };

  yajl = callPackage ../development/libraries/yajl { };

  yubico-piv-tool = callPackage ../tools/misc/yubico-piv-tool { };

  yubikey-personalization = callPackage ../tools/misc/yubikey-personalization {
    libusb = libusb1;
  };

  yubikey-personalization-gui = callPackage ../tools/misc/yubikey-personalization-gui {
    qt = qt4;
  };

  zangband = builderDefsPackage (import ../games/zangband) {
    inherit ncurses flex bison autoconf automake m4 coreutils;
  };

  zeitgeist = callPackage ../development/libraries/zeitgeist { };

  zlib = callPackage ../development/libraries/zlib {
    fetchurl = fetchurlBoot;
  };

  zlibStatic = lowPrio (appendToName "static" (callPackage ../development/libraries/zlib {
    static = true;
  }));

  zeromq2 = callPackage ../development/libraries/zeromq/2.x.nix {};
  zeromq3 = callPackage ../development/libraries/zeromq/3.x.nix {};
  zeromq4 = callPackage ../development/libraries/zeromq/4.x.nix {};
  zeromq = zeromq4;

  cppzmq = callPackage ../development/libraries/cppzmq {};

  czmq = callPackage ../development/libraries/czmq { };

  zziplib = callPackage ../development/libraries/zziplib { };

  ### DEVELOPMENT / LIBRARIES / AGDA

  agda = callPackage ../build-support/agda {
    glibcLocales = if pkgs.stdenv.isLinux then pkgs.glibcLocales else null;
    extension = self : super : { };
    inherit (haskellngPackages) Agda;
    inherit writeScriptBin;
  };

  agdaBase = callPackage ../development/libraries/agda/agda-base { };

  agdaIowaStdlib = callPackage ../development/libraries/agda/agda-iowa-stdlib { };

  agdaPrelude = callPackage ../development/libraries/agda/agda-prelude { };

  AgdaStdlib = callPackage ../development/libraries/agda/agda-stdlib {
    inherit (haskellngPackages) ghcWithPackages;
  };

  AgdaSheaves = callPackage ../development/libraries/agda/Agda-Sheaves { };

  bitvector = callPackage ../development/libraries/agda/bitvector { };

  categories = callPackage ../development/libraries/agda/categories { };

  pretty = callPackage ../development/libraries/agda/pretty { };

  TotalParserCombinators = callPackage ../development/libraries/agda/TotalParserCombinators { };

  ### DEVELOPMENT / LIBRARIES / JAVA

  atermjava = callPackage ../development/libraries/java/aterm {
    stdenv = overrideInStdenv stdenv [gnumake380];
  };

  commonsBcel = callPackage ../development/libraries/java/commons/bcel { };

  commonsBsf = callPackage ../development/libraries/java/commons/bsf { };

  commonsCompress = callPackage ../development/libraries/java/commons/compress { };

  commonsFileUpload = callPackage ../development/libraries/java/commons/fileupload { };

  commonsLang = callPackage ../development/libraries/java/commons/lang { };

  commonsLogging = callPackage ../development/libraries/java/commons/logging { };

  commonsIo = callPackage ../development/libraries/java/commons/io { };

  commonsMath = callPackage ../development/libraries/java/commons/math { };

  fastjar = callPackage ../development/tools/java/fastjar { };

  httpunit = callPackage ../development/libraries/java/httpunit { };

  gwtdragdrop = callPackage ../development/libraries/java/gwt-dragdrop { };

  gwtwidgets = callPackage ../development/libraries/java/gwt-widgets { };

  javaCup = callPackage ../development/libraries/java/cup { };

  javasvn = callPackage ../development/libraries/java/javasvn { };

  jclasslib = callPackage ../development/tools/java/jclasslib { };

  jdom = callPackage ../development/libraries/java/jdom { };

  jflex = callPackage ../development/libraries/java/jflex { };

  jjtraveler = callPackage ../development/libraries/java/jjtraveler {
    stdenv = overrideInStdenv stdenv [gnumake380];
  };

  junit = callPackage ../development/libraries/java/junit { antBuild = releaseTools.antBuild; };

  junixsocket = callPackage ../development/libraries/java/junixsocket { };

  jzmq = callPackage ../development/libraries/java/jzmq { };

  lucene = callPackage ../development/libraries/java/lucene { };

  lucenepp = callPackage ../development/libraries/lucene++ { };

  mockobjects = callPackage ../development/libraries/java/mockobjects { };

  saxon = callPackage ../development/libraries/java/saxon { };

  saxonb = callPackage ../development/libraries/java/saxon/default8.nix { };

  sharedobjects = callPackage ../development/libraries/java/shared-objects {
    stdenv = overrideInStdenv stdenv [gnumake380];
  };

  smack = callPackage ../development/libraries/java/smack { };

  swt = callPackage ../development/libraries/java/swt {
    inherit (gnome) libsoup;
  };


  ### DEVELOPMENT / LIBRARIES / JAVASCRIPT

  jquery = callPackage ../development/libraries/javascript/jquery { };

  jquery-ui = callPackage ../development/libraries/javascript/jquery-ui { };

  yuicompressor = callPackage ../development/tools/yuicompressor { };

  ### DEVELOPMENT / GO MODULES

  go13Packages = recurseIntoAttrs (callPackage ./go-packages.nix {
    go = go_1_3;
    buildGoPackage = import ../development/go-modules/generic {
      go = go_1_3;
    };
    overrides = (config.goPackageOverrides or (p: {})) pkgs;
  });

  go14Packages = recurseIntoAttrs (callPackage ./go-packages.nix {
    go = go_1_4;
    buildGoPackage = import ../development/go-modules/generic {
      go = go_1_4;
    };
    overrides = (config.goPackageOverrides or (p: {})) pkgs;
  });

  goPackages = go14Packages;

  ### DEVELOPMENT / LISP MODULES

  asdf = callPackage ../development/lisp-modules/asdf {
    texLive = null;
  };

  clwrapperFunction = callPackage ../development/lisp-modules/clwrapper;

  wrapLisp = lisp: clwrapperFunction { inherit lisp; };

  lispPackagesFor = clwrapper: callPackage ../development/lisp-modules/lisp-packages.nix {
    inherit clwrapper;
  };

  lispPackagesClisp = lispPackagesFor (wrapLisp clisp);
  lispPackagesSBCL = lispPackagesFor (wrapLisp sbcl);
  lispPackages = recurseIntoAttrs lispPackagesSBCL;


  ### DEVELOPMENT / PERL MODULES

  buildPerlPackage = import ../development/perl-modules/generic perl;

  perlPackages = recurseIntoAttrs (import ./perl-packages.nix {
    inherit pkgs;
    overrides = (config.perlPackageOverrides or (p: {})) pkgs;
  });

  perlXMLParser = perlPackages.XMLParser;

  ack = perlPackages.ack;

  perlArchiveCpio = perlPackages.ArchiveCpio;

  perlcritic = perlPackages.PerlCritic;

  planetary_annihilation = callPackage ../games/planetaryannihilation { };

  sqitchPg = callPackage ../development/tools/misc/sqitch {
    inherit stdenv perl makeWrapper;
    name = "sqitch-pg";
    databaseModule = perlPackages.DBDPg;
    sqitchModule = perlPackages.AppSqitch;
  };

  ### DEVELOPMENT / PYTHON MODULES

  # python function with default python interpreter
  buildPythonPackage = pythonPackages.buildPythonPackage;

  # `nix-env -i python-nose` installs for 2.7, the default python.
  # Therefore we do not recurse into attributes here, in contrast to
  # python27Packages. `nix-env -iA python26Packages.nose` works
  # regardless.
  python26Packages = callPackage ./python-packages.nix {
    python = python26;
    self = python26Packages;
  };

  python27Packages = lib.hiPrioSet (recurseIntoAttrs (callPackage ./python-packages.nix {
    python = python27;
    self = python27Packages;
  }));

  python32Packages = callPackage ./python-packages.nix {
    python = python32;
    self = python32Packages;
  };

  python33Packages = recurseIntoAttrs (callPackage ./python-packages.nix {
    python = python33;
    self = python33Packages;
  });

  python34Packages = recurseIntoAttrs (callPackage ./python-packages.nix {
    python = python34;
    self = python34Packages;
  });

  pypyPackages = recurseIntoAttrs (callPackage ./python-packages.nix {
    python = pypy;
    self = pypyPackages;
  });

  foursuite = callPackage ../development/python-modules/4suite { };

  bsddb3 = callPackage ../development/python-modules/bsddb3 { };

  ecdsa = callPackage ../development/python-modules/ecdsa { };

  numeric = callPackage ../development/python-modules/numeric { };

  pil = pythonPackages.pil;

  psyco = callPackage ../development/python-modules/psyco { };

  pycairo = pythonPackages.pycairo;

  pycapnp = pythonPackages.pycapnp;

  pycrypto = pythonPackages.pycrypto;

  pycups = callPackage ../development/python-modules/pycups { };

  pyexiv2 = callPackage ../development/python-modules/pyexiv2 { };

  pygame = callPackage ../development/python-modules/pygame { };

  pygobject = pythonPackages.pygobject;

  pygobject3 = pythonPackages.pygobject3;

  pygtk = pythonPackages.pygtk;

  pygtksourceview = callPackage ../development/python-modules/pygtksourceview { };

  pyGtkGlade = pythonPackages.pyGtkGlade;

  pylint = callPackage ../development/python-modules/pylint { };

  pyopenssl = pythonPackages.pyopenssl;

  rhpl = callPackage ../development/python-modules/rhpl { };

  pyqt4 = callPackage ../development/python-modules/pyqt/4.x.nix { };

  pysideApiextractor = callPackage ../development/python-modules/pyside/apiextractor.nix { };

  pysideGeneratorrunner = callPackage ../development/python-modules/pyside/generatorrunner.nix { };

  pyside = callPackage ../development/python-modules/pyside { };

  pysideTools = callPackage ../development/python-modules/pyside/tools.nix { };

  pysideShiboken = callPackage ../development/python-modules/pyside/shiboken.nix { };

  pyx = callPackage ../development/python-modules/pyx { };

  pyxml = callPackage ../development/python-modules/pyxml { };

  rbtools = callPackage ../development/python-modules/rbtools { };

  setuptools = pythonPackages.setuptools;

  slowaes = callPackage ../development/python-modules/slowaes { };

  wxPython = pythonPackages.wxPython;
  wxPython28 = pythonPackages.wxPython28;

  twisted = pythonPackages.twisted;

  ZopeInterface = pythonPackages.zope_interface;

  ### DEVELOPMENT / R MODULES

  R = callPackage ../applications/science/math/R {
    inherit (xlibs) libX11 libXt;
    texLive = texLiveAggregationFun { paths = [ texLive texLiveExtra ]; };
    withRecommendedPackages = false;
  };

  rWrapper = callPackage ../development/r-modules/wrapper.nix {
    recommendedPackages = with rPackages; [
      boot class cluster codetools foreign KernSmooth lattice MASS
      Matrix mgcv nlme nnet rpart spatial survival
    ];
    # Override this attribute to register additional libraries.
    packages = [];
  };

  rPackages = callPackage ../development/r-modules {
    overrides = (config.rPackageOverrides or (p: {})) pkgs;
  };

  ### SERVERS

  "389-ds-base" = callPackage ../servers/ldap/389 {
    kerberos = krb5;
  };

  rdf4store = callPackage ../servers/http/4store { };

  apacheHttpd = pkgs.apacheHttpd_2_4;

  apacheHttpd_2_2 = callPackage ../servers/http/apache-httpd/2.2.nix {
    sslSupport = true;
  };

  apacheHttpd_2_4 = lowPrio (callPackage ../servers/http/apache-httpd/2.4.nix {
    sslSupport = true;
  });

  apacheHttpdPackagesFor = apacheHttpd: self: let callPackage = newScope self; in {
    inherit apacheHttpd;

    mod_dnssd = callPackage ../servers/http/apache-modules/mod_dnssd { };

    mod_evasive = callPackage ../servers/http/apache-modules/mod_evasive { };

    mod_fastcgi = callPackage ../servers/http/apache-modules/mod_fastcgi { };

    mod_python = callPackage ../servers/http/apache-modules/mod_python { };

    mod_wsgi = callPackage ../servers/http/apache-modules/mod_wsgi { };

    php = pkgs.php.override { inherit apacheHttpd; };

    subversion = pkgs.subversion.override { httpServer = true; inherit apacheHttpd; };
  };

  apacheHttpdPackages = apacheHttpdPackagesFor pkgs.apacheHttpd pkgs.apacheHttpdPackages;
  apacheHttpdPackages_2_2 = apacheHttpdPackagesFor pkgs.apacheHttpd_2_2 pkgs.apacheHttpdPackages_2_2;
  apacheHttpdPackages_2_4 = apacheHttpdPackagesFor pkgs.apacheHttpd_2_4 pkgs.apacheHttpdPackages_2_4;

  cadvisor = callPackage ../servers/monitoring/cadvisor { };

  cassandra_2_0 = callPackage ../servers/nosql/cassandra/2.0.nix { };
  cassandra_2_1 = callPackage ../servers/nosql/cassandra/2.1.nix { };
  cassandra = cassandra_2_1;

  apache-jena = callPackage ../servers/nosql/apache-jena/binary.nix {
    java = jdk;
  };

  apcupsd = callPackage ../servers/apcupsd { };

  sabnzbd = callPackage ../servers/sabnzbd { };

  bind = callPackage ../servers/dns/bind { };

  bird = callPackage ../servers/bird { };

  bosun = callPackage ../servers/monitoring/bosun {};
  scollector = callPackage ../servers/monitoring/bosun/scollector.nix {};

  couchdb = callPackage ../servers/http/couchdb {
    spidermonkey = spidermonkey_185;
    python = python27;
    sphinx = python27Packages.sphinx;
    erlang = erlangR16;
  };

  dico = callPackage ../servers/dico { };

  dict = callPackage ../servers/dict {
      libmaa = callPackage ../servers/dict/libmaa.nix {};
  };

  dictdDBs = recurseIntoAttrs (import ../servers/dict/dictd-db.nix {
    inherit builderDefs;
  });

  dictDBCollector = import ../servers/dict/dictd-db-collector.nix {
    inherit stdenv lib dict;
  };

  dictdWiktionary = callPackage ../servers/dict/dictd-wiktionary.nix {};

  dictdWordnet = callPackage ../servers/dict/dictd-wordnet.nix {};

  diod = callPackage ../servers/diod { lua = lua5_1; };

  dovecot = dovecot21;

  dovecot21 = callPackage ../servers/mail/dovecot { };

  dovecot22 = callPackage ../servers/mail/dovecot/2.2.x.nix { };

  dovecot_pigeonhole = callPackage ../servers/mail/dovecot-pigeonhole { };

  etcd = callPackage ../servers/etcd { };

  ejabberd = callPackage ../servers/xmpp/ejabberd {
    erlang = erlangR16;
  };

  prosody = callPackage ../servers/xmpp/prosody {
    lua5 = lua5_1;
    inherit (lua51Packages) luasocket luasec luaexpat luafilesystem luabitop luaevent luazlib;
  };

  elasticmq = callPackage ../servers/elasticmq { };

  etcdctl = callPackage ../development/tools/etcdctl { };

  exim = callPackage ../servers/mail/exim { };

  fcgiwrap = callPackage ../servers/fcgiwrap { };

  felix = callPackage ../servers/felix { };

  felix_remoteshell = callPackage ../servers/felix/remoteshell.nix { };

  fingerd_bsd = callPackage ../servers/fingerd/bsd-fingerd { };

  firebird = callPackage ../servers/firebird { icu = null; };
  firebirdSuper = callPackage ../servers/firebird { superServer = true; };

  fleet = callPackage ../servers/fleet { };

  freepops = callPackage ../servers/mail/freepops { };

  freeswitch = callPackage ../servers/sip/freeswitch { };

  ghostOne = callPackage ../servers/games/ghost-one { };

  ircdHybrid = callPackage ../servers/irc/ircd-hybrid { };

  jboss = callPackage ../servers/http/jboss { };

  jboss_mysql_jdbc = callPackage ../servers/http/jboss/jdbc/mysql { };

  jetty = callPackage ../servers/http/jetty { };

  jetty61 = callPackage ../servers/http/jetty/6.1 { };

  jetty92 = callPackage ../servers/http/jetty/9.2.nix { };

  joseki = callPackage ../servers/http/joseki {};

  rdkafka = callPackage ../development/libraries/rdkafka { };

  leafnode = callPackage ../servers/news/leafnode { };

  lighttpd = callPackage ../servers/http/lighttpd { };

  mailman = callPackage ../servers/mail/mailman {
    dnspython = pythonPackages.dns;
  };

  mediatomb = callPackage ../servers/mediatomb {
    spidermonkey = spidermonkey_185;
  };

  memcached = callPackage ../servers/memcached {};

  # Backwards compatibility.
  mod_dnssd = pkgs.apacheHttpdPackages.mod_dnssd;
  mod_evasive = pkgs.apacheHttpdPackages.mod_evasive;
  mod_fastcgi = pkgs.apacheHttpdPackages.mod_fastcgi;
  mod_python = pkgs.apacheHttpdPackages.mod_python;
  mod_wsgi = pkgs.apacheHttpdPackages.mod_wsgi;

  mpd = callPackage ../servers/mpd {
    aacSupport    = config.mpd.aacSupport or true;
    ffmpegSupport = config.mpd.ffmpegSupport or true;
  };

  mpd_clientlib = callPackage ../servers/mpd/clientlib.nix { };

  mpdscribble = callPackage ../tools/misc/mpdscribble { };

  miniHttpd = callPackage ../servers/http/mini-httpd {};

  mlmmj = callPackage ../servers/mail/mlmmj { };

  myserver = callPackage ../servers/http/myserver { };

  nginx = callPackage ../servers/http/nginx {
    rtmp        = true;
    fullWebDAV  = true;
    syslog      = false; # the patch is not found
    moreheaders = true;
  };
  nginxUnstable = callPackage ../servers/http/nginx/unstable.nix {
    fullWebDAV  = true;
    syslog      = false; # the patch is not found
    moreheaders = true;
  };

  ngircd = callPackage ../servers/irc/ngircd { };

  nix-binary-cache = callPackage ../servers/http/nix-binary-cache {};

  nsd = callPackage ../servers/dns/nsd (config.nsd or {});

  nsq = callPackage ../servers/nsq { };

  openresty = callPackage ../servers/http/openresty { };

  opensmtpd = callPackage ../servers/mail/opensmtpd { };

  osrm-backend = callPackage ../servers/osrm-backend { };

  osrm-backend_luajit = callPackage ../servers/osrm-backend { luabind = luabind_luajit; };

  petidomo = callPackage ../servers/mail/petidomo { };

  popa3d = callPackage ../servers/mail/popa3d { };

  postfix28 = callPackage ../servers/mail/postfix { };

  postfix211 = callPackage ../servers/mail/postfix/2.11.nix { };

  postfix = postfix211;

  pshs = callPackage ../servers/http/pshs { };

  pulseaudio = callPackage ../servers/pulseaudio {
    gconf = gnome.GConf;
    # The following are disabled in the default build, because if this
    # functionality is desired, they are only needed in the PulseAudio
    # server.
    bluez = null;
    avahi = null;
  };

  pulseaudioFull = pulseaudio.override {
    bluez = bluez5;
    avahi = avahi;
    jackaudioSupport = true;
    x11Support = true;
    useSystemd = stdenv.isLinux;
  };

  tomcat_connectors = callPackage ../servers/http/apache-modules/tomcat-connectors { };

  pies = callPackage ../servers/pies { };

  portmap = callPackage ../servers/portmap { };

  rpcbind = callPackage ../servers/rpcbind { };

  #monetdb = callPackage ../servers/sql/monetdb { };

  mariadb = callPackage ../servers/sql/mariadb {};

  mongodb = callPackage ../servers/nosql/mongodb {
    sasl = cyrus_sasl;
  };

  riak = callPackage ../servers/nosql/riak/1.3.1.nix { };

  influxdb = callPackage ../servers/nosql/influxdb { };

  influxdb-backup = callPackage ../servers/nosql/influxdb/backup.nix { };

  hyperdex = callPackage ../servers/nosql/hyperdex { };

  mysql51 = import ../servers/sql/mysql/5.1.x.nix {
    inherit fetchurl ncurses zlib perl openssl stdenv;
    ps = procps; /* !!! Linux only */
  };

  mysql55 = callPackage ../servers/sql/mysql/5.5.x.nix { };

  mysql = mariadb;

  mysql_jdbc = callPackage ../servers/sql/mysql/jdbc { };

  nagios = callPackage ../servers/monitoring/nagios { };

  munin = callPackage ../servers/monitoring/munin { };

  nagiosPluginsOfficial = callPackage ../servers/monitoring/nagios/plugins/official-2.x.nix { };

  neo4j = callPackage ../servers/nosql/neo4j { };

  net_snmp = callPackage ../servers/monitoring/net-snmp { };

  newrelic-sysmond = callPackage ../servers/monitoring/newrelic-sysmond { };

  riemann = callPackage ../servers/monitoring/riemann { };
  riemann-dash = callPackage ../servers/monitoring/riemann-dash { };

  oidentd = callPackage ../servers/identd/oidentd { };

  openfire = callPackage ../servers/xmpp/openfire { };

  oracleXE = callPackage ../servers/sql/oracle-xe { };

  OVMF = callPackage ../applications/virtualization/OVMF { seabios=false; openssl=null; };
  OVMF-CSM = callPackage ../applications/virtualization/OVMF { openssl=null; };
  #WIP: OVMF-secureBoot = callPackage ../applications/virtualization/OVMF { seabios=false; secureBoot=true; };

  seabios = callPackage ../applications/virtualization/seabios { };

  pgpool92 = pgpool.override { postgresql = postgresql92; };
  pgpool93 = pgpool.override { postgresql = postgresql93; };
  pgpool94 = pgpool.override { postgresql = postgresql94; };

  pgpool = callPackage ../servers/sql/pgpool/default.nix {
    pam = if stdenv.isLinux then pam else null;
    libmemcached = null; # Detection is broken upstream
  };

  postgresql = postgresql92;

  postgresql84 = callPackage ../servers/sql/postgresql/8.4.x.nix { };

  postgresql90 = callPackage ../servers/sql/postgresql/9.0.x.nix { };

  postgresql91 = callPackage ../servers/sql/postgresql/9.1.x.nix { };

  postgresql92 = callPackage ../servers/sql/postgresql/9.2.x.nix { };

  postgresql93 = callPackage ../servers/sql/postgresql/9.3.x.nix { };

  postgresql94 = callPackage ../servers/sql/postgresql/9.4.x.nix { };

  postgresql_jdbc = callPackage ../servers/sql/postgresql/jdbc { };

  prometheus = callPackage ../servers/monitoring/prometheus { };
  prometheus-alertmanager =
    callPackage ../servers/monitoring/prometheus/alertmanager { };
  prometheus-cli =
    callPackage ../servers/monitoring/prometheus/cli { };
  prometheus-haproxy-exporter =
    callPackage ../servers/monitoring/prometheus/haproxy_exporter { };
  prometheus-mesos-exporter =
    callPackage ../servers/monitoring/prometheus/mesos_exporter { };
  prometheus-node-exporter =
    callPackage ../servers/monitoring/prometheus/node_exporter { };
  prometheus-pushgateway =
    callPackage ../servers/monitoring/prometheus/pushgateway { };
  prometheus-statsd-bridge =
    callPackage ../servers/monitoring/prometheus/statsd_bridge { };

  psqlodbc = callPackage ../servers/sql/postgresql/psqlodbc { };

  pyIRCt = builderDefsPackage (import ../servers/xmpp/pyIRCt) {
    inherit xmpppy pythonIRClib python makeWrapper;
  };

  pyMAILt = builderDefsPackage (import ../servers/xmpp/pyMAILt) {
    inherit xmpppy python makeWrapper fetchcvs;
  };

  qpid-cpp = callPackage ../servers/amqp/qpid-cpp { };

  rabbitmq_server = callPackage ../servers/amqp/rabbitmq-server { };

  radius = callPackage ../servers/radius { };

  redis = callPackage ../servers/nosql/redis { };
  redis3 = callPackage ../servers/nosql/redis/3.0.nix { };

  redstore = callPackage ../servers/http/redstore { };

  restund = callPackage ../servers/restund {};

  rethinkdb = callPackage ../servers/nosql/rethinkdb {
    boost = boost155;
  };

  rippled = callPackage ../servers/rippled {
    boost = boost155;
  };

  ripple-data-api = callPackage ../servers/rippled/data-api.nix { };

  s6 = callPackage ../servers/s6 { };

  spamassassin = callPackage ../servers/mail/spamassassin {
    inherit (perlPackages) HTMLParser NetDNS NetAddrIP DBFile
      HTTPDate MailDKIM LWP IOSocketSSL;
  };

  samba3 = callPackage ../servers/samba/3.x.nix { };

  samba4 = callPackage ../servers/samba/4.x.nix {
    python = python2;
    pythonPackages = python2Packages;
    kerberos = heimdal;
    libgcrypt = libgcrypt_1_6;
    cups = if stdenv.isDarwin then null else cups;
    pam = if stdenv.isDarwin then null else pam;
    libaio = if stdenv.isDarwin then null else libaio;
    ceph = if stdenv.isDarwin then null else ceph;
    glusterfs = if stdenv.isDarwin then null else glusterfs;
    dbus = if stdenv.isLinux then dbus else null;
    libibverbs = if stdenv.isLinux then libibverbs else null;
    librdmacm = if stdenv.isLinux then librdmacm else null;
    systemd = if stdenv.isLinux then systemd else null;
  };

  samba = samba4;

  smbclient = samba;

  # A lightweight Samba 3, useful for non-Linux-based OSes.
  samba3_light = lowPrio (samba3.override {
    pam = null;
    fam = null;
    cups = null;
    acl = null;
    openldap = null;
    # libunwind 1.0.1 is not ported to GNU/Hurd.
    libunwind = null;
  });

  samba4_light = lowPrio (samba4.override {
    # source3/wscript optionals
    kerberos = null;
    zlib = null;
    openldap = null;
    cups = null;
    pam = null;
    avahi = null;
    acl = null;
    libaio = null;
    fam = null;
    ceph = null;
    glusterfs = null;

    # buildtools/wafsamba/wscript optionals
    libiconv = null;
    gettext = null;

    # source4/lib/tls/wscript optionals
    gnutls = null;
    libgcrypt = null;
    libgpgerror = null;

    # other optionals
    ncurses = null;
    libunwind = null;
    dbus = null;
    libibverbs = null;
    librdmacm = null;
    systemd = null;
  });

  samba_light = samba4_light;

  serfdom = callPackage ../servers/serfdom { };

  seyren = callPackage ../servers/monitoring/seyren { };

  sensu = callPackage ../servers/monitoring/sensu { };

  shishi = callPackage ../servers/shishi { };

  sipcmd = callPackage ../applications/networking/sipcmd { };

  sipwitch = callPackage ../servers/sip/sipwitch { };

  spawn_fcgi = callPackage ../servers/http/spawn-fcgi { };

  squids = recurseIntoAttrs( import ../servers/squid/squids.nix {
    inherit fetchurl stdenv perl lib composableDerivation
      openldap pam db cyrus_sasl kerberos libcap expat libxml2 libtool
      openssl;
  });
  squid = squids.squid31; # has ipv6 support

  sslh = callPackage ../servers/sslh { };

  thttpd = callPackage ../servers/http/thttpd { };

  storm = callPackage ../servers/computing/storm { };

  slurm-llnl = callPackage ../servers/computing/slurm { };

  tomcat5 = callPackage ../servers/http/tomcat/5.0.nix { };

  tomcat6 = callPackage ../servers/http/tomcat/6.0.nix { };

  tomcat7 = callPackage ../servers/http/tomcat/7.0.nix { };

  tomcat8 = callPackage ../servers/http/tomcat/8.0.nix { };

  tomcat_mysql_jdbc = callPackage ../servers/http/tomcat/jdbc/mysql { };

  torque = callPackage ../servers/computing/torque { };

  axis2 = callPackage ../servers/http/tomcat/axis2 { };

  unifi = callPackage ../servers/unifi { };

  virtuoso6 = callPackage ../servers/sql/virtuoso/6.x.nix { };

  virtuoso7 = callPackage ../servers/sql/virtuoso/7.x.nix { };

  virtuoso = virtuoso6;

  vsftpd = callPackage ../servers/ftp/vsftpd { };

  winstone = callPackage ../servers/http/winstone { };

  xinetd = callPackage ../servers/xinetd { };

  zookeeper = callPackage ../servers/zookeeper { };

  zookeeper_mt = callPackage ../development/libraries/zookeeper_mt { };

  xquartz = callPackage ../servers/x11/xquartz { };
  quartz-wm = callPackage ../servers/x11/quartz-wm { stdenv = clangStdenv; };

  xorg = recurseIntoAttrs (import ../servers/x11/xorg/default.nix {
    inherit clangStdenv fetchurl fetchgit fetchpatch stdenv pkgconfig intltool freetype fontconfig
      libxslt expat libpng zlib perl mesa_drivers spice_protocol
      dbus libuuid openssl gperf m4 libevdev tradcpp libinput
      autoconf automake libtool xmlto asciidoc flex bison python mtdev pixman;
    bootstrap_cmds = if stdenv.isDarwin then darwin.bootstrap_cmds else null;
    mesa = mesa_noglu;
    udev = if stdenv.isLinux then udev else null;
    libdrm = if stdenv.isLinux then libdrm else null;
  });

  xorgReplacements = callPackage ../servers/x11/xorg/replacements.nix { };

  xorgVideoUnichrome = callPackage ../servers/x11/xorg/unichrome/default.nix { };

  xwayland = with xorg; callPackage ../servers/x11/xorg/xwayland.nix { };

  yaws = callPackage ../servers/http/yaws { };

  zabbix = recurseIntoAttrs (import ../servers/monitoring/zabbix {
    inherit fetchurl stdenv pkgconfig postgresql curl openssl zlib;
  });

  zabbix20 = callPackage ../servers/monitoring/zabbix/2.0.nix { };
  zabbix22 = callPackage ../servers/monitoring/zabbix/2.2.nix { };


  ### OS-SPECIFIC

  afuse = callPackage ../os-specific/linux/afuse { };

  autofs5 = callPackage ../os-specific/linux/autofs/autofs-v5.nix { };

  _915resolution = callPackage ../os-specific/linux/915resolution { };

  nfs-utils = callPackage ../os-specific/linux/nfs-utils { };

  acpi = callPackage ../os-specific/linux/acpi { };

  acpid = callPackage ../os-specific/linux/acpid { };

  acpitool = callPackage ../os-specific/linux/acpitool { };

  alfred = callPackage ../os-specific/linux/batman-adv/alfred.nix { };

  alienfx = callPackage ../os-specific/linux/alienfx { };

  alsa-firmware = callPackage ../os-specific/linux/alsa-firmware { };

  alsaLib = callPackage ../os-specific/linux/alsa-lib { };

  alsaPlugins = callPackage ../os-specific/linux/alsa-plugins {
    jack2 = null;
  };

  alsaPluginWrapper = callPackage ../os-specific/linux/alsa-plugins/wrapper.nix { };

  alsaUtils = callPackage ../os-specific/linux/alsa-utils { };
  alsaOss = callPackage ../os-specific/linux/alsa-oss { };

  microcodeAmd = callPackage ../os-specific/linux/microcode/amd.nix { };

  microcodeIntel = callPackage ../os-specific/linux/microcode/intel.nix { };

  apparmor = callPackage ../os-specific/linux/apparmor {
    inherit (perlPackages) LocaleGettext TermReadKey RpcXML;
    bison = bison2;
    perl = perl516; # ${perl}/.../CORE/handy.h:124:34: error: 'bool' undeclared
  };

  apparmor_2_9 = callPackage ../os-specific/linux/apparmor/2.9 { swig = swig2; };
  libapparmor = apparmor_2_9.libapparmor;
  apparmor-pam = apparmor_2_9.apparmor-pam;
  apparmor-parser = apparmor_2_9.apparmor-parser;
  apparmor-profiles = apparmor_2_9.apparmor-profiles;
  apparmor-utils = apparmor_2_9.apparmor-utils;

  atop = callPackage ../os-specific/linux/atop { };

  audit = callPackage ../os-specific/linux/audit { };

  b43Firmware_5_1_138 = callPackage ../os-specific/linux/firmware/b43-firmware/5.1.138.nix { };

  b43FirmwareCutter = callPackage ../os-specific/linux/firmware/b43-firmware-cutter { };

  batctl = callPackage ../os-specific/linux/batman-adv/batctl.nix { };

  bluez4 = callPackage ../os-specific/linux/bluez {
    pygobject = pygobject3;
  };

  bluez5 = lowPrio (callPackage ../os-specific/linux/bluez/bluez5.nix { });

  # Needed for LibreOffice
  bluez5_28 = lowPrio (callPackage ../os-specific/linux/bluez/bluez5_28.nix { });

  bluez = bluez4;

  inherit (pythonPackages) bedup;

  beret = callPackage ../games/beret { };

  bridge-utils = callPackage ../os-specific/linux/bridge-utils { };

  busybox = callPackage ../os-specific/linux/busybox { };

  cgmanager = callPackage ../os-specific/linux/cgmanager { };

  checkpolicy = callPackage ../os-specific/linux/checkpolicy { };

  checksec = callPackage ../os-specific/linux/checksec { };

  cifs_utils = callPackage ../os-specific/linux/cifs-utils { };

  conky = callPackage ../os-specific/linux/conky ({
    lua = lua5_1; # conky can use 5.2, but toluapp can not
  } // config.conky or {});

  conntrack_tools = callPackage ../os-specific/linux/conntrack-tools { };

  cpufrequtils = callPackage ../os-specific/linux/cpufrequtils { };

  cryopid = callPackage ../os-specific/linux/cryopid { };

  criu = callPackage ../os-specific/linux/criu { };

  cryptsetup = callPackage ../os-specific/linux/cryptsetup {
    libgcrypt = libgcrypt_1_6;
  };

  cramfsswap = callPackage ../os-specific/linux/cramfsswap { };

  darwin = let
    cmdline = callPackage ../os-specific/darwin/command-line-tools {};
    apple-source-releases = import ../os-specific/darwin/apple-source-releases { inherit stdenv fetchurl pkgs; };
  in apple-source-releases // rec {
    cctools_cross = callPackage (forceNativeDrv (callPackage ../os-specific/darwin/cctools/port.nix {}).cross) {
      cross = assert crossSystem != null; crossSystem;
      inherit maloader;
      xctoolchain = xcode.toolchain;
    };

    cctools = (callPackage ../os-specific/darwin/cctools/port.nix {}).native;

    maloader = callPackage ../os-specific/darwin/maloader {
      inherit opencflite;
    };

    opencflite = callPackage ../os-specific/darwin/opencflite {};

    xcode = callPackage ../os-specific/darwin/xcode {};

    osx_sdk = callPackage ../os-specific/darwin/osx-sdk {};
    osx_private_sdk = callPackage ../os-specific/darwin/osx-private-sdk { inherit osx_sdk; };

    ps = callPackage ../os-specific/darwin/adv_cmds/ps.nix {};

    security_tool = callPackage ../os-specific/darwin/security-tool { inherit osx_private_sdk; };

    cmdline_sdk   = cmdline.sdk;
    cmdline_tools = cmdline.tools;

    libobjc = apple-source-releases.objc4;
  };

  devicemapper = lvm2;

  disk_indicator = callPackage ../os-specific/linux/disk-indicator { };

  dmidecode = callPackage ../os-specific/linux/dmidecode { };

  dmtcp = callPackage ../os-specific/linux/dmtcp { };

  dietlibc = callPackage ../os-specific/linux/dietlibc { };

  directvnc = builderDefsPackage ../os-specific/linux/directvnc {
    inherit libjpeg pkgconfig zlib directfb;
    inherit (xlibs) xproto;
  };

  dmraid = callPackage ../os-specific/linux/dmraid {
    devicemapper = devicemapper.override {enable_dmeventd = true;};
  };

  drbd = callPackage ../os-specific/linux/drbd { };

  dstat = callPackage ../os-specific/linux/dstat {
    # pythonFull includes the "curses" standard library module, for pretty
    # dstat color output
    python = pythonFull;
  };

  libossp_uuid = callPackage ../development/libraries/libossp-uuid { };

  libuuid =
    if crossSystem != null && crossSystem.config == "i586-pc-gnu"
    then (utillinux // {
      crossDrv = lib.overrideDerivation utillinux.crossDrv (args: {
        # `libblkid' fails to build on GNU/Hurd.
        configureFlags = args.configureFlags
          + " --disable-libblkid --disable-mount --disable-libmount"
          + " --disable-fsck --enable-static --disable-partx";
        doCheck = false;
        CPPFLAGS =                    # ugly hack for ugly software!
          lib.concatStringsSep " "
            (map (v: "-D${v}=4096")
                 [ "PATH_MAX" "MAXPATHLEN" "MAXHOSTNAMELEN" ]);
      });
    })
    else if stdenv.isLinux
    then e2fsprogs
    else null;

  light = callPackage ../os-specific/linux/light { };

  lightum = callPackage ../os-specific/linux/lightum { };

  e3cfsprogs = callPackage ../os-specific/linux/e3cfsprogs { };

  ebtables = callPackage ../os-specific/linux/ebtables { };

  eject = utillinux;

  fatrace = callPackage ../os-specific/linux/fatrace { };

  ffado = callPackage ../os-specific/linux/ffado { };

  fbterm = callPackage ../os-specific/linux/fbterm { };

  firejail = callPackage ../os-specific/linux/firejail {};

  freefall = callPackage ../os-specific/linux/freefall { };

  fuse = callPackage ../os-specific/linux/fuse { };

  fxload = callPackage ../os-specific/linux/fxload { };

  gfxtablet = callPackage ../os-specific/linux/gfxtablet {};

  gpm = callPackage ../servers/gpm { };

  gradm = callPackage ../os-specific/linux/gradm {
    flex = flex_2_5_35;
  };

  hdparm = callPackage ../os-specific/linux/hdparm { };

  hibernate = callPackage ../os-specific/linux/hibernate { };

  hostapd = callPackage ../os-specific/linux/hostapd { };

  htop =
    if stdenv.isLinux then
      callPackage ../os-specific/linux/htop { }
    else if stdenv.isDarwin then
      callPackage ../os-specific/darwin/htop { }
    else null;

  # GNU/Hurd core packages.
  gnu = recurseIntoAttrs (callPackage ../os-specific/gnu {
    inherit platform crossSystem;
  });

  hwdata = callPackage ../os-specific/linux/hwdata { };

  i7z = callPackage ../os-specific/linux/i7z { };

  ifplugd = callPackage ../os-specific/linux/ifplugd { };

  iomelt = callPackage ../os-specific/linux/iomelt { };

  iotop = callPackage ../os-specific/linux/iotop { };

  iproute = callPackage ../os-specific/linux/iproute { };

  iputils = callPackage ../os-specific/linux/iputils {
    sp = spCompat;
    inherit (perlPackages) SGMLSpm;
  };

  iptables = callPackage ../os-specific/linux/iptables { };

  ipset = callPackage ../os-specific/linux/ipset { };

  iw = callPackage ../os-specific/linux/iw { };

  jfbview = callPackage ../os-specific/linux/jfbview { };

  jujuutils = callPackage ../os-specific/linux/jujuutils { };

  kbd = callPackage ../os-specific/linux/kbd { };

  kmscon = callPackage ../os-specific/linux/kmscon { };

  latencytop = callPackage ../os-specific/linux/latencytop { };

  ldm = callPackage ../os-specific/linux/ldm { };

  libaio = callPackage ../os-specific/linux/libaio { };

  libatasmart = callPackage ../os-specific/linux/libatasmart { };

  libcgroup = callPackage ../os-specific/linux/libcgroup { };

  libnl = callPackage ../os-specific/linux/libnl { };

  linuxConsoleTools = callPackage ../os-specific/linux/consoletools { };

  # -- Linux kernel expressions ------------------------------------------------

  linuxHeaders = linuxHeaders_3_12;

  linuxHeaders24Cross = forceNativeDrv (import ../os-specific/linux/kernel-headers/2.4.nix {
    inherit stdenv fetchurl perl;
    cross = assert crossSystem != null; crossSystem;
  });

  linuxHeaders26Cross = forceNativeDrv (import ../os-specific/linux/kernel-headers/3.12.nix {
    inherit stdenv fetchurl perl;
    cross = assert crossSystem != null; crossSystem;
  });

  linuxHeaders_3_12 = callPackage ../os-specific/linux/kernel-headers/3.12.nix { };

  linuxHeaders_3_14 = callPackage ../os-specific/linux/kernel-headers/3.14.nix { };

  # We can choose:
  linuxHeadersCrossChooser = ver : if ver == "2.4" then linuxHeaders24Cross
    else if ver == "2.6" then linuxHeaders26Cross
    else throw "Unknown linux kernel version";

  linuxHeadersCross = assert crossSystem != null;
    linuxHeadersCrossChooser crossSystem.platform.kernelMajor;

  kernelPatches = callPackage ../os-specific/linux/kernel/patches.nix { };

  linux_3_2 = makeOverridable (import ../os-specific/linux/kernel/linux-3.2.nix) {
    inherit fetchurl stdenv perl buildLinux;
    kernelPatches = [ kernelPatches.bridge_stp_helper ];
  };

  linux_3_4 = makeOverridable (import ../os-specific/linux/kernel/linux-3.4.nix) {
    inherit fetchurl stdenv perl buildLinux;
    kernelPatches = [ kernelPatches.bridge_stp_helper ]
     ++ lib.optionals ((platform.kernelArch or null) == "mips")
      [ kernelPatches.mips_fpureg_emu
        kernelPatches.mips_fpu_sigill
      ];
  };

  linux_rpi = makeOverridable (import ../os-specific/linux/kernel/linux-rpi.nix) {
    inherit fetchurl stdenv perl buildLinux;
    kernelPatches = [ kernelPatches.bridge_stp_helper ];
  };

  linux_3_10 = makeOverridable (import ../os-specific/linux/kernel/linux-3.10.nix) {
    inherit fetchurl stdenv perl buildLinux;
    kernelPatches = [ kernelPatches.bridge_stp_helper ]
      ++ lib.optionals ((platform.kernelArch or null) == "mips")
      [ kernelPatches.mips_fpureg_emu
        kernelPatches.mips_fpu_sigill
        kernelPatches.mips_ext3_n32
      ];
  };

  linux_3_12 = makeOverridable (import ../os-specific/linux/kernel/linux-3.12.nix) {
    inherit fetchurl stdenv perl buildLinux;
    kernelPatches = [ kernelPatches.bridge_stp_helper kernelPatches.crc_regression ]
      ++ lib.optionals ((platform.kernelArch or null) == "mips")
      [ kernelPatches.mips_fpureg_emu
        kernelPatches.mips_fpu_sigill
        kernelPatches.mips_ext3_n32
      ];
  };

  linux_3_14 = makeOverridable (import ../os-specific/linux/kernel/linux-3.14.nix) {
    inherit fetchurl stdenv perl buildLinux;
    kernelPatches = [ kernelPatches.bridge_stp_helper ]
      ++ lib.optionals ((platform.kernelArch or null) == "mips")
      [ kernelPatches.mips_fpureg_emu
        kernelPatches.mips_fpu_sigill
        kernelPatches.mips_ext3_n32
      ];
  };

  linux_3_18 = makeOverridable (import ../os-specific/linux/kernel/linux-3.18.nix) {
    inherit fetchurl stdenv perl buildLinux;
    kernelPatches = [ kernelPatches.bridge_stp_helper ]
      ++ lib.optionals ((platform.kernelArch or null) == "mips")
      [ kernelPatches.mips_fpureg_emu
        kernelPatches.mips_fpu_sigill
        kernelPatches.mips_ext3_n32
      ];
  };

  linux_3_19 = makeOverridable (import ../os-specific/linux/kernel/linux-3.19.nix) {
    inherit fetchurl stdenv perl buildLinux;
    kernelPatches = [ kernelPatches.bridge_stp_helper ]
      ++ lib.optionals ((platform.kernelArch or null) == "mips")
      [ kernelPatches.mips_fpureg_emu
        kernelPatches.mips_fpu_sigill
        kernelPatches.mips_ext3_n32
      ];
  };

  linux_testing = makeOverridable (import ../os-specific/linux/kernel/linux-testing.nix) {
    inherit fetchurl stdenv perl buildLinux;
    kernelPatches = [ kernelPatches.bridge_stp_helper ]
      ++ lib.optionals ((platform.kernelArch or null) == "mips")
      [ kernelPatches.mips_fpureg_emu
        kernelPatches.mips_fpu_sigill
        kernelPatches.mips_ext3_n32
      ];
  };

  /* grsec configuration

     We build several flavors of 'default' grsec kernels. These are
     built by default with Hydra. If the user selects a matching
     'default' flavor, then the pre-canned package set can be
     chosen. Typically, users will make very basic choices like
     'security' + 'server' or 'performance' + 'desktop' with
     virtualisation support. These will then be picked.

     Note: Xen guest kernels are included for e.g. NixOps deployments
     to EC2, where Xen is the Hypervisor.
  */

  grFlavors = import ../build-support/grsecurity/flavors.nix;

  mkGrsecurity = opts:
    (import ../build-support/grsecurity {
      grsecOptions = opts;
      inherit pkgs lib;
    });

  grKernel  = opts: (mkGrsecurity opts).grsecKernel;
  grPackage = opts: recurseIntoAttrs (mkGrsecurity opts).grsecPackage;

  # Stable kernels
  linux_grsec_stable_desktop    = grKernel grFlavors.linux_grsec_stable_desktop;
  linux_grsec_stable_server     = grKernel grFlavors.linux_grsec_stable_server;
  linux_grsec_stable_server_xen = grKernel grFlavors.linux_grsec_stable_server_xen;

  # Testing kernels
  linux_grsec_testing_desktop = grKernel grFlavors.linux_grsec_testing_desktop;
  linux_grsec_testing_server  = grKernel grFlavors.linux_grsec_testing_server;
  linux_grsec_testing_server_xen = grKernel grFlavors.linux_grsec_testing_server_xen;

  /* Linux kernel modules are inherently tied to a specific kernel.  So
     rather than provide specific instances of those packages for a
     specific kernel, we have a function that builds those packages
     for a specific kernel.  This function can then be called for
     whatever kernel you're using. */

  linuxPackagesFor = kernel: self: let callPackage = newScope self; in rec {
    inherit kernel;

    acpi_call = callPackage ../os-specific/linux/acpi-call {};

    batman_adv = callPackage ../os-specific/linux/batman-adv {};

    bbswitch = callPackage ../os-specific/linux/bbswitch {};

    ati_drivers_x11 = callPackage ../os-specific/linux/ati-drivers { };

    blcr = callPackage ../os-specific/linux/blcr { };

    cryptodev = callPackage ../os-specific/linux/cryptodev { };

    cpupower = callPackage ../os-specific/linux/cpupower { };

    e1000e = callPackage ../os-specific/linux/e1000e {};

    v4l2loopback = callPackage ../os-specific/linux/v4l2loopback { };

    frandom = callPackage ../os-specific/linux/frandom { };

    ktap = callPackage ../os-specific/linux/ktap { };

    lttng-modules = callPackage ../os-specific/linux/lttng-modules { };

    broadcom_sta = callPackage ../os-specific/linux/broadcom-sta/default.nix { };

    nvidiabl = callPackage ../os-specific/linux/nvidiabl { };

    nvidia_x11_legacy173 = callPackage ../os-specific/linux/nvidia-x11/legacy173.nix { };
    nvidia_x11_legacy304 = callPackage ../os-specific/linux/nvidia-x11/legacy304.nix { };
    nvidia_x11_legacy340 = callPackage ../os-specific/linux/nvidia-x11/legacy340.nix { };
    nvidia_x11_beta      = callPackage ../os-specific/linux/nvidia-x11/beta.nix { };
    nvidia_x11           = callPackage ../os-specific/linux/nvidia-x11 { };

    openafsClient = callPackage ../servers/openafs-client { };

    openiscsi = callPackage ../os-specific/linux/open-iscsi { };

    wis_go7007 = callPackage ../os-specific/linux/wis-go7007 { };

    kernelHeaders = callPackage ../os-specific/linux/kernel-headers { };

    klibc = callPackage ../os-specific/linux/klibc { };

    klibcShrunk = lowPrio (callPackage ../os-specific/linux/klibc/shrunk.nix { });


    /* compiles but has to be integrated into the kernel somehow
       Let's have it uncommented and finish it..
    */
    ndiswrapper = callPackage ../os-specific/linux/ndiswrapper { };

    netatop = callPackage ../os-specific/linux/netatop { };

    perf = callPackage ../os-specific/linux/kernel/perf.nix { };

    prl-tools = callPackage ../os-specific/linux/prl-tools { };

    psmouse_alps = callPackage ../os-specific/linux/psmouse-alps { };

    seturgent = callPackage ../os-specific/linux/seturgent { };

    spl = callPackage ../os-specific/linux/spl {
      configFile = "kernel";
      inherit kernel;
    };
    spl_git = callPackage ../os-specific/linux/spl/git.nix {
      configFile = "kernel";
      inherit kernel;
    };

    sysdig = callPackage ../os-specific/linux/sysdig {};

    tp_smapi = callPackage ../os-specific/linux/tp_smapi { };

    v86d = callPackage ../os-specific/linux/v86d { };

    vhba = callPackage ../misc/emulators/cdemu/vhba.nix { };

    virtualbox = callPackage ../applications/virtualization/virtualbox {
      stdenv = stdenv_32bit;
      inherit (gnome) libIDL;
      enableExtensionPack = config.virtualbox.enableExtensionPack or false;
      pulseSupport = config.pulseaudio or false;
    };

    virtualboxHardened = lowPrio (virtualbox.override {
      enableHardening = true;
    });

    virtualboxGuestAdditions = callPackage ../applications/virtualization/virtualbox/guest-additions { };

    zfs = callPackage ../os-specific/linux/zfs {
      configFile = "kernel";
      inherit kernel spl;
    };
    zfs_git = callPackage ../os-specific/linux/zfs/git.nix {
      configFile = "kernel";
      inherit kernel spl_git;
    };
  };

  # The current default kernel / kernel modules.
  linuxPackages = linuxPackages_3_18;
  linux = linuxPackages.kernel;

  # Update this when adding the newest kernel major version!
  linuxPackages_latest = pkgs.linuxPackages_3_19;
  linux_latest = linuxPackages_latest.kernel;

  # Build the kernel modules for the some of the kernels.
  linuxPackages_3_2 = recurseIntoAttrs (linuxPackagesFor pkgs.linux_3_2 linuxPackages_3_2);
  linuxPackages_3_4 = recurseIntoAttrs (linuxPackagesFor pkgs.linux_3_4 linuxPackages_3_4);
  linuxPackages_rpi = linuxPackagesFor pkgs.linux_rpi linuxPackages_rpi;
  linuxPackages_3_10 = recurseIntoAttrs (linuxPackagesFor pkgs.linux_3_10 linuxPackages_3_10);
  linuxPackages_3_10_tuxonice = linuxPackagesFor pkgs.linux_3_10_tuxonice linuxPackages_3_10_tuxonice;
  linuxPackages_3_12 = recurseIntoAttrs (linuxPackagesFor pkgs.linux_3_12 linuxPackages_3_12);
  linuxPackages_3_14 = recurseIntoAttrs (linuxPackagesFor pkgs.linux_3_14 linuxPackages_3_14);
  linuxPackages_3_18 = recurseIntoAttrs (linuxPackagesFor pkgs.linux_3_18 linuxPackages_3_18);
  linuxPackages_3_19 = recurseIntoAttrs (linuxPackagesFor pkgs.linux_3_19 linuxPackages_3_19);
  linuxPackages_testing = recurseIntoAttrs (linuxPackagesFor pkgs.linux_testing linuxPackages_testing);
  linuxPackages_custom = {version, src, configfile}:
                           let linuxPackages_self = (linuxPackagesFor (pkgs.linuxManualConfig {inherit version src configfile;
                                                                                               allowImportFromDerivation=true;})
                                                     linuxPackages_self);
                           in recurseIntoAttrs linuxPackages_self;

  # Build a kernel for Xen dom0
  linuxPackages_latest_xen_dom0 = recurseIntoAttrs (linuxPackagesFor (pkgs.linux_latest.override { features.xen_dom0=true; }) linuxPackages_latest);

  # grsecurity flavors
  # Stable kernels
  linuxPackages_grsec_stable_desktop    = grPackage grFlavors.linux_grsec_stable_desktop;
  linuxPackages_grsec_stable_server     = grPackage grFlavors.linux_grsec_stable_server;
  linuxPackages_grsec_stable_server_xen = grPackage grFlavors.linux_grsec_stable_server_xen;

  # Testing kernels
  linuxPackages_grsec_testing_desktop = grPackage grFlavors.linux_grsec_testing_desktop;
  linuxPackages_grsec_testing_server  = grPackage grFlavors.linux_grsec_testing_server;
  linuxPackages_grsec_testing_server_xen = grPackage grFlavors.linux_grsec_testing_server_xen;

  # A function to build a manually-configured kernel
  linuxManualConfig = pkgs.buildLinux;
  buildLinux = import ../os-specific/linux/kernel/manual-config.nix {
    inherit (pkgs) stdenv runCommand nettools bc perl kmod writeTextFile ubootChooser;
  };

  keyutils = callPackage ../os-specific/linux/keyutils { };

  libselinux = callPackage ../os-specific/linux/libselinux { };

  libsemanage = callPackage ../os-specific/linux/libsemanage { };

  libraw = callPackage ../development/libraries/libraw { };

  libraw1394 = callPackage ../development/libraries/libraw1394 { };

  libsass = callPackage ../development/libraries/libsass { };

  libsexy = callPackage ../development/libraries/libsexy { };

  libsepol = callPackage ../os-specific/linux/libsepol { };

  libsmbios = callPackage ../os-specific/linux/libsmbios { };

  lm_sensors = callPackage ../os-specific/linux/lm-sensors { };

  lockdep = callPackage ../os-specific/linux/lockdep { };

  lsiutil = callPackage ../os-specific/linux/lsiutil { };

  kmod = callPackage ../os-specific/linux/kmod { };

  kmod-blacklist-ubuntu = callPackage ../os-specific/linux/kmod-blacklist-ubuntu { };

  kvm = qemu_kvm;

  libcap = callPackage ../os-specific/linux/libcap { };

  libcap_progs = callPackage ../os-specific/linux/libcap/progs.nix { };

  libcap_pam = callPackage ../os-specific/linux/libcap/pam.nix { };

  libcap_manpages = callPackage ../os-specific/linux/libcap/man.nix { };

  libcap_ng = callPackage ../os-specific/linux/libcap-ng { };

  libnscd = callPackage ../os-specific/linux/libnscd { };

  libnotify = callPackage ../development/libraries/libnotify { };

  libvolume_id = callPackage ../os-specific/linux/libvolume_id { };

  lsscsi = callPackage ../os-specific/linux/lsscsi { };

  lvm2 = callPackage ../os-specific/linux/lvm2 { };

  mdadm = callPackage ../os-specific/linux/mdadm { };

  mingetty = callPackage ../os-specific/linux/mingetty { };

  module_init_tools = callPackage ../os-specific/linux/module-init-tools { };

  aggregateModules = modules:
    callPackage ../os-specific/linux/kmod/aggregator.nix {
      inherit modules;
    };

  multipath_tools = callPackage ../os-specific/linux/multipath-tools { };

  musl = callPackage ../os-specific/linux/musl { };

  nettools = callPackage ../os-specific/linux/net-tools { };

  neverball = callPackage ../games/neverball {
    libpng = libpng15;
  };

  nftables = callPackage ../os-specific/linux/nftables { };

  numactl = callPackage ../os-specific/linux/numactl { };

  gocode = callPackage ../development/tools/gocode { };

  gotags = callPackage ../development/tools/gotags { };

  golint = callPackage ../development/tools/golint { goPackages = go13Packages; };

  godep = callPackage ../development/tools/godep { };

  gogoclient = callPackage ../os-specific/linux/gogoclient { };

  nss_ldap = callPackage ../os-specific/linux/nss_ldap { };

  pam = callPackage ../os-specific/linux/pam { };

  # pam_bioapi ( see http://www.thinkwiki.org/wiki/How_to_enable_the_fingerprint_reader )

  pam_ccreds = callPackage ../os-specific/linux/pam_ccreds { };

  pam_devperm = callPackage ../os-specific/linux/pam_devperm { };

  pam_krb5 = callPackage ../os-specific/linux/pam_krb5 { };

  pam_ldap = callPackage ../os-specific/linux/pam_ldap { };

  pam_mount = callPackage ../os-specific/linux/pam_mount { };

  pam_ssh_agent_auth = callPackage ../os-specific/linux/pam_ssh_agent_auth { };

  pam_usb = callPackage ../os-specific/linux/pam_usb { };

  paxctl = callPackage ../os-specific/linux/paxctl { };

  pax-utils = callPackage ../os-specific/linux/pax-utils { };

  pcmciaUtils = callPackage ../os-specific/linux/pcmciautils {
    firmware = config.pcmciaUtils.firmware or [];
    config = config.pcmciaUtils.config or null;
  };

  perf-tools = callPackage ../os-specific/linux/perf-tools { };

  plymouth = callPackage ../os-specific/linux/plymouth { };

  pmount = callPackage ../os-specific/linux/pmount { };

  pmutils = callPackage ../os-specific/linux/pm-utils { };

  pmtools = callPackage ../os-specific/linux/pmtools { };

  policycoreutils = callPackage ../os-specific/linux/policycoreutils { };

  powertop = callPackage ../os-specific/linux/powertop { };

  prayer = callPackage ../servers/prayer { };

  procps = procps-ng;

  procps-old = lowPrio (callPackage ../os-specific/linux/procps { });

  procps-ng = callPackage ../os-specific/linux/procps-ng { };

  watch = callPackage ../os-specific/linux/procps/watch.nix { };

  qemu_kvm = lowPrio (qemu.override { x86Only = true; });

  firmwareLinuxNonfree = callPackage ../os-specific/linux/firmware/firmware-linux-nonfree { };

  radeontools = callPackage ../os-specific/linux/radeontools { };

  radeontop = callPackage ../os-specific/linux/radeontop { };

  raspberrypifw = callPackage ../os-specific/linux/firmware/raspberrypi {};

  regionset = callPackage ../os-specific/linux/regionset { };

  rfkill = callPackage ../os-specific/linux/rfkill { };

  rfkill_udev = callPackage ../os-specific/linux/rfkill/udev.nix { };

  rtkit = callPackage ../os-specific/linux/rtkit { };

  sdparm = callPackage ../os-specific/linux/sdparm { };

  sepolgen = callPackage ../os-specific/linux/sepolgen { };

  setools = callPackage ../os-specific/linux/setools { };

  shadow = callPackage ../os-specific/linux/shadow { };

  sinit = callPackage ../os-specific/linux/sinit {
    rcinit = "/etc/rc.d/rc.init";
    rcshutdown = "/etc/rc.d/rc.shutdown";
  };

  smem = callPackage ../os-specific/linux/smem { };

  statifier = builderDefsPackage (import ../os-specific/linux/statifier) { };

  spl = callPackage ../os-specific/linux/spl {
    configFile = "user";
  };
  spl_git = callPackage ../os-specific/linux/spl/git.nix {
    configFile = "user";
  };

  sysdig = callPackage ../os-specific/linux/sysdig {
    kernel = null;
  }; # pkgs.sysdig is a client, for a driver look at linuxPackagesFor

  sysfsutils = callPackage ../os-specific/linux/sysfsutils { };

  sysprof = callPackage ../development/tools/profiling/sysprof {
    inherit (gnome) libglade;
  };

  # Provided with sysfsutils.
  libsysfs = sysfsutils;
  systool = sysfsutils;

  sysklogd = callPackage ../os-specific/linux/sysklogd { };

  syslinux = callPackage ../os-specific/linux/syslinux { };

  sysstat = callPackage ../os-specific/linux/sysstat { };

  systemd = callPackage ../os-specific/linux/systemd {
    linuxHeaders = linuxHeaders_3_14;
  };

  systemtap = callPackage ../development/tools/profiling/systemtap {
    inherit (gnome) libglademm;
  };

  # In nixos, you can set systemd.package = pkgs.systemd_with_lvm2 to get
  # LVM2 working in systemd.
  systemd_with_lvm2 = pkgs.lib.overrideDerivation pkgs.systemd (p: {
      name = p.name + "-with-lvm2";
      postInstall = p.postInstall + ''
        cp "${pkgs.lvm2}/lib/systemd/system-generators/"* $out/lib/systemd/system-generators
      '';
  });

  sysvinit = callPackage ../os-specific/linux/sysvinit { };

  sysvtools = callPackage ../os-specific/linux/sysvinit {
    withoutInitTools = true;
  };

  # FIXME: `tcp-wrapper' is actually not OS-specific.
  tcp_wrappers = callPackage ../os-specific/linux/tcp-wrappers { };

  trackballs = callPackage ../games/trackballs {
    debug = false;
    guile = guile_1_8;
  };

  tunctl = callPackage ../os-specific/linux/tunctl { };

  ubootChooser = name : if name == "upstream" then ubootUpstream
    else if name == "sheevaplug" then ubootSheevaplug
    else if name == "guruplug" then ubootGuruplug
    else if name == "nanonote" then ubootNanonote
    else throw "Unknown uboot";

  ubootUpstream = callPackage ../misc/uboot { };

  ubootSheevaplug = callPackage ../misc/uboot/sheevaplug.nix { };

  ubootNanonote = callPackage ../misc/uboot/nanonote.nix { };

  ubootGuruplug = callPackage ../misc/uboot/guruplug.nix { };

  uclibc = callPackage ../os-specific/linux/uclibc { };

  uclibcCross = lowPrio (callPackage ../os-specific/linux/uclibc {
    inherit fetchurl stdenv libiconvReal;
    linuxHeaders = linuxHeadersCross;
    gccCross = gccCrossStageStatic;
    cross = assert crossSystem != null; crossSystem;
  });

  udev145 = callPackage ../os-specific/linux/udev/145.nix { };
<<<<<<< HEAD

  udev = pkgs.systemd; # headers are not in the libudev output
=======
  udev = pkgs.systemd;
  eudev = callPackage ../os-specific/linux/eudev {};
>>>>>>> 9de96694

  udisks1 = callPackage ../os-specific/linux/udisks/1-default.nix { };
  udisks2 = callPackage ../os-specific/linux/udisks/2-default.nix { };
  udisks = udisks1;

  udisks_glue = callPackage ../os-specific/linux/udisks-glue { };

  untie = callPackage ../os-specific/linux/untie { };

  upower-old = callPackage ../os-specific/linux/upower { };

  upower = callPackage ../os-specific/linux/upower/0.99.nix { };

  upstart = callPackage ../os-specific/linux/upstart { };

  usbutils = callPackage ../os-specific/linux/usbutils { };

  usermount = callPackage ../os-specific/linux/usermount { };

  utillinux = callPackage ../os-specific/linux/util-linux {
    ncurses = null;
    perl = null;
  };

  utillinuxCurses = appendToName "curses" (utillinux.override {
    inherit ncurses perl;
  });

  v4l_utils = callPackage ../os-specific/linux/v4l-utils {
    qt5 = null;
  };

  windows = rec {
    cygwinSetup = callPackage ../os-specific/windows/cygwin-setup { };

    jom = callPackage ../os-specific/windows/jom { };

    w32api = callPackage ../os-specific/windows/w32api {
      gccCross = gccCrossStageStatic;
      binutilsCross = binutilsCross;
    };

    w32api_headers = w32api.override {
      onlyHeaders = true;
    };

    mingw_runtime = callPackage ../os-specific/windows/mingwrt {
      gccCross = gccCrossMingw2;
      binutilsCross = binutilsCross;
    };

    mingw_runtime_headers = mingw_runtime.override {
      onlyHeaders = true;
    };

    mingw_headers1 = buildEnv {
      name = "mingw-headers-1";
      paths = [ w32api_headers mingw_runtime_headers ];
    };

    mingw_headers2 = buildEnv {
      name = "mingw-headers-2";
      paths = [ w32api mingw_runtime_headers ];
    };

    mingw_headers3 = buildEnv {
      name = "mingw-headers-3";
      paths = [ w32api mingw_runtime ];
    };

    mingw_w64 = callPackage ../os-specific/windows/mingw-w64 {
      gccCross = gccCrossStageStatic;
      binutilsCross = binutilsCross;
    };

    mingw_w64_headers = callPackage ../os-specific/windows/mingw-w64 {
      onlyHeaders = true;
    };

    mingw_w64_pthreads = callPackage ../os-specific/windows/mingw-w64 {
      onlyPthreads = true;
    };

    pthreads = callPackage ../os-specific/windows/pthread-w32 {
      mingw_headers = mingw_headers3;
    };

    wxMSW = callPackage ../os-specific/windows/wxMSW-2.8 { };
  };

  wesnoth = callPackage ../games/wesnoth {
    lua = lua5;
  };

  wirelesstools = callPackage ../os-specific/linux/wireless-tools { };

  wpa_supplicant = callPackage ../os-specific/linux/wpa_supplicant { };

  wpa_supplicant_gui = callPackage ../os-specific/linux/wpa_supplicant/gui.nix { };

  xf86_input_mtrack = callPackage ../os-specific/linux/xf86-input-mtrack {
    inherit (xorg) utilmacros xproto inputproto xorgserver;
  };

  xf86_input_multitouch =
    callPackage ../os-specific/linux/xf86-input-multitouch { };

  xf86_input_wacom = callPackage ../os-specific/linux/xf86-input-wacom { };

  xf86_video_nested = callPackage ../os-specific/linux/xf86-video-nested {
    inherit (xorg) fontsproto renderproto utilmacros xorgserver;
  };

  xf86_video_nouveau = xorg.xf86videonouveau;

  xmoto = builderDefsPackage (import ../games/xmoto) {
    inherit chipmunk sqlite curl zlib bzip2 libjpeg libpng
      freeglut mesa SDL SDL_mixer SDL_image SDL_net SDL_ttf
      lua5 ode libxdg_basedir libxml2;
  };

  xorg_sys_opengl = callPackage ../os-specific/linux/opengl/xorg-sys { };

  zd1211fw = callPackage ../os-specific/linux/firmware/zd1211 { };

  zfs = callPackage ../os-specific/linux/zfs {
    configFile = "user";
  };
  zfs_git = callPackage ../os-specific/linux/zfs/git.nix {
    configFile = "user";
  };

  ### DATA

  andagii = callPackage ../data/fonts/andagii { };

  android-udev-rules = callPackage ../os-specific/linux/android-udev-rules { };

  anonymousPro = callPackage ../data/fonts/anonymous-pro { };

  arkpandora_ttf = builderDefsPackage (import ../data/fonts/arkpandora) { };

  aurulent-sans = callPackage ../data/fonts/aurulent-sans { };

  baekmuk-ttf = callPackage ../data/fonts/baekmuk-ttf { };

  bakoma_ttf = callPackage ../data/fonts/bakoma-ttf { };

  cacert = callPackage ../data/misc/cacert { };

  caladea = callPackage ../data/fonts/caladea {};

  cantarell_fonts = callPackage ../data/fonts/cantarell-fonts { };

  carlito = callPackage ../data/fonts/carlito {};

  comfortaa = callPackage ../data/fonts/comfortaa {};

  comic-neue = callPackage ../data/fonts/comic-neue { };

  comic-relief = callPackage ../data/fonts/comic-relief {};

  corefonts = callPackage ../data/fonts/corefonts { };

  wrapFonts = paths : ((import ../data/fonts/fontWrap) {
    inherit fetchurl stdenv builderDefs paths;
    inherit (xorg) mkfontdir mkfontscale;
  });

  clearlyU = callPackage ../data/fonts/clearlyU { };

  cm_unicode = callPackage ../data/fonts/cm-unicode {};

  crimson = callPackage ../data/fonts/crimson {};

  dejavu_fonts = callPackage ../data/fonts/dejavu-fonts {
    inherit (perlPackages) FontTTF;
  };

  dina-font = callPackage ../data/fonts/dina { };

  docbook5 = callPackage ../data/sgml+xml/schemas/docbook-5.0 { };

  docbook_sgml_dtd_31 = callPackage ../data/sgml+xml/schemas/sgml-dtd/docbook/3.1.nix { };

  docbook_sgml_dtd_41 = callPackage ../data/sgml+xml/schemas/sgml-dtd/docbook/4.1.nix { };

  docbook_xml_dtd_412 = callPackage ../data/sgml+xml/schemas/xml-dtd/docbook/4.1.2.nix { };

  docbook_xml_dtd_42 = callPackage ../data/sgml+xml/schemas/xml-dtd/docbook/4.2.nix { };

  docbook_xml_dtd_43 = callPackage ../data/sgml+xml/schemas/xml-dtd/docbook/4.3.nix { };

  docbook_xml_dtd_45 = callPackage ../data/sgml+xml/schemas/xml-dtd/docbook/4.5.nix { };

  docbook_xml_ebnf_dtd = callPackage ../data/sgml+xml/schemas/xml-dtd/docbook-ebnf { };

  docbook_xml_xslt = docbook_xsl;

  docbook_xsl = callPackage ../data/sgml+xml/stylesheets/xslt/docbook-xsl { };

  docbook5_xsl = docbook_xsl_ns;

  docbook_xsl_ns = callPackage ../data/sgml+xml/stylesheets/xslt/docbook-xsl-ns { };

  dosemu_fonts = callPackage ../data/fonts/dosemu-fonts { };

  eb-garamond = callPackage ../data/fonts/eb-garamond { };

  fantasque-sans-mono = callPackage ../data/fonts/fantasque-sans-mono {};

  fira = callPackage ../data/fonts/fira { };

  freefont_ttf = callPackage ../data/fonts/freefont-ttf { };

  freepats = callPackage ../data/misc/freepats { };

  gentium = callPackage ../data/fonts/gentium {};

  geolite-legacy = callPackage ../data/misc/geolite-legacy { };

  gnome_user_docs = callPackage ../data/documentation/gnome-user-docs { };

  inherit (gnome3) gsettings_desktop_schemas;

  gyre-fonts = callPackage ../data/fonts/gyre {};

  hicolor_icon_theme = callPackage ../data/icons/hicolor-icon-theme { };

  inconsolata = callPackage ../data/fonts/inconsolata {};

  ipafont = callPackage ../data/fonts/ipafont {};

  junicode = callPackage ../data/fonts/junicode { };

  kochi-substitute = callPackage ../data/fonts/kochi-substitute {};

  kochi-substitute-naga10 = callPackage ../data/fonts/kochi-substitute-naga10 {};

  league-of-moveable-type = callPackage ../data/fonts/league-of-moveable-type {};

  liberation_ttf_from_source = callPackage ../data/fonts/redhat-liberation-fonts { };
  liberation_ttf_binary = callPackage ../data/fonts/redhat-liberation-fonts/binary.nix { };
  liberation_ttf = liberation_ttf_binary;

  libertine = builderDefsPackage (import ../data/fonts/libertine) {
    inherit fetchurl fontforge lib;
  };

  lmmath = callPackage ../data/fonts/lmodern/lmmath.nix {};

  lmodern = callPackage ../data/fonts/lmodern { };

  lobster-two = callPackage ../data/fonts/lobster-two {};

  lohit-fonts = callPackage ../data/fonts/lohit-fonts { };

  manpages = callPackage ../data/documentation/man-pages { };

  meslo-lg = callPackage ../data/fonts/meslo-lg {};

  miscfiles = callPackage ../data/misc/miscfiles { };

  media-player-info = callPackage ../data/misc/media-player-info {};

  mobile_broadband_provider_info = callPackage ../data/misc/mobile-broadband-provider-info { };

  mph_2b_damase = callPackage ../data/fonts/mph-2b-damase { };

  mplus-outline-fonts = callPackage ../data/fonts/mplus-outline-fonts { };

  nafees = callPackage ../data/fonts/nafees { };

  numix-icon-theme = callPackage ../data/icons/numix-icon-theme { };

  numix-icon-theme-circle = callPackage ../data/icons/numix-icon-theme-circle { };

  oldstandard = callPackage ../data/fonts/oldstandard { };

  open-dyslexic = callPackage ../data/fonts/open-dyslexic { };

  opensans-ttf = callPackage ../data/fonts/opensans-ttf { };

  pecita = callPackage ../data/fonts/pecita {};

  poly = callPackage ../data/fonts/poly { };

  posix_man_pages = callPackage ../data/documentation/man-pages-posix { };

  proggyfonts = callPackage ../data/fonts/proggyfonts { };

  pthreadmanpages = callPackage ../data/documentation/pthread-man-pages {
    perl = perl516; # syntax error at troffprepro line 49, near "do subst("
  };

  shared_mime_info = callPackage ../data/misc/shared-mime-info { };

  shared_desktop_ontologies = callPackage ../data/misc/shared-desktop-ontologies { };

  stdmanpages = callPackage ../data/documentation/std-man-pages { };

  stix-otf = callPackage ../data/fonts/stix-otf { };

  symbola = callPackage ../data/fonts/symbola { };

  iana_etc = callPackage ../data/misc/iana-etc { };

  poppler_data = callPackage ../data/misc/poppler-data { };

  quattrocento = callPackage ../data/fonts/quattrocento {};

  quattrocento-sans = callPackage ../data/fonts/quattrocento-sans {};

  r3rs = callPackage ../data/documentation/rnrs/r3rs.nix { };

  r4rs = callPackage ../data/documentation/rnrs/r4rs.nix { };

  r5rs = callPackage ../data/documentation/rnrs/r5rs.nix { };

  hasklig = callPackage ../data/fonts/hasklig {};

  source-code-pro = callPackage ../data/fonts/source-code-pro {};

  source-sans-pro = callPackage ../data/fonts/source-sans-pro { };

  source-serif-pro = callPackage ../data/fonts/source-serif-pro { };

  sourceHanSansPackages = callPackage ../data/fonts/source-han-sans { };
  source-han-sans-japanese = sourceHanSansPackages.japanese;
  source-han-sans-korean = sourceHanSansPackages.korean;
  source-han-sans-simplified-chinese = sourceHanSansPackages.simplified-chinese;
  source-han-sans-traditional-chinese = sourceHanSansPackages.traditional-chinese;

  tango-icon-theme = callPackage ../data/icons/tango-icon-theme { };

  themes = name: import (../data/misc/themes + ("/" + name + ".nix")) {
    inherit fetchurl;
  };

  theano = callPackage ../data/fonts/theano { };

  tempora_lgc = callPackage ../data/fonts/tempora-lgc { };

  terminus_font = callPackage ../data/fonts/terminus-font { };

  tipa = callPackage ../data/fonts/tipa { };

  ttf_bitstream_vera = callPackage ../data/fonts/ttf-bitstream-vera { };

  tzdata = callPackage ../data/misc/tzdata { };

  ubuntu_font_family = callPackage ../data/fonts/ubuntu-font-family { };

  ucsFonts = callPackage ../data/fonts/ucs-fonts { };

  unifont = callPackage ../data/fonts/unifont { };

  vistafonts = callPackage ../data/fonts/vista-fonts { };

  wqy_microhei = callPackage ../data/fonts/wqy-microhei { };

  wqy_zenhei = callPackage ../data/fonts/wqy-zenhei { };

  xhtml1 = callPackage ../data/sgml+xml/schemas/xml-dtd/xhtml1 { };

  xkeyboard_config = xorg.xkeyboardconfig;

  zeal = callPackage ../data/documentation/zeal { };


  ### APPLICATIONS

  a2jmidid = callPackage ../applications/audio/a2jmidid { };

  aangifte2006 = callPackage_i686 ../applications/taxes/aangifte-2006 { };

  aangifte2007 = callPackage_i686 ../applications/taxes/aangifte-2007 { };

  aangifte2008 = callPackage_i686 ../applications/taxes/aangifte-2008 { };

  aangifte2009 = callPackage_i686 ../applications/taxes/aangifte-2009 { };

  aangifte2010 = callPackage_i686 ../applications/taxes/aangifte-2010 { };

  aangifte2011 = callPackage_i686 ../applications/taxes/aangifte-2011 { };

  aangifte2012 = callPackage_i686 ../applications/taxes/aangifte-2012 { };

  aangifte2013 = callPackage_i686 ../applications/taxes/aangifte-2013 { };

  abcde = callPackage ../applications/audio/abcde {
    inherit (perlPackages) DigestSHA MusicBrainz MusicBrainzDiscID;
    libcdio = libcdio082;
  };

  abiword = callPackage ../applications/office/abiword {
    inherit (gnome) libglade libgnomecanvas;
  };

  abook = callPackage ../applications/misc/abook { };

  adobe-reader = callPackage_i686 ../applications/misc/adobe-reader { };

  aewan = callPackage ../applications/editors/aewan { };

  afterstep = callPackage ../applications/window-managers/afterstep {
    inherit (xlibs) libX11 libXext libICE;
    fltk = fltk13;
    gtk = gtk2;
  };

  alchemy = callPackage ../applications/graphics/alchemy { };

  alock = callPackage ../misc/screensavers/alock { };

  alpine = callPackage ../applications/networking/mailreaders/alpine {};
  realpine = callPackage ../applications/networking/mailreaders/realpine {};

  ams-lv2 = callPackage ../applications/audio/ams-lv2 { };

  amsn = callPackage ../applications/networking/instant-messengers/amsn { };

  antiword = callPackage ../applications/office/antiword {};

  ardour = ardour3;

  ardour3 =  lowPrio (callPackage ../applications/audio/ardour {
    inherit (gnome) libgnomecanvas libgnomecanvasmm;
  });

  ario = callPackage ../applications/audio/ario { };

  arora = callPackage ../applications/networking/browsers/arora { };

  atom = callPackage ../applications/editors/atom {
    gconf = gnome.GConf;
  };

  aseprite = callPackage ../applications/editors/aseprite {
    giflib = giflib_4_1;
  };

  audacious = callPackage ../applications/audio/audacious { };

  audacity = callPackage ../applications/audio/audacity {
    ffmpeg = ffmpeg_0_10;
  };

  milkytracker = callPackage ../applications/audio/milkytracker { };

  schismtracker = callPackage ../applications/audio/schismtracker { };

  altcoins = recurseIntoAttrs ( callPackage ../applications/altcoins { } );
  bitcoin = altcoins.bitcoin;

  aumix = callPackage ../applications/audio/aumix {
    gtkGUI = false;
  };

  autopanosiftc = callPackage ../applications/graphics/autopanosiftc { };

  avidemux = callPackage ../applications/video/avidemux { };

  avogadro = callPackage ../applications/science/chemistry/avogadro {
    eigen = eigen2;
  };

  avrdudess = callPackage ../applications/misc/avrdudess { };

  avxsynth = callPackage ../applications/video/avxsynth {
    libjpeg = libjpeg_original; # error: 'JCOPYRIGHT_SHORT' was not declared in this scope
  };

  awesome-3-4 = callPackage ../applications/window-managers/awesome/3.4.nix {
    cairo = cairo.override { xcbSupport = true; };
    lua = lua5_1;
  };
  awesome-3-5 = callPackage ../applications/window-managers/awesome {
    cairo = cairo.override { xcbSupport = true; };
    luaPackages = luaPackages.override { inherit lua; };
  };
  awesome = awesome-3-5;

  inherit (gnome3) baobab;

  backintime-common = callPackage ../applications/networking/sync/backintime/common.nix { };

  backintime-qt4 = callPackage ../applications/networking/sync/backintime/qt4.nix { };

  backintime = backintime-qt4;

  bar = callPackage ../applications/window-managers/bar { };

  baresip = callPackage ../applications/networking/instant-messengers/baresip {
    ffmpeg = ffmpeg_1;
  };

  batik = callPackage ../applications/graphics/batik { };

  batti = callPackage ../applications/misc/batti { };

  cbatticon = callPackage ../applications/misc/cbatticon { };

  bazaar = callPackage ../applications/version-management/bazaar { };

  bazaarTools = builderDefsPackage (import ../applications/version-management/bazaar/tools.nix) {
    inherit bazaar;
  };

  beast = callPackage ../applications/audio/beast {
    inherit (gnome) libgnomecanvas libart_lgpl;
    guile = guile_1_8;
  };

  bibletime = callPackage ../applications/misc/bibletime { };

  bitlbee = callPackage ../applications/networking/instant-messengers/bitlbee { };

  blender = callPackage  ../applications/misc/blender {
    python = python34;
  };

  bluefish = callPackage ../applications/editors/bluefish {
    gtk = gtk3;
  };

  bristol = callPackage ../applications/audio/bristol { };

  bspwm = callPackage ../applications/window-managers/bspwm { };

  bvi = callPackage ../applications/editors/bvi { };

  calf = callPackage ../applications/audio/calf {
      inherit (gnome) libglade;
  };

  calibre = callPackage ../applications/misc/calibre {
    inherit (pythonPackages) pyqt5 sip_4_16;
  };

  camlistore = callPackage ../applications/misc/camlistore { };

  canto-curses = callPackage ../applications/networking/feedreaders/canto-curses { };

  canto-daemon = callPackage ../applications/networking/feedreaders/canto-daemon { };

  carrier = builderDefsPackage (import ../applications/networking/instant-messengers/carrier/2.5.0.nix) {
    inherit fetchurl stdenv pkgconfig perl perlXMLParser libxml2 openssl nss
      gtkspell aspell gettext ncurses avahi dbus dbus_glib python
      libtool automake autoconf gstreamer;
    inherit gtk glib;
    inherit (gnome) startupnotification GConf ;
    inherit (xlibs) libXScrnSaver scrnsaverproto libX11 xproto kbproto;
  };
  funpidgin = carrier;

  cava = callPackage ../applications/audio/cava { };

  cc1394 = callPackage ../applications/video/cc1394 { };

  cddiscid = callPackage ../applications/audio/cd-discid { };

  cdparanoia = cdparanoiaIII;

  cdparanoiaIII = callPackage ../applications/audio/cdparanoia { };

  cdrtools = callPackage ../applications/misc/cdrtools { };

  centerim = callPackage ../applications/networking/instant-messengers/centerim { };

  cgit = callPackage ../applications/version-management/git-and-tools/cgit { };

  cgminer = callPackage ../applications/misc/cgminer {
    amdappsdk = amdappsdk28;
  };

  chatzilla = callPackage ../applications/networking/irc/chatzilla { };

  chromium = callPackage ../applications/networking/browsers/chromium {
    channel = "stable";
    pulseSupport = config.pulseaudio or true;
    enablePepperFlash = config.chromium.enablePepperFlash or false;
    enableWideVine = config.chromium.enableWideVine or false;
    hiDPISupport = config.chromium.hiDPISupport or false;
  };

  chronos = callPackage ../applications/networking/cluster/chronos { };

  chromiumBeta = lowPrio (chromium.override { channel = "beta"; });

  chromiumDev = lowPrio (chromium.override { channel = "dev"; });

  chuck = callPackage ../applications/audio/chuck { };

  cinelerra = callPackage ../applications/video/cinelerra { };

  clawsMail = callPackage ../applications/networking/mailreaders/claws-mail {
    enableNetworkManager = config.networking.networkmanager.enable or false;
  };

  clipgrab = callPackage ../applications/video/clipgrab { };

  clipit = callPackage ../applications/misc/clipit { };

  bomi = callPackage ../applications/video/bomi {
    stdenv = overrideCC stdenv gcc49;
    pulseSupport = config.pulseaudio or false;
  };

  cmus = callPackage ../applications/audio/cmus { };

  compiz = callPackage ../applications/window-managers/compiz {
    inherit (gnome) GConf ORBit2 metacity;
  };

  coriander = callPackage ../applications/video/coriander {
    inherit (gnome) libgnomeui GConf;
  };

  cortex = callPackage ../applications/misc/cortex { };

  csound = callPackage ../applications/audio/csound { };

  cinepaint = callPackage ../applications/graphics/cinepaint {
    fltk = fltk13;
    libpng = libpng12;
  };

  codeblocks = callPackage ../applications/editors/codeblocks { };
  codeblocksFull = callPackage ../applications/editors/codeblocks { contribPlugins = true; };

  codeville = builderDefsPackage (import ../applications/version-management/codeville/0.8.0.nix) {
    inherit makeWrapper;
    python = pythonFull;
  };

  comical = callPackage ../applications/graphics/comical { };

  conkeror = callPackage ../applications/networking/browsers/conkeror { };

  conkerorWrapper = wrapFirefox {
    browser = conkeror;
    browserName = "conkeror";
    desktopName = "Conkeror";
  };

  cuneiform = builderDefsPackage (import ../tools/graphics/cuneiform) {
    inherit cmake patchelf;
    imagemagick = imagemagick;
  };

  cutecom = callPackage ../tools/misc/cutecom { };

  cvs = callPackage ../applications/version-management/cvs { };

  cvsps = callPackage ../applications/version-management/cvsps { };

  cvs2svn = callPackage ../applications/version-management/cvs2svn { };

  cyclone = callPackage ../applications/audio/pd-plugins/cyclone  { };

  d4x = callPackage ../applications/misc/d4x { };

  darcs = haskell-ng.lib.overrideCabal haskellngPackages.darcs (drv: {
    configureFlags = (stdenv.lib.remove "-flibrary" drv.configureFlags or []) ++ ["-f-library"];
    enableSharedExecutables = false;
    isLibrary = false;
  });

  darktable = callPackage ../applications/graphics/darktable {
    inherit (gnome) GConf libglade;
  };

  dd-agent = callPackage ../tools/networking/dd-agent { inherit (pythonPackages) tornado; };

  deadbeef = callPackage ../applications/audio/deadbeef {
    pulseSupport = config.pulseaudio or true;
  };

  dia = callPackage ../applications/graphics/dia {
    inherit (pkgs.gnome) libart_lgpl libgnomeui;
  };

  diffuse = callPackage ../applications/version-management/diffuse { };

  distrho = callPackage ../applications/audio/distrho {};

  djvulibre = callPackage ../applications/misc/djvulibre { };

  djvu2pdf = callPackage ../tools/typesetting/djvu2pdf { };

  djview = callPackage ../applications/graphics/djview { };
  djview4 = pkgs.djview;

  dmenu = callPackage ../applications/misc/dmenu {
    enableXft = config.dmenu.enableXft or false;
  };

  dmenu2 = callPackage ../applications/misc/dmenu2 { };

  dmtx = dmtx-utils;

  dmtx-utils = callPackage (import ../tools/graphics/dmtx-utils) {
  };

  docker = callPackage ../applications/virtualization/docker {
    go = go_1_3;
  };

  doodle = callPackage ../applications/search/doodle { };

  drumgizmo = callPackage ../applications/audio/drumgizmo { inherit (xlibs) libX11; };

  dunst = callPackage ../applications/misc/dunst { };

  devede = callPackage ../applications/video/devede { };

  dvb_apps  = callPackage ../applications/video/dvb-apps { };

  dvdauthor = callPackage ../applications/video/dvdauthor { };

  dwb = callPackage ../applications/networking/browsers/dwb { dconf = gnome3.dconf; };

  dwbWrapper = wrapFirefox
    { browser = dwb; browserName = "dwb"; desktopName = "dwb";
    };

  dwm = callPackage ../applications/window-managers/dwm {
    patches = config.dwm.patches or [];
  };

  dzen2 = callPackage ../applications/window-managers/dzen2 { };

  eaglemode = callPackage ../applications/misc/eaglemode { };

  eclipses = recurseIntoAttrs (callPackage ../applications/editors/eclipse { });

  ed = callPackage ../applications/editors/ed { };

  edbrowse = callPackage ../applications/editors/edbrowse { };

  ekho = callPackage ../applications/audio/ekho { };

  electrum = callPackage ../applications/misc/electrum { };

  elinks = callPackage ../applications/networking/browsers/elinks { };

  elvis = callPackage ../applications/editors/elvis { };

  emacs = emacs24;
  emacsPackages = emacs24Packages;
  emacsPackagesNg = emacs24PackagesNg;
  emacsMelpa = emacs24PackagesNg; # for backward compatibility

  emacs24 = callPackage ../applications/editors/emacs-24 {
    # use override to enable additional features
    libXaw = xlibs.libXaw;
    Xaw3d = null;
    gconf = null;
    alsaLib = null;
    imagemagick = null;
  };

  emacs24-nox = lowPrio (appendToName "nox" (emacs24.override {
    withX = false;
  }));

  emacs24Macport_24_3 = lowPrio (callPackage ../applications/editors/emacs-24/macport-24.3.nix {
    stdenv = pkgs.clangStdenv;
  });
  emacs24Macport_24_4 = lowPrio (callPackage ../applications/editors/emacs-24/macport-24.4.nix {
    stdenv = pkgs.clangStdenv;
  });
  emacs24Macport = self.emacs24Macport_24_4;

  emacsPackagesGen = emacs: self: let callPackage = newScope self; in rec {
    inherit emacs;

    autoComplete = callPackage ../applications/editors/emacs-modes/auto-complete { };

    bbdb = callPackage ../applications/editors/emacs-modes/bbdb { };

    bbdb3 = callPackage ../applications/editors/emacs-modes/bbdb/3.nix {};

    cedet = callPackage ../applications/editors/emacs-modes/cedet { };

    calfw = callPackage ../applications/editors/emacs-modes/calfw { };

    coffee = callPackage ../applications/editors/emacs-modes/coffee { };

    colorTheme = callPackage ../applications/editors/emacs-modes/color-theme { };

    colorThemeSolarized = callPackage ../applications/editors/emacs-modes/color-theme-solarized { };

    cryptol = callPackage ../applications/editors/emacs-modes/cryptol { };

    cua = callPackage ../applications/editors/emacs-modes/cua { };

    d = callPackage ../applications/editors/emacs-modes/d { };

    darcsum = callPackage ../applications/editors/emacs-modes/darcsum { };

    dash = callPackage ../applications/editors/emacs-modes/dash { };

    # ecb = callPackage ../applications/editors/emacs-modes/ecb { };

    emacsClangCompleteAsync = callPackage ../applications/editors/emacs-modes/emacs-clang-complete-async { };

    emacsSessionManagement = callPackage ../applications/editors/emacs-modes/session-management-for-emacs { };

    emacsw3m = callPackage ../applications/editors/emacs-modes/emacs-w3m { };

    emms = callPackage ../applications/editors/emacs-modes/emms { };

    ensime = callPackage ../applications/editors/emacs-modes/ensime { };

    ess = callPackage ../applications/editors/emacs-modes/ess { };

    flycheck = callPackage ../applications/editors/emacs-modes/flycheck { };

    flymakeCursor = callPackage ../applications/editors/emacs-modes/flymake-cursor { };

    gh = callPackage ../applications/editors/emacs-modes/gh { };

    graphvizDot = callPackage ../applications/editors/emacs-modes/graphviz-dot { };

    gist = callPackage ../applications/editors/emacs-modes/gist { };

    gitModes = callPackage ../applications/editors/emacs-modes/git-modes { };

    haskellMode = callPackage ../applications/editors/emacs-modes/haskell { };
    haskellModeGit = lowPrio (callPackage ../applications/editors/emacs-modes/haskell/git.nix { });

    hsc3Mode = callPackage ../applications/editors/emacs-modes/hsc3 { };

    hol_light_mode = callPackage ../applications/editors/emacs-modes/hol_light { };

    htmlize = callPackage ../applications/editors/emacs-modes/htmlize { };

    icicles = callPackage ../applications/editors/emacs-modes/icicles { };

    idris = callPackage ../applications/editors/emacs-modes/idris { };

    jabber = callPackage ../applications/editors/emacs-modes/jabber { };

    jade = callPackage ../applications/editors/emacs-modes/jade { };

    jdee = callPackage ../applications/editors/emacs-modes/jdee { };

    js2 = callPackage ../applications/editors/emacs-modes/js2 { };

    let-alist = callPackage ../applications/editors/emacs-modes/let-alist { };

    logito = callPackage ../applications/editors/emacs-modes/logito { };

    loremIpsum = callPackage ../applications/editors/emacs-modes/lorem-ipsum { };

    magit = callPackage ../applications/editors/emacs-modes/magit { };

    maudeMode = callPackage ../applications/editors/emacs-modes/maude { };

    metaweblog = callPackage ../applications/editors/emacs-modes/metaweblog { };

    notmuch = lowPrio (pkgs.notmuch.override { inherit emacs; });

    ocamlMode = callPackage ../applications/editors/emacs-modes/ocaml { };

    offlineimap = callPackage ../applications/editors/emacs-modes/offlineimap {};

    # This is usually a newer version of Org-Mode than that found in GNU Emacs, so
    # we want it to have higher precedence.
    org = hiPrio (callPackage ../applications/editors/emacs-modes/org { });

    org2blog = callPackage ../applications/editors/emacs-modes/org2blog { };

    pcache = callPackage ../applications/editors/emacs-modes/pcache { };

    phpMode = callPackage ../applications/editors/emacs-modes/php { };

    prologMode = callPackage ../applications/editors/emacs-modes/prolog { };

    proofgeneral_4_2 = callPackage ../applications/editors/emacs-modes/proofgeneral/4.2.nix {
      texinfo = texinfo4 ;
      texLive = pkgs.texLiveAggregationFun {
        paths = [ pkgs.texLive pkgs.texLiveCMSuper ];
      };
    };
    proofgeneral_4_3_pre = callPackage ../applications/editors/emacs-modes/proofgeneral/4.3pre.nix {
      texinfo = texinfo4 ;
      texLive = pkgs.texLiveAggregationFun {
        paths = [ pkgs.texLive pkgs.texLiveCMSuper ];
      };
    };
    proofgeneral = self.proofgeneral_4_2;

    quack = callPackage ../applications/editors/emacs-modes/quack { };

    rainbowDelimiters = callPackage ../applications/editors/emacs-modes/rainbow-delimiters { };

    rectMark = callPackage ../applications/editors/emacs-modes/rect-mark { };

    remember = callPackage ../applications/editors/emacs-modes/remember { };

    rudel = callPackage ../applications/editors/emacs-modes/rudel { };

    s = callPackage ../applications/editors/emacs-modes/s { };

    sbtMode = callPackage ../applications/editors/emacs-modes/sbt-mode { };

    scalaMode1 = callPackage ../applications/editors/emacs-modes/scala-mode/v1.nix { };
    scalaMode2 = callPackage ../applications/editors/emacs-modes/scala-mode/v2.nix { };

    stratego = callPackage ../applications/editors/emacs-modes/stratego { };

    structuredHaskellMode = callPackage ../applications/editors/emacs-modes/structured-haskell-mode {
      inherit (haskellPackages) cabal ;
      haskellSrcExts = haskellPackages.haskellSrcExts_1_15_0_1;
    };

    sunriseCommander = callPackage ../applications/editors/emacs-modes/sunrise-commander { };

    tuaregMode = callPackage ../applications/editors/emacs-modes/tuareg { };

    writeGood = callPackage ../applications/editors/emacs-modes/writegood { };

    xmlRpc = callPackage ../applications/editors/emacs-modes/xml-rpc { };

    cask = callPackage ../applications/editors/emacs-modes/cask { };
  };

  emacs24Packages = recurseIntoAttrs (emacsPackagesGen emacs24 pkgs.emacs24Packages);

  emacsPackagesNgGen = emacs: import ./emacs-packages.nix {
    overrides = (config.emacsPackageOverrides or (p: {})) pkgs;

    inherit lib stdenv fetchurl fetchgit fetchFromGitHub emacs;

    trivialBuild = import ../build-support/emacs/trivial.nix {
      inherit lib stdenv emacs texinfo;
    };

    melpaBuild = import ../build-support/emacs/melpa.nix {
      inherit lib stdenv fetchurl emacs texinfo;
    };

    external = {
      inherit (haskellngPackages) ghc-mod structured-haskell-mode Agda;
    };
  };

  emacs24PackagesNg = recurseIntoAttrs (emacsPackagesNgGen emacs24);

  inherit (gnome3) empathy;

  enhanced-ctorrent = callPackage ../applications/networking/enhanced-ctorrent { };

  epdfview = callPackage ../applications/misc/epdfview { };

  inherit (gnome3) epiphany;

  espeak = callPackage ../applications/audio/espeak { };

  espeakedit = callPackage ../applications/audio/espeak/edit.nix { };

  esniper = callPackage ../applications/networking/esniper { };

  etherape = callPackage ../applications/networking/sniffers/etherape {
    inherit (gnome) gnomedocutils libgnome libglade libgnomeui scrollkeeper;
  };

  evilvte = callPackage ../applications/misc/evilvte {
    configH = config.evilvte.config or "";
  };

  evopedia = callPackage ../applications/misc/evopedia { };

  keepassx = callPackage ../applications/misc/keepassx { };
  keepassx2 = callPackage ../applications/misc/keepassx/2.0.nix { };

  inherit (gnome3) evince;
  evolution_data_server = gnome3.evolution_data_server;

  keepass = callPackage ../applications/misc/keepass { };

  exrdisplay = callPackage ../applications/graphics/exrdisplay {
    fltk = fltk20;
  };

  fbpanel = callPackage ../applications/window-managers/fbpanel { };

  fbreader = callPackage ../applications/misc/fbreader { };

  fetchmail = callPackage ../applications/misc/fetchmail { };

  fldigi = callPackage ../applications/audio/fldigi { };

  fluidsynth = callPackage ../applications/audio/fluidsynth { };

  fmit = callPackage ../applications/audio/fmit { };

  focuswriter = callPackage ../applications/editors/focuswriter { };

  fossil = callPackage ../applications/version-management/fossil { };

  freewheeling = callPackage ../applications/audio/freewheeling { };

  fribid = callPackage ../applications/networking/browsers/mozilla-plugins/fribid { };

  fritzing = callPackage ../applications/science/electronics/fritzing { };

  fvwm = callPackage ../applications/window-managers/fvwm { };

  geany = callPackage ../applications/editors/geany { };

  gksu = callPackage ../applications/misc/gksu { };

  gnuradio = callPackage ../applications/misc/gnuradio {
    inherit (pythonPackages) lxml numpy scipy matplotlib pyopengl;
    fftw = fftwFloat;
  };

  gnuradio-osmosdr = callPackage ../applications/misc/gnuradio-osmosdr { };

  goldendict = callPackage ../applications/misc/goldendict { };

  google-drive-ocamlfuse = callPackage ../applications/networking/google-drive-ocamlfuse { };

  google-musicmanager = callPackage ../applications/audio/google-musicmanager { };

  gpa = callPackage ../applications/misc/gpa { };

  gpicview = callPackage ../applications/graphics/gpicview { };

  gqrx = callPackage ../applications/misc/gqrx { };

  grass = import ../applications/misc/grass {
    inherit (xlibs) libXmu libXext libXp libX11 libXt libSM libICE libXpm
      libXaw libXrender;
    inherit config composableDerivation stdenv fetchurl
      lib flex bison cairo fontconfig
      gdal zlib ncurses gdbm proj pkgconfig swig
      blas liblapack libjpeg libpng mysql unixODBC mesa postgresql python
      readline sqlite tcl tk libtiff freetype makeWrapper wxGTK;
    fftw = fftwSinglePrec;
    ffmpeg = ffmpeg_0_10;
    motif = lesstif;
    opendwg = libdwg;
    wxPython = wxPython28;
  };

  grip = callPackage ../applications/misc/grip {
    inherit (gnome) libgnome libgnomeui vte;
  };

  gtimelog = pythonPackages.gtimelog;

  inherit (gnome3) gucharmap;

  guitarix = callPackage ../applications/audio/guitarix {
    fftw = fftwSinglePrec;
  };

  photivo = callPackage ../applications/graphics/photivo { };

  wavesurfer = callPackage ../applications/misc/audio/wavesurfer { };

  wireshark-cli = callPackage ../applications/networking/sniffers/wireshark {
    withQt = false;
    withGtk = false;
  };
  wireshark-gtk = wireshark-cli.override { withGtk = true; };
  wireshark-qt = wireshark-cli.override { withQt = true; };
  wireshark = wireshark-gtk;

  wvdial = callPackage ../os-specific/linux/wvdial { };

  fbida = callPackage ../applications/graphics/fbida { };

  fdupes = callPackage ../tools/misc/fdupes { };

  feh = callPackage ../applications/graphics/feh { };

  filezilla = callPackage ../applications/networking/ftp/filezilla { };

  firefox = callPackage ../applications/networking/browsers/firefox {
    inherit (gnome) libIDL;
    inherit (pythonPackages) pysqlite;
  };

  firefoxWrapper = wrapFirefox { browser = pkgs.firefox; };

  firefox-bin = callPackage ../applications/networking/browsers/firefox-bin {
    gconf = pkgs.gnome.GConf;
    inherit (pkgs.gnome) libgnome libgnomeui;
    inherit (pkgs.xlibs) libX11 libXScrnSaver libXcomposite libXdamage libXext
      libXfixes libXinerama libXrender libXt;
  };

  flac = callPackage ../applications/audio/flac { };

  flashplayer = callPackage ../applications/networking/browsers/mozilla-plugins/flashplayer-11 {
    debug = config.flashplayer.debug or false;
  };

  fluxbox = callPackage ../applications/window-managers/fluxbox { };

  fme = callPackage ../applications/misc/fme {
    inherit (gnome) libglademm;
    inherit pkgconfig autoconf automake gettext;
  };

  freecad = callPackage ../applications/graphics/freecad {
    boost = boost156;
    opencascade = opencascade_6_5;
    inherit (pythonPackages) matplotlib pycollada;
  };

  freemind = callPackage ../applications/misc/freemind {
    jdk = jdk;
    jre = jdk;
  };

  freenet = callPackage ../applications/networking/p2p/freenet { };

  freepv = callPackage ../applications/graphics/freepv { };

  xfontsel = callPackage ../applications/misc/xfontsel { };
  xlsfonts = callPackage ../applications/misc/xlsfonts { };

  freerdp = callPackage ../applications/networking/remote/freerdp {
    ffmpeg = ffmpeg_1;
  };

  freerdpUnstable = callPackage ../applications/networking/remote/freerdp/unstable.nix { };

  freicoin = callPackage ../applications/misc/freicoin { };

  fuze = callPackage ../applications/networking/instant-messengers/fuze {};

  game-music-emu = callPackage ../applications/audio/game-music-emu { };

  gcolor2 = callPackage ../applications/graphics/gcolor2 { };

  get_iplayer = callPackage ../applications/misc/get_iplayer {};

  gimp_2_8 = callPackage ../applications/graphics/gimp/2.8.nix {
    inherit (gnome) libart_lgpl;
    webkit = null;
    lcms = lcms2;
    wrapPython = pythonPackages.wrapPython;
  };

  gimp = gimp_2_8;

  gimpPlugins = recurseIntoAttrs (import ../applications/graphics/gimp/plugins {
    inherit pkgs gimp;
  });

  gitAndTools = recurseIntoAttrs (import ../applications/version-management/git-and-tools {
    inherit pkgs;
  });
  git = gitAndTools.git;
  gitFull = gitAndTools.gitFull;
  gitMinimal = git.override {
    withManual = false;
    pythonSupport = false;
  };
  gitSVN = gitAndTools.gitSVN;
  git-cola = gitAndTools.git-cola;

  gitRepo = callPackage ../applications/version-management/git-repo {
    python = python27;
  };

  gitolite = callPackage ../applications/version-management/gitolite { };

  inherit (gnome3) gitg;

  giv = callPackage ../applications/graphics/giv {
    pcre = pcre.override { unicodeSupport = true; };
  };

  gmrun = callPackage ../applications/misc/gmrun {};

  gnucash = callPackage ../applications/office/gnucash {
    inherit (gnome2) libgnomeui libgtkhtml gtkhtml libbonoboui libgnomeprint libglade libart_lgpl;
    gconf = gnome2.GConf;
    guile = guile_1_8;
    slibGuile = slibGuile.override { scheme = guile_1_8; };
    goffice = goffice_0_8;
  };

  goffice_0_8 = callPackage ../desktops/gnome-3/3.12/misc/goffice/0.8.nix {
    inherit (gnome2) libglade libgnomeui;
    gconf = gnome2.GConf;
    libart = gnome2.libart_lgpl;
  }; # latest version: gnome3.goffice

  idea = recurseIntoAttrs (callPackage ../applications/editors/idea { androidsdk = androidsdk_4_4; });

  libquvi = callPackage ../applications/video/quvi/library.nix { };

  linssid = callPackage ../applications/networking/linssid { };

  mi2ly = callPackage ../applications/audio/mi2ly {};

  praat = callPackage ../applications/audio/praat { };

  quvi = callPackage ../applications/video/quvi/tool.nix {
    lua5_sockets = lua5_1_sockets;
    lua5 = lua5_1;
  };

  quvi_scripts = callPackage ../applications/video/quvi/scripts.nix { };

  qjackctl = callPackage ../applications/audio/qjackctl { };

  gkrellm = callPackage ../applications/misc/gkrellm { };

  gmu = callPackage ../applications/audio/gmu { };

  gnash = callPackage ../applications/video/gnash {
    inherit (gnome) gtkglext;
  };

  gnome_mplayer = callPackage ../applications/video/gnome-mplayer {
    inherit (gnome) GConf;
  };

  gnumeric = callPackage ../applications/office/gnumeric {
    inherit (gnome3) goffice gnome_icon_theme;
  };

  gnunet = callPackage ../applications/networking/p2p/gnunet {
    libgcrypt = libgcrypt_1_6;
  };

  gnunet_svn = lowPrio (callPackage ../applications/networking/p2p/gnunet/svn.nix {
    libgcrypt = libgcrypt_1_6;
  });

  gocr = callPackage ../applications/graphics/gocr { };

  gobby5 = callPackage ../applications/editors/gobby {
    inherit (gnome) gtksourceview;
  };

  gphoto2 = callPackage ../applications/misc/gphoto2 { };

  gphoto2fs = builderDefsPackage ../applications/misc/gphoto2/gphotofs.nix {
    inherit libgphoto2 fuse pkgconfig glib libtool;
  };

  gramps = callPackage ../applications/misc/gramps { };

  graphicsmagick = callPackage ../applications/graphics/graphicsmagick { };
  graphicsmagick_q16 = callPackage ../applications/graphics/graphicsmagick { quantumdepth = 16; };

  graphicsmagick137 = callPackage ../applications/graphics/graphicsmagick/1.3.7.nix {
    libpng = libpng12;
  };

  gtkpod = callPackage ../applications/audio/gtkpod {
    gnome = gnome3;
    inherit (gnome) libglade;
  };

  jbidwatcher = callPackage ../applications/misc/jbidwatcher {
    java = if stdenv.isLinux then jre else jdk;
  };

  qrdecode = builderDefsPackage (import ../tools/graphics/qrdecode) {
    libpng = libpng12;
    opencv = opencv_2_1;
  };

  qrencode = callPackage ../tools/graphics/qrencode { };

  gecko_mediaplayer = callPackage ../applications/networking/browsers/mozilla-plugins/gecko-mediaplayer {
    inherit (gnome) GConf;
    browser = firefox;
  };

  geeqie = callPackage ../applications/graphics/geeqie { };

  gigedit = callPackage ../applications/audio/gigedit { };

  gqview = callPackage ../applications/graphics/gqview { };

  gmpc = callPackage ../applications/audio/gmpc {
    inherit (xlibs) libSM libICE;
  };

  gmtk = callPackage ../applications/networking/browsers/mozilla-plugins/gmtk {
    inherit (gnome) GConf;
  };

  googleearth = callPackage_i686 ../applications/misc/googleearth { };

  google_talk_plugin = callPackage ../applications/networking/browsers/mozilla-plugins/google-talk-plugin {
    libpng = libpng12;
  };

  gosmore = callPackage ../applications/misc/gosmore { };

  gpsbabel = callPackage ../applications/misc/gpsbabel { };

  gpscorrelate = callPackage ../applications/misc/gpscorrelate { };

  gpsd = callPackage ../servers/gpsd { };

  gtk2fontsel = callPackage ../applications/misc/gtk2fontsel {
    inherit (gnome2) gtk;
  };

  guitone = callPackage ../applications/version-management/guitone {
    graphviz = graphviz_2_32;
  };

  gv = callPackage ../applications/misc/gv { };

  guvcview = callPackage ../os-specific/linux/guvcview { };

  hello = callPackage ../applications/misc/hello/ex-2 { };

  helmholtz = callPackage ../applications/audio/pd-plugins/helmholtz { };

  herbstluftwm = callPackage ../applications/window-managers/herbstluftwm { };

  hexchat = callPackage ../applications/networking/irc/hexchat { };

  hexedit = callPackage ../applications/editors/hexedit { };

  hipchat = callPackage ../applications/networking/instant-messengers/hipchat { };

  homebank = callPackage ../applications/office/homebank {
    gtk = gtk3;
  };

  htmldoc = callPackage ../applications/misc/htmldoc {
    fltk = fltk13;
  };

  hugin = callPackage ../applications/graphics/hugin {
    boost = boost155;
  };

  hydrogen = callPackage ../applications/audio/hydrogen { };

  spectrwm = callPackage ../applications/window-managers/spectrwm { };

  i3 = callPackage ../applications/window-managers/i3 {
    xcb-util-cursor = if stdenv.isDarwin then xcb-util-cursor-HEAD else xcb-util-cursor;
  };

  i3lock = callPackage ../applications/window-managers/i3/lock.nix {
    inherit (xorg) libxkbfile;
    cairo = cairo.override { xcbSupport = true; };
  };

  i3minator = callPackage ../tools/misc/i3minator { };

  i3status = callPackage ../applications/window-managers/i3/status.nix { };

  i810switch = callPackage ../os-specific/linux/i810switch { };

  icewm = callPackage ../applications/window-managers/icewm { };

  id3v2 = callPackage ../applications/audio/id3v2 { };

  ifenslave = callPackage ../os-specific/linux/ifenslave { };

  ii = callPackage ../applications/networking/irc/ii { };

  ike = callPackage ../applications/networking/ike { };

  ikiwiki = callPackage ../applications/misc/ikiwiki {
    inherit (perlPackages) TextMarkdown URI HTMLParser HTMLScrubber
      HTMLTemplate TimeDate CGISession DBFile CGIFormBuilder LocaleGettext
      RpcXML XMLSimple PerlMagick YAML YAMLLibYAML HTMLTree Filechdir
      AuthenPassphrase NetOpenIDConsumer LWPxParanoidAgent CryptSSLeay;
  };

  imagemagick_light = imagemagick.override {
    libcl = null;
    perl = null;
    jemalloc = null;
    bzip2 = null;
    zlib = null;
    libX11 = null;
    libXext = null;
    libXt = null;
    dejavu_fonts = null;
    fftw = null;
    libfpx = null;
    djvulibre = null;
    fontconfig = null;
    freetype = null;
    ghostscript = null;
    graphviz = null;
    jbigkit = null;
    libjpeg = null;
    lcms2 = null;
    openjpeg = null;
    liblqr1 = null;
    xz = null;
    openexr = null;
    pango = null;
    libpng = null;
    librsvg = null;
    libtiff = null;
    libwebp = null;
    libxml2 = null;
  };

  imagemagick = callPackage ../applications/graphics/ImageMagick {
    ghostscript = if stdenv.isDarwin then null else ghostscript;
    perl = null; # Currently Broken
  };

  imagemagickBig = imagemagick;

  # Impressive, formerly known as "KeyJNote".
  impressive = callPackage ../applications/office/impressive {
    # XXX These are the PyOpenGL dependencies, which we need here.
    inherit (pythonPackages) pyopengl;
  };

  inferno = callPackage_i686 ../applications/inferno { };

  inkscape = callPackage ../applications/graphics/inkscape {
    inherit (pythonPackages) lxml;
    lcms = lcms2;
  };

  ion3 = callPackage ../applications/window-managers/ion-3 {
    lua = lua5;
  };

  ipe = callPackage ../applications/graphics/ipe { };

  iptraf = callPackage ../applications/networking/iptraf { };

  irssi = callPackage ../applications/networking/irc/irssi { };

  irssi_fish = callPackage ../applications/networking/irc/irssi/fish { };

  irssi_otr = callPackage ../applications/networking/irc/irssi/otr { };

  bip = callPackage ../applications/networking/irc/bip { };

  jabref = callPackage ../applications/office/jabref/default.nix { };

  jack_capture = callPackage ../applications/audio/jack-capture { };

  jack_oscrolloscope = callPackage ../applications/audio/jack-oscrolloscope { };

  jack_rack = callPackage ../applications/audio/jack-rack { };

  jackmeter = callPackage ../applications/audio/jackmeter { };

  jalv = callPackage ../applications/audio/jalv { };

  jedit = callPackage ../applications/editors/jedit { };

  jigdo = callPackage ../applications/misc/jigdo { };

  jitsi = callPackage ../applications/networking/instant-messengers/jitsi { };

  joe = callPackage ../applications/editors/joe { };

  jbrout = callPackage ../applications/graphics/jbrout {
    inherit (pythonPackages) lxml;
  };

  jumanji = callPackage ../applications/networking/browsers/jumanji {
    webkitgtk = webkitgtk24x;
    gtk = gtk3;
  };

  jwm = callPackage ../applications/window-managers/jwm { };

  k3d = callPackage ../applications/graphics/k3d {
    inherit (pkgs.gnome2) gtkglext;
    boost = boost155;
  };

  kdeApps_14_12 = recurseIntoAttrs (callPackage ../applications/kde-apps-14.12 {
    kf5 = kf57;
    kde4 = kde4.override { inherit (kdeApps_14_12) kdelibs; };
  });
  kdeApps_15_04 = recurseIntoAttrs (callPackage ../applications/kde-apps-15.04 {
    kf5 = kf59;
    kde4 = kde4.override { inherit (kdeApps_14_12) kdelibs; };
  });
  kdeApps_stable = kdeApps_14_12;
  kdeApps_latest = kdeApps_15_04;

  keepnote = callPackage ../applications/office/keepnote {
    pygtk = pyGtkGlade;
  };

  kermit = callPackage ../tools/misc/kermit { };

  keyfinder = callPackage ../applications/audio/keyfinder { };

  keyfinder-cli = callPackage ../applications/audio/keyfinder-cli { };

  keymon = callPackage ../applications/video/key-mon { };

  khal = callPackage ../applications/misc/khal {
    pythonPackages = python3Packages;
  };

  kid3 = callPackage ../applications/audio/kid3 {
    qt = qt4;
  };

  kino = callPackage ../applications/video/kino {
    inherit (gnome) libglade;
  };

  koji = callPackage ../tools/package-management/koji { };

  kubernetes = callPackage ../applications/networking/cluster/kubernetes { };

  lame = callPackage ../development/libraries/lame { };

  larswm = callPackage ../applications/window-managers/larswm { };

  lash = callPackage ../applications/audio/lash { };

  ladspaH = callPackage ../applications/audio/ladspa-plugins/ladspah.nix { };

  ladspaPlugins = callPackage ../applications/audio/ladspa-plugins {
    fftw = fftwSinglePrec;
  };

  caps = callPackage ../applications/audio/caps { };

  lastwatch = callPackage ../applications/audio/lastwatch { };

  lastfmsubmitd = callPackage ../applications/audio/lastfmsubmitd { };

  lbdb = callPackage ../tools/misc/lbdb { };

  lbzip2 = callPackage ../tools/compression/lbzip2 { };

  lci = callPackage ../applications/science/logic/lci {};

  ldcpp = callPackage ../applications/networking/p2p/ldcpp {
    inherit (gnome) libglade;
  };

  libowfat = callPackage ../development/libraries/libowfat { };

  librecad = callPackage ../applications/misc/librecad { };

  librecad2 = callPackage ../applications/misc/librecad/2.0.nix { };

  libreoffice = callPackage ../applications/office/libreoffice {
    inherit (perlPackages) ArchiveZip CompressZlib;
    inherit (gnome) GConf ORBit2 gnome_vfs;
    zip = zip.override { enableNLS = false; };
    #boost = boost155;
    #glm = glm_0954;
    bluez5 = bluez5_28;
    fontsConf = makeFontsConf {
      fontDirectories = [
        freefont_ttf xorg.fontmiscmisc xorg.fontbhttf
      ];
    };
    clucene_core = clucene_core_2;
    lcms = lcms2;
    harfbuzz = harfbuzz.override {
      withIcu = true; withGraphite2 = true;
    };
  };

  liferea = callPackage ../applications/networking/newsreaders/liferea {
    webkitgtk = webkitgtk24x;
  };

  lingot = callPackage ../applications/audio/lingot {
    inherit (gnome) libglade;
  };

  links = callPackage ../applications/networking/browsers/links { };

  ledger2 = callPackage ../applications/office/ledger/2.6.3.nix { };
  ledger3 = callPackage ../applications/office/ledger { };
  ledger = ledger3;

  lighttable = callPackage ../applications/editors/lighttable {};

  links2 = callPackage ../applications/networking/browsers/links2 { };

  linphone = callPackage ../applications/networking/instant-messengers/linphone rec { };

  linuxsampler = callPackage ../applications/audio/linuxsampler {
    bison = bison2;
  };

  llpp = callPackage ../applications/misc/llpp {
    inherit (ocamlPackages_4_02_1) lablgl findlib;
    ocaml = ocaml_4_02_1;
  };

  lmms = callPackage ../applications/audio/lmms { };

  lrzsz = callPackage ../tools/misc/lrzsz { };

  luakit = callPackage ../applications/networking/browsers/luakit {
      inherit (lua51Packages) luafilesystem luasqlite3;
      lua5 = lua5_1;
      gtk = gtk3;
      webkit = webkitgtk2;
  };

  luminanceHDR = callPackage ../applications/graphics/luminance-hdr { };

  lxdvdrip = callPackage ../applications/video/lxdvdrip { };

  handbrake = callPackage ../applications/video/handbrake {
    webkitgtk = webkitgtk24x;
  };

  lilyterm = callPackage ../applications/misc/lilyterm {
    inherit (gnome) vte;
    gtk = gtk2;
  };

  lynx = callPackage ../applications/networking/browsers/lynx { };

  lyx = callPackage ../applications/misc/lyx { };

  makeself = callPackage ../applications/misc/makeself { };

  marathon = callPackage ../applications/networking/cluster/marathon { };

  matchbox = callPackage ../applications/window-managers/matchbox { };

  mcpp = callPackage ../development/compilers/mcpp { };

  mda_lv2 = callPackage ../applications/audio/mda-lv2 { };

  mediainfo = callPackage ../applications/misc/mediainfo { };

  mediainfo-gui = callPackage ../applications/misc/mediainfo-gui { };

  meld = callPackage ../applications/version-management/meld { };

  mcomix = callPackage ../applications/graphics/mcomix { };

  mendeley = callPackage ../applications/office/mendeley { };

  mercurial = callPackage ../applications/version-management/mercurial {
    inherit (pythonPackages) curses docutils;
    guiSupport = false; # use mercurialFull to get hgk GUI
  };

  mercurialFull = appendToName "full" (pkgs.mercurial.override { guiSupport = true; });

  merkaartor = callPackage ../applications/misc/merkaartor { };

  meshlab = callPackage ../applications/graphics/meshlab { };

  metersLv2 = callPackage ../applications/audio/meters_lv2 { };

  mhwaveedit = callPackage ../applications/audio/mhwaveedit {};

  mid2key = callPackage ../applications/audio/mid2key { };

  midori = callPackage ../applications/networking/browsers/midori {
    webkitgtk = webkitgtk24x;
  };

  midoriWrapper = wrapFirefox
    { browser = midori; browserName = "midori"; desktopName = "Midori";
      icon = "${midori}/share/icons/hicolor/22x22/apps/midori.png";
    };

  mikmod = callPackage ../applications/audio/mikmod { };

  minicom = callPackage ../tools/misc/minicom { };

  minimodem = callPackage ../applications/audio/minimodem { };

  minidjvu = callPackage ../applications/graphics/minidjvu { };

  mimms = callPackage ../applications/audio/mimms {};

  mirage = callPackage ../applications/graphics/mirage {};

  mixxx = callPackage ../applications/audio/mixxx {
    inherit (vamp) vampSDK;
  };

  mjpg-streamer = callPackage ../applications/video/mjpg-streamer { };

  mmex = callPackage ../applications/office/mmex { };

  moc = callPackage ../applications/audio/moc { };

  monero = callPackage ../applications/misc/monero { };

  monkeysAudio = callPackage ../applications/audio/monkeys-audio { };

  monodevelop = callPackage ../applications/editors/monodevelop {};

  monotone = callPackage ../applications/version-management/monotone {
    lua = lua5;
  };

  monotoneViz = builderDefsPackage (import ../applications/version-management/monotone-viz/mtn-head.nix) {
    inherit graphviz pkgconfig autoconf automake libtool glib gtk;
    inherit (ocamlPackages_4_01_0) lablgtk ocaml;
    inherit (gnome) libgnomecanvas;
  };

  mopidy = callPackage ../applications/audio/mopidy { };

  mopidy-spotify = callPackage ../applications/audio/mopidy-spotify { };

  mopidy-moped = callPackage ../applications/audio/mopidy-moped { };

  mopidy-mopify = callPackage ../applications/audio/mopidy-mopify { };

  mozplugger = builderDefsPackage (import ../applications/networking/browsers/mozilla-plugins/mozplugger) {
    inherit firefox;
    inherit (xlibs) libX11 xproto;
  };

  easytag = callPackage ../applications/audio/easytag {
    inherit (gnome3) gnome_icon_theme dconf;
  };

  mp3gain = callPackage ../applications/audio/mp3gain { };

  mp3info = callPackage ../applications/audio/mp3info { };

  mp3splt = callPackage ../applications/audio/mp3splt { };

  mpc123 = callPackage ../applications/audio/mpc123 { };

  mpg123 = callPackage ../applications/audio/mpg123 { };

  mpg321 = callPackage ../applications/audio/mpg321 { };

  mpc_cli = callPackage ../applications/audio/mpc { };

  ncmpc = callPackage ../applications/audio/ncmpc { };

  ncmpcpp = callPackage ../applications/audio/ncmpcpp { };

  normalize = callPackage ../applications/audio/normalize { };

  mplayer = callPackage ../applications/video/mplayer ({
    pulseSupport = config.pulseaudio or false;
  } // (config.mplayer or {}));

  MPlayerPlugin = browser:
    callPackage ../applications/networking/browsers/mozilla-plugins/mplayerplug-in {
      inherit browser;
      inherit (xlibs) libXpm;
      # !!! should depend on MPlayer
    };

  mpv = callPackage ../applications/video/mpv {
    lua = lua5_1;
    lua5_sockets = lua5_1_sockets;
    bs2bSupport = config.mpv.bs2bSupport or true;
    youtubeSupport = config.mpv.youtubeSupport or true;
    cacaSupport = config.mpv.cacaSupport or true;
    vaapiSupport = config.mpv.vaapiSupport or false;
  };

  mrpeach = callPackage ../applications/audio/pd-plugins/mrpeach { };

  mrxvt = callPackage ../applications/misc/mrxvt { };

  mudlet = callPackage ../games/mudlet {
    inherit (lua51Packages) luafilesystem lrexlib luazip luasqlite3;
  };

  multisync = callPackage ../applications/misc/multisync {
    inherit (gnome) ORBit2 libbonobo libgnomeui GConf;
  };

  mumble = callPackage ../applications/networking/mumble {
    avahi = avahi.override {
      withLibdnssdCompat = true;
    };
    jackSupport = config.mumble.jackSupport or false;
    speechdSupport = config.mumble.speechdSupport or false;
    pulseSupport = config.pulseaudio or false;
  };

  murmur = callPackage ../applications/networking/mumble/murmur.nix {
    avahi = avahi.override {
      withLibdnssdCompat = true;
    };
    iceSupport = config.murmur.iceSupport or true;
  };

  musescore = callPackage ../applications/audio/musescore { };

  mutt = callPackage ../applications/networking/mailreaders/mutt { };
  mutt-with-sidebar = callPackage ../applications/networking/mailreaders/mutt {
    withSidebar = true;
  };

  mutt-kz = callPackage ../applications/networking/mailreaders/mutt-kz { };

  panamax_api = callPackage ../applications/networking/cluster/panamax/api {
    ruby = ruby_2_1;
  };
  panamax_ui = callPackage ../applications/networking/cluster/panamax/ui {
    ruby = ruby_2_1;
  };

  pcmanfm = callPackage ../applications/misc/pcmanfm { };

  shotcut = callPackage ../applications/video/shotcut { mlt = mlt-qt5; };

  smplayer = callPackage ../applications/video/smplayer { };

  smtube = callPackage ../applications/video/smtube {};

  sup = callPackage ../applications/networking/mailreaders/sup {
    ruby = ruby_1_9_3.override { cursesSupport = true; };
  };

  synfigstudio = callPackage ../applications/graphics/synfigstudio {
    fontsConf = makeFontsConf { fontDirectories = [ freefont_ttf ]; };
  };

  librep = callPackage ../development/libraries/librep { };

  rep-gtk = callPackage ../development/libraries/rep-gtk { };

  sawfish = callPackage ../applications/window-managers/sawfish { };

  sxhkd = callPackage ../applications/window-managers/sxhkd { };

  msmtp = callPackage ../applications/networking/msmtp { };

  imapfilter = callPackage ../applications/networking/mailreaders/imapfilter.nix {
    lua = lua5;
 };

  maxlib = callPackage ../applications/audio/pd-plugins/maxlib { };

  mupdf = callPackage ../applications/misc/mupdf {
    openjpeg = openjpeg_2_0_1;
  };

  mypaint = callPackage ../applications/graphics/mypaint { };

  mythtv = callPackage ../applications/video/mythtv { };

  tvtime = callPackage ../applications/video/tvtime {
    kernel = linux;
  };

  nano = callPackage ../applications/editors/nano { };

  nanoblogger = callPackage ../applications/misc/nanoblogger { };

  navipowm = callPackage ../applications/misc/navipowm { };

  navit = callPackage ../applications/misc/navit { };

  netbeans = callPackage ../applications/editors/netbeans { };

  ncdu = callPackage ../tools/misc/ncdu { };

  ncdc = callPackage ../applications/networking/p2p/ncdc { };

  nedit = callPackage ../applications/editors/nedit {
    motif = lesstif;
  };

  netsurfBrowser = netsurf.browser;
  netsurf = recurseIntoAttrs (import ../applications/networking/browsers/netsurf { inherit pkgs; });

  notmuch = callPackage ../applications/networking/mailreaders/notmuch {
    # No need to build Emacs - notmuch.el works just fine without
    # byte-compilation. Use emacs24Packages.notmuch if you want to
    # byte-compiled files
    emacs = null;
    sphinx = pythonPackages.sphinx;
  };

  nova = callPackage ../applications/virtualization/nova { };

  novaclient = callPackage ../applications/virtualization/nova/client.nix { };

  nova-filters =  callPackage ../applications/audio/nova-filters { };

  nspluginwrapper = callPackage ../applications/networking/browsers/mozilla-plugins/nspluginwrapper {};

  nvi = callPackage ../applications/editors/nvi { };

  nvpy = callPackage ../applications/editors/nvpy { };

  obconf = callPackage ../tools/X11/obconf {
    inherit (gnome) libglade;
  };

  obs-studio = callPackage ../applications/video/obs-studio { };

  ocrad = callPackage ../applications/graphics/ocrad { };

  offrss = callPackage ../applications/networking/offrss { };

  ogmtools = callPackage ../applications/video/ogmtools { };

  omxplayer = callPackage ../applications/video/omxplayer { };

  oneteam = callPackage ../applications/networking/instant-messengers/oneteam {};

  openbox = callPackage ../applications/window-managers/openbox { };

  openbox-menu = callPackage ../applications/misc/openbox-menu { };

  openimageio = callPackage ../applications/graphics/openimageio { };

  openjump = callPackage ../applications/misc/openjump { };

  openscad = callPackage ../applications/graphics/openscad {};

  opera = callPackage ../applications/networking/browsers/opera {
    inherit (pkgs.kde4) kdelibs;
  };

  opusfile = callPackage ../applications/audio/opusfile { };

  opusTools = callPackage ../applications/audio/opus-tools { };

  pamixer = callPackage ../applications/audio/pamixer { };

  pan = callPackage ../applications/networking/newsreaders/pan {
    spellChecking = false;
  };

  panotools = callPackage ../applications/graphics/panotools { };

  paprefs = callPackage ../applications/audio/paprefs {
    inherit (gnome) libglademm gconfmm;
  };

  pavucontrol = callPackage ../applications/audio/pavucontrol { };

  paraview = callPackage ../applications/graphics/paraview { };

  pencil = callPackage ../applications/graphics/pencil { };

  petrifoo = callPackage ../applications/audio/petrifoo {
    inherit (gnome) libgnomecanvas;
  };

  pdftk = callPackage ../tools/typesetting/pdftk { };
  pdfgrep  = callPackage ../tools/typesetting/pdfgrep { };

  photoqt = callPackage ../applications/graphics/photoqt { };

  pianobar = callPackage ../applications/audio/pianobar { };

  pianobooster = callPackage ../applications/audio/pianobooster { };

  picard = callPackage ../applications/audio/picard {
    python-libdiscid = pythonPackages.discid;
    mutagen = pythonPackages.mutagen;
  };

  picocom = callPackage ../tools/misc/picocom { };

  pidgin = callPackage ../applications/networking/instant-messengers/pidgin {
    openssl = if config.pidgin.openssl or true then openssl else null;
    gnutls = if config.pidgin.gnutls or false then gnutls else null;
    libgcrypt = if config.pidgin.gnutls or false then libgcrypt else null;
    startupnotification = libstartup_notification;
    inherit (xlibs) libXext libICE libSM;
  };

  pidgin-with-plugins = callPackage ../applications/networking/instant-messengers/pidgin/wrapper.nix {
    plugins = [];
  };

  pidginlatex = callPackage ../applications/networking/instant-messengers/pidgin-plugins/pidgin-latex { };

  pidginlatexSF = pidginlatex;

  pidginmsnpecan = callPackage ../applications/networking/instant-messengers/pidgin-plugins/msn-pecan { };

  pidginotr = callPackage ../applications/networking/instant-messengers/pidgin-plugins/otr { };

  pidginsipe = callPackage ../applications/networking/instant-messengers/pidgin-plugins/sipe { };

  pidginwindowmerge = callPackage ../applications/networking/instant-messengers/pidgin-plugins/window-merge { };

  toxprpl = callPackage ../applications/networking/instant-messengers/pidgin-plugins/tox-prpl { };

  pinfo = callPackage ../applications/misc/pinfo { };

  pinpoint = callPackage ../applications/office/pinpoint {};

  pinta = callPackage ../applications/graphics/pinta {
    gtksharp = gtk-sharp;
  };

  pommed = callPackage ../os-specific/linux/pommed {
    inherit (xorg) libXpm;
  };

  pond = callPackage ../applications/networking/pond { goPackages = go13Packages; };

  potrace = callPackage ../applications/graphics/potrace {};

  posterazor = callPackage ../applications/misc/posterazor { };

  pqiv = callPackage ../applications/graphics/pqiv { };

  qiv = callPackage ../applications/graphics/qiv { };

  processing = callPackage ../applications/graphics/processing { inherit (xorg) libXxf86vm; };

  # perhaps there are better apps for this task? It's how I had configured my preivous system.
  # And I don't want to rewrite all rules
  procmail = callPackage ../applications/misc/procmail { };

  profanity = callPackage ../applications/networking/instant-messengers/profanity {
    notifySupport   = config.profanity.notifySupport   or true;
    autoAwaySupport = config.profanity.autoAwaySupport or true;
  };

  pstree = callPackage ../applications/misc/pstree { };

  pulseview = callPackage ../applications/science/electronics/pulseview { };

  puredata = callPackage ../applications/audio/puredata { };
  puredata-with-plugins = plugins: callPackage ../applications/audio/puredata/wrapper.nix { inherit plugins; };

  puremapping = callPackage ../applications/audio/pd-plugins/puremapping { };

  pythonmagick = callPackage ../applications/graphics/PythonMagick { };

  qbittorrent = callPackage ../applications/networking/p2p/qbittorrent {
    boost = boost156;
    libtorrentRasterbar = libtorrentRasterbar_0_16;
  };

  eiskaltdcpp = callPackage ../applications/networking/p2p/eiskaltdcpp { lua5 = lua5_1; };

  qemu = callPackage ../applications/virtualization/qemu { };

  qmmp = callPackage ../applications/audio/qmmp { };

  qrcode = callPackage ../tools/graphics/qrcode {};

  qsampler = callPackage ../applications/audio/qsampler { };

  qsynth = callPackage ../applications/audio/qsynth { };

  qtox = callPackage ../applications/networking/instant-messengers/qtox { };

  qtpfsgui = callPackage ../applications/graphics/qtpfsgui { };

  qtractor = callPackage ../applications/audio/qtractor { };

  quassel_qt5 = callPackage ../applications/networking/irc/quassel {
    monolithic = true;
    daemon = false;
    client = false;
    withKDE = false;
    useQt5 = true;
    qt = qt5;
    dconf = gnome3.dconf;
    tag = "-qt5";
  };

  quasselClient_qt5 = quassel_qt5.override {
    monolithic = false;
    client = true;
    tag = "-client-qt5";
  };

  quasselDaemon_qt5 = quassel_qt5.override {
    monolithic = false;
    daemon = true;
    tag = "-daemon-qt5";
  };

  quirc = callPackage ../tools/graphics/quirc {};

  quodlibet = callPackage ../applications/audio/quodlibet {
    inherit (pythonPackages) mutagen;
  };

  quodlibet-with-gst-plugins = callPackage ../applications/audio/quodlibet {
    inherit (pythonPackages) mutagen;
    withGstPlugins = true;
    gst_plugins_bad = null;
  };

  rakarrack = callPackage ../applications/audio/rakarrack {
    inherit (xorg) libXpm libXft;
    fltk = fltk13;
  };

  rapcad = callPackage ../applications/graphics/rapcad {};

  rapidsvn = callPackage ../applications/version-management/rapidsvn { };

  ratox = callPackage ../applications/networking/instant-messengers/ratox { };

  ratpoison = callPackage ../applications/window-managers/ratpoison { };

  rawtherapee = callPackage ../applications/graphics/rawtherapee {
    fftw = fftwSinglePrec;
  };

  rcs = callPackage ../applications/version-management/rcs { };

  rdesktop = callPackage ../applications/networking/remote/rdesktop { };

  recode = callPackage ../tools/text/recode { };

  remotebox = callPackage ../applications/virtualization/remotebox { };

  retroshare = callPackage ../applications/networking/p2p/retroshare {
    qt = qt4;
  };

  retroshare06 = lowPrio (callPackage ../applications/networking/p2p/retroshare/0.6.nix {
    qt = qt4;
  });

  rofi = callPackage ../applications/misc/rofi {
    automake = automake114x;
  };

  rstudio = callPackage ../applications/editors/rstudio { };

  rsync = callPackage ../applications/networking/sync/rsync {
    enableACLs = !(stdenv.isDarwin || stdenv.isSunOS || stdenv.isFreeBSD);
    enableCopyDevicesPatch = (config.rsync.enableCopyDevicesPatch or false);
  };

  rtl-sdr = callPackage ../applications/misc/rtl-sdr { };

  rubyripper = callPackage ../applications/audio/rubyripper {};

  rxvt = callPackage ../applications/misc/rxvt { };

  # = urxvt
  rxvt_unicode = callPackage ../applications/misc/rxvt_unicode {
    perlSupport = true;
    gdkPixbufSupport = true;
    unicode3Support = true;
  };

  # urxvt plugins
  urxvt_perls = callPackage ../applications/misc/rxvt_unicode-plugins/urxvt-perls { };
  urxvt_tabbedex = callPackage ../applications/misc/rxvt_unicode-plugins/urxvt-tabbedex { };

  rxvt_unicode-with-plugins = callPackage ../applications/misc/rxvt_unicode/wrapper.nix {
    plugins = [ urxvt_perls urxvt_tabbedex ];
  };

  # FIXME: remove somewhere in future
  rxvt_unicode_with-plugins = rxvt_unicode-with-plugins;

  sakura = callPackage ../applications/misc/sakura {
    inherit (gnome3) vte;
  };

  sbagen = callPackage ../applications/misc/sbagen { };

  scantailor = callPackage ../applications/graphics/scantailor {
    boost = boost155;
  };

  scim = callPackage ../applications/misc/scim { };

  scite = callPackage ../applications/editors/scite { };

  scribus = callPackage ../applications/office/scribus {
    inherit (gnome) libart_lgpl;
  };

  seafile-client = callPackage ../applications/networking/seafile-client { };

  seeks = callPackage ../tools/networking/p2p/seeks {
    protobuf = protobuf2_5;
  };

  seg3d = callPackage ../applications/graphics/seg3d {
    wxGTK = wxGTK28.override { unicode = false; };
  };

  seq24 = callPackage ../applications/audio/seq24 { };

  setbfree = callPackage ../applications/audio/setbfree { };

  sflphone = callPackage ../applications/networking/instant-messengers/sflphone {
    gtk = gtk3;
  };

  simple-scan = callPackage ../applications/graphics/simple-scan { };

  siproxd = callPackage ../applications/networking/siproxd { };

  skype = callPackage_i686 ../applications/networking/instant-messengers/skype { };

  skype4pidgin = callPackage ../applications/networking/instant-messengers/pidgin-plugins/skype4pidgin { };

  skype_call_recorder = callPackage ../applications/networking/instant-messengers/skype-call-recorder { };

  slmenu = callPackage ../applications/misc/slmenu {};

  slrn = callPackage ../applications/networking/newsreaders/slrn { };

  sooperlooper = callPackage ../applications/audio/sooperlooper { };

  sound-juicer = callPackage ../applications/audio/sound-juicer { };

  spideroak = callPackage ../applications/networking/spideroak { };

  ssvnc = callPackage ../applications/networking/remote/ssvnc { };

  st = callPackage ../applications/misc/st {
    conf = config.st.conf or null;
  };

  stag = callPackage ../applications/misc/stag {
    curses = ncurses;
  };

  stella = callPackage ../misc/emulators/stella { };

  linuxstopmotion = callPackage ../applications/video/linuxstopmotion { };

  sweethome3d = recurseIntoAttrs (  (callPackage ../applications/misc/sweethome3d { })
                                 // (callPackage ../applications/misc/sweethome3d/editors.nix {
                                      sweethome3dApp = sweethome3d.application;
                                    })
                                 );

  sxiv = callPackage ../applications/graphics/sxiv { };

  bittorrentSync = bittorrentSync14;
  bittorrentSync14 = callPackage ../applications/networking/bittorrentsync/1.4.x.nix { };
  bittorrentSync20 = callPackage ../applications/networking/bittorrentsync/2.0.x.nix { };

  copy-com = callPackage ../applications/networking/copy-com { };

  dropbox = callPackage ../applications/networking/dropbox { };

  dropbox-cli = callPackage ../applications/networking/dropbox-cli { };

  lightdm = callPackage ../applications/display-managers/lightdm {
    qt4 = null;
    qt5 = null;
  };

  lightdm_qt = lightdm.override { qt5 = qt5; };

  lightdm_gtk_greeter = callPackage ../applications/display-managers/lightdm-gtk-greeter { };

  slic3r = callPackage ../applications/misc/slic3r { };

  curaengine = callPackage ../applications/misc/curaengine { };

  cura = callPackage ../applications/misc/cura { };

  printrun = callPackage ../applications/misc/printrun { };

  sddm = callPackage ../applications/display-managers/sddm { };

  slim = callPackage ../applications/display-managers/slim {
    libpng = libpng12;
  };

  smartgithg = callPackage ../applications/version-management/smartgithg { };

  slimThemes = recurseIntoAttrs (import ../applications/display-managers/slim/themes.nix {
    inherit stdenv fetchurl slim;
  });

  smartdeblur = callPackage ../applications/graphics/smartdeblur { };

  snapper = callPackage ../tools/misc/snapper { };

  snd = callPackage ../applications/audio/snd { };

  shntool = callPackage ../applications/audio/shntool { };

  sipp = callPackage ../development/tools/misc/sipp { };

  sonic-visualiser = callPackage ../applications/audio/sonic-visualiser {
    inherit (pkgs.vamp) vampSDK;
    inherit (pkgs.xlibs) libX11;
    fftw = pkgs.fftwSinglePrec;
  };

  sox = callPackage ../applications/misc/audio/sox { };

  soxr = callPackage ../applications/misc/audio/soxr { };

  spek = callPackage ../applications/audio/spek { };

  spotify = callPackage ../applications/audio/spotify {
    inherit (gnome) GConf;
    libpng = libpng12;
  };

  libspotify = callPackage ../development/libraries/libspotify {
    apiKey = config.libspotify.apiKey or null;
  };

  src = callPackage ../applications/version-management/src/default.nix {
    git = gitMinimal;
  };

  stalonetray = callPackage ../applications/window-managers/stalonetray {};

  stp = callPackage ../applications/science/logic/stp {};

  stumpwm = callPackage ../applications/window-managers/stumpwm {
    sbcl = sbcl_1_2_5;
    lispPackages = lispPackagesFor (wrapLisp sbcl_1_2_5);
  };

  sublime = callPackage ../applications/editors/sublime { };

  sublime3 = lowPrio (callPackage ../applications/editors/sublime3 { });

  subversion = callPackage ../applications/version-management/subversion/default.nix {
    bdbSupport = true;
    httpServer = false;
    httpSupport = true;
    pythonBindings = false;
    perlBindings = false;
    javahlBindings = false;
    saslSupport = false;
    sasl = cyrus_sasl;
  };

  subversionClient = appendToName "client" (subversion.override {
    bdbSupport = false;
    perlBindings = true;
    pythonBindings = true;
  });

  surf = callPackage ../applications/misc/surf {
    webkit = webkitgtk2;
  };

  svk = perlPackages.SVK;

  swh_lv2 = callPackage ../applications/audio/swh-lv2 { };

  sylpheed = callPackage ../applications/networking/mailreaders/sylpheed { };

  symlinks = callPackage ../tools/system/symlinks { };

  syncthing = callPackage ../applications/networking/syncthing { };

  # linux only by now
  synergy = callPackage ../applications/misc/synergy { };

  tabbed = callPackage ../applications/window-managers/tabbed { };

  tagainijisho = callPackage ../applications/office/tagainijisho {};

  tahoelafs = callPackage ../tools/networking/p2p/tahoe-lafs {
    inherit (pythonPackages) twisted foolscap simplejson nevow zfec
      pycryptopp sqlite3 darcsver setuptoolsTrial setuptoolsDarcs
      numpy pyasn1 mock;
  };

  tailor = builderDefsPackage (import ../applications/version-management/tailor) {
    inherit makeWrapper python;
  };

  tangogps = callPackage ../applications/misc/tangogps {
    gconf = gnome.GConf;
  };

  teamspeak_client = callPackage ../applications/networking/instant-messengers/teamspeak/client.nix { };
  teamspeak_server = callPackage ../applications/networking/instant-messengers/teamspeak/server.nix { };

  taskjuggler = callPackage ../applications/misc/taskjuggler { };

  taskwarrior = callPackage ../applications/misc/taskwarrior { };

  taskserver = callPackage ../servers/misc/taskserver { };

  telegram-cli = callPackage ../applications/networking/instant-messengers/telegram-cli/default.nix { };

  telepathy_gabble = callPackage ../applications/networking/instant-messengers/telepathy/gabble { };

  telepathy_haze = callPackage ../applications/networking/instant-messengers/telepathy/haze {};

  telepathy_logger = callPackage ../applications/networking/instant-messengers/telepathy/logger {};

  telepathy_mission_control = callPackage ../applications/networking/instant-messengers/telepathy/mission-control { };

  telepathy_rakia = callPackage ../applications/networking/instant-messengers/telepathy/rakia { };

  telepathy_salut = callPackage ../applications/networking/instant-messengers/telepathy/salut {};

  telepathy_idle = callPackage ../applications/networking/instant-messengers/telepathy/idle {};

  terminal-notifier = callPackage ../applications/misc/terminal-notifier {};

  terminator = callPackage ../applications/misc/terminator {
    vte = gnome.vte.override { pythonSupport = true; };
    inherit (pythonPackages) notify;
  };

  termite = callPackage ../applications/misc/termite {
    gtk = gtk3;
    vte = gnome3_12.vte-select-text;
   };

  tesseract = callPackage ../applications/graphics/tesseract { };

  thinkingRock = callPackage ../applications/misc/thinking-rock { };

  thunderbird = callPackage ../applications/networking/mailreaders/thunderbird {
    inherit (gnome) libIDL;
    inherit (pythonPackages) pysqlite;
    libpng = libpng_apng;
  };

  thunderbird-bin = callPackage ../applications/networking/mailreaders/thunderbird-bin {
    gconf = pkgs.gnome.GConf;
    inherit (pkgs.gnome) libgnome libgnomeui;
    inherit (pkgs.xlibs) libX11 libXScrnSaver libXext
      libXinerama libXrender libXt;
  };

  tig = gitAndTools.tig;

  tilda = callPackage ../applications/misc/tilda {
    vte = gnome3.vte;
    gtk = gtk3;
  };

  timbreid = callPackage ../applications/audio/pd-plugins/timbreid { };

  timidity = callPackage ../tools/misc/timidity { };

  tint2 = callPackage ../applications/misc/tint2 { };

  tkcvs = callPackage ../applications/version-management/tkcvs { };

  tla = callPackage ../applications/version-management/arch { };

  tlp = callPackage ../tools/misc/tlp {
    enableRDW = config.networking.networkmanager.enable or false;
  };

  todo-txt-cli = callPackage ../applications/office/todo.txt-cli { };

  tomahawk = callPackage ../applications/audio/tomahawk {
    inherit (pkgs.kde4) kdelibs;
    enableXMPP      = config.tomahawk.enableXMPP      or true;
    enableKDE       = config.tomahawk.enableKDE       or false;
    enableTelepathy = config.tomahawk.enableTelepathy or false;
  };

  torchat = callPackage ../applications/networking/instant-messengers/torchat {
    wrapPython = pythonPackages.wrapPython;
  };

  toxic = callPackage ../applications/networking/instant-messengers/toxic { };

  transcode = callPackage ../applications/audio/transcode { };

  transmission = callPackage ../applications/networking/p2p/transmission { };
  transmission_gtk = transmission.override { enableGTK3 = true; };

  transmission_remote_gtk = callPackage ../applications/networking/p2p/transmission-remote-gtk {};

  trayer = callPackage ../applications/window-managers/trayer { };

  tree = callPackage ../tools/system/tree {};

  trezor-bridge = callPackage ../applications/networking/browsers/mozilla-plugins/trezor { };

  tribler = callPackage ../applications/networking/p2p/tribler { };

  tuxguitar = callPackage ../applications/editors/music/tuxguitar { };

  twister = callPackage ../applications/networking/p2p/twister { };

  twmn = callPackage ../applications/misc/twmn { };

  twinkle = callPackage ../applications/networking/instant-messengers/twinkle { };

  umurmur = callPackage ../applications/networking/umurmur { };

  unison = callPackage ../applications/networking/sync/unison {
    inherit (ocamlPackages) lablgtk;
    enableX11 = config.unison.enableX11 or true;
  };

  unpaper = callPackage ../tools/graphics/unpaper { };

  uucp = callPackage ../tools/misc/uucp { };

  uvccapture = callPackage ../applications/video/uvccapture { };

  uwimap = callPackage ../tools/networking/uwimap { };

  uzbl = callPackage ../applications/networking/browsers/uzbl {
    webkit = webkitgtk2;
  };

  utox = callPackage ../applications/networking/instant-messengers/utox { };

  vanitygen = callPackage ../applications/misc/vanitygen { };

  vanubi = callPackage ../applications/editors/vanubi { vala = vala_0_26; };

  vbindiff = callPackage ../applications/editors/vbindiff { };

  vcprompt = callPackage ../applications/version-management/vcprompt { };

 vdirsyncer = callPackage ../tools/misc/vdirsyncer {
   pythonPackages = python3Packages;
 };

  vdpauinfo = callPackage ../tools/X11/vdpauinfo { };

  veracity = callPackage ../applications/version-management/veracity {};

  viewMtn = builderDefsPackage (import ../applications/version-management/viewmtn/0.10.nix)
  {
    inherit monotone cheetahTemplate highlight ctags
      makeWrapper graphviz which python;
    flup = pythonPackages.flup;
  };

  vim = callPackage ../applications/editors/vim { };

  macvim = callPackage ../applications/editors/vim/macvim.nix { stdenv = clangStdenv; };

  vimHugeX = vim_configurable;

  vim_configurable = vimUtils.makeCustomizable (callPackage ../applications/editors/vim/configurable.nix {
    inherit (pkgs) fetchurl fetchhg stdenv ncurses pkgconfig gettext
      composableDerivation lib config glib gtk python perl tcl ruby;
    inherit (pkgs.xlibs) libX11 libXext libSM libXpm libXt libXaw libXau libXmu
      libICE;

    features = "huge"; # one of  tiny, small, normal, big or huge
    lua = pkgs.lua5_1;
    gui = config.vim.gui or "auto";

    # optional features by flags
    flags = [ "python" "X11" ]; # only flag "X11" by now
  });

  vimNox = lowPrio (vim_configurable.override { source = "vim-nox"; });

  qpdfview = callPackage ../applications/misc/qpdfview {};

  qvim = lowPrio (callPackage ../applications/editors/vim/qvim.nix {
    inherit (pkgs) fetchgit stdenv ncurses pkgconfig gettext
      composableDerivation lib config python perl tcl ruby qt4;
    inherit (pkgs.xlibs) libX11 libXext libSM libXpm libXt libXaw libXau libXmu
      libICE;

    inherit (pkgs) stdenvAdapters;

    features = "huge"; # one of  tiny, small, normal, big or huge
    lua = pkgs.lua5;
    flags = [ "python" "X11" ]; # only flag "X11" by now
  });

  vimpc = callPackage ../applications/audio/vimpc { };

  neovim = callPackage ../applications/editors/neovim {
    inherit (lua52Packages) lpeg luaMessagePack luabitop;
  };

  virtviewer = callPackage ../applications/virtualization/virt-viewer {
    gtkvnc = gtkvnc.override { enableGTK3 = true; };
    spice_gtk = spice_gtk.override { enableGTK3 = true; };
  };
  virtmanager = callPackage ../applications/virtualization/virt-manager {
    inherit (gnome) gnome_python;
    vte = gnome3.vte;
    dconf = gnome3.dconf;
    gtkvnc = gtkvnc.override { enableGTK3 = true; };
    spice_gtk = spice_gtk.override { enableGTK3 = true; };
  };

  virtinst = callPackage ../applications/virtualization/virtinst {};

  virtualgl = callPackage ../tools/X11/virtualgl { };

  primus = callPackage ../tools/X11/primus {
    primusLib = callPackage ../tools/X11/primus/lib.nix {
      nvidia = linuxPackages.nvidia_x11;
    };

    primusLib_i686 = if system == "x86_64-linux"
      then callPackage_i686 ../tools/X11/primus/lib.nix {
             nvidia = pkgsi686Linux.linuxPackages.nvidia_x11.override { libsOnly = true; };
           }
      else null;
  };

  bumblebee = callPackage ../tools/X11/bumblebee {
    nvidia_x11 = linuxPackages.nvidia_x11;
    nvidia_x11_i686 = if system == "x86_64-linux"
      then pkgsi686Linux.linuxPackages.nvidia_x11.override { libsOnly = true; }
      else null;
    virtualgl = virtualgl;
    virtualgl_i686 = if system == "x86_64-linux"
      then pkgsi686Linux.virtualgl
      else null;
  };

  # use if you intend to connect the nvidia card to a monitor
  bumblebee_display = bumblebee.override {
    useDisplayDevice = true;
  };

  vkeybd = callPackage ../applications/audio/vkeybd {
    inherit (xlibs) libX11;
  };

  vlc = callPackage ../applications/video/vlc {
    ffmpeg = ffmpeg_2;
  };

  vlc_qt5 = vlc.override {
    qt4 = null;
    withQt5 = true;
    inherit qt5;
  };

  vmpk = callPackage ../applications/audio/vmpk { };

  vnstat = callPackage ../applications/networking/vnstat { };

  vorbisTools = callPackage ../applications/audio/vorbis-tools { };

  vue = callPackage ../applications/misc/vue { };

  vwm = callPackage ../applications/window-managers/vwm { };

  vym = callPackage ../applications/misc/vym { };

  w3m = callPackage ../applications/networking/browsers/w3m {
    graphicsSupport = false;
  };

  weechat = callPackage ../applications/networking/irc/weechat { };

  westonLite = callPackage ../applications/window-managers/weston {
    pango = null;
    freerdp = null;
    libunwind = null;
    vaapi = null;
    libva = null;
    libwebp = null;
    xwayland = null;
  };

  weston = callPackage ../applications/window-managers/weston {
    freerdp = freerdpUnstable;
  };

  windowmaker = callPackage ../applications/window-managers/windowmaker { };

  alsamixer.app = callPackage ../applications/window-managers/windowmaker/dockapps/alsamixer.app.nix { };

  wmcalclock = callPackage ../applications/window-managers/windowmaker/dockapps/wmcalclock.nix { };

  wmsm.app = callPackage ../applications/window-managers/windowmaker/dockapps/wmsm.app.nix { };

  wmsystemtray = callPackage ../applications/window-managers/windowmaker/dockapps/wmsystemtray.nix { };

  winswitch = callPackage ../tools/X11/winswitch { };

  wings = callPackage ../applications/graphics/wings {
    erlang = erlangR14;
    esdl = esdl.override { erlang = erlangR14; };
  };

  wmname = callPackage ../applications/misc/wmname { };

  wmctrl = callPackage ../tools/X11/wmctrl { };

  # I'm keen on wmiimenu only  >wmii-3.5 no longer has it...
  wmiimenu = import ../applications/window-managers/wmii31 {
    libixp = libixp_for_wmii;
    inherit fetchurl /* fetchhg */ stdenv gawk;
    inherit (xlibs) libX11;
  };

  wmiiSnap = import ../applications/window-managers/wmii {
    libixp = libixp_for_wmii;
    inherit fetchurl /* fetchhg */ stdenv gawk;
    inherit (xlibs) libX11 xextproto libXt libXext;
    includeUnpack = config.stdenv.includeUnpack or false;
  };

  wordnet = callPackage ../applications/misc/wordnet { };

  workrave = callPackage ../applications/misc/workrave {
    inherit (gnome) GConf gconfmm;
    inherit (python27Packages) cheetah;
  };

  wrapFirefox =
    { browser, browserName ? "firefox", desktopName ? "Firefox", nameSuffix ? ""
    , icon ? "${browser}/lib/${browser.name}/browser/icons/mozicon128.png" }:
    let
      cfg = stdenv.lib.attrByPath [ browserName ] {} config;
      enableAdobeFlash = cfg.enableAdobeFlash or false;
      enableGnash = cfg.enableGnash or false;
      jre = cfg.jre or false;
      icedtea = cfg.icedtea or false;
    in
    import ../applications/networking/browsers/firefox/wrapper.nix {
      inherit stdenv lib makeWrapper makeDesktopItem browser browserName desktopName nameSuffix icon;
      libtrick = true;
      plugins =
         assert !(enableGnash && enableAdobeFlash);
         assert !(jre && icedtea);
         ([ ]
          ++ lib.optional enableGnash gnash
          ++ lib.optional enableAdobeFlash flashplayer
          ++ lib.optional (cfg.enableDjvu or false) (djview4)
          ++ lib.optional (cfg.enableMPlayer or false) (MPlayerPlugin browser)
          ++ lib.optional (cfg.enableGeckoMediaPlayer or false) gecko_mediaplayer
          ++ lib.optional (supportsJDK && jre && jrePlugin ? mozillaPlugin) jrePlugin
          ++ lib.optional icedtea icedtea_web
          ++ lib.optional (cfg.enableGoogleTalkPlugin or false) google_talk_plugin
          ++ lib.optional (cfg.enableFriBIDPlugin or false) fribid
          ++ lib.optional (cfg.enableGnomeExtensions or false) gnome3.gnome_shell
          ++ lib.optional (cfg.enableTrezor or false) trezor-bridge
         );
      libs = [ gstreamer gst_plugins_base ] ++ lib.optionals (cfg.enableQuakeLive or false)
             (with xlibs; [ stdenv.cc libX11 libXxf86dga libXxf86vm libXext libXt alsaLib zlib ]);
      gst_plugins = [ gst_plugins_base gst_plugins_good gst_plugins_bad gst_plugins_ugly gst_ffmpeg ];
      gtk_modules = [ libcanberra ];
    };

  retroArchCores =
    let
      cfg = config.retroarch or {};
      inherit (lib) optional;
    in with libretro;
      ([ ]
      ++ optional (cfg.enable4do or false) _4do
      ++ optional (cfg.enableBsnesMercury or false) bsnes-mercury
      ++ optional (cfg.enableDesmume or false) desmume
      ++ optional (cfg.enableFBA or false) fba
      ++ optional (cfg.enableFceumm or false) fceumm
      ++ optional (cfg.enableGambatte or false) gambatte
      ++ optional (cfg.enableGenesisPlusGX or false) genesis-plus-gx
      ++ optional (cfg.enableMednafenPCEFast or false) mednafen-pce-fast
      ++ optional (cfg.enableMupen64Plus or false) mupen64plus
      ++ optional (cfg.enableNestopia or false) nestopia
      ++ optional (cfg.enablePicodrive or false) picodrive
      ++ optional (cfg.enablePrboom or false) prboom
      ++ optional (cfg.enablePPSSPP or false) ppsspp
      ++ optional (cfg.enableQuickNES or false) quicknes
      ++ optional (cfg.enableScummVM or false) scummvm
      ++ optional (cfg.enableSnes9x or false) snes9x
      ++ optional (cfg.enableSnes9xNext or false) snes9x-next
      ++ optional (cfg.enableStella or false) stella
      ++ optional (cfg.enableVbaNext or false) vba-next
      ++ optional (cfg.enableVbaM or false) vba-m
      );

  wrapRetroArch = { retroarch }: import ../misc/emulators/retroarch/wrapper.nix {
    inherit stdenv lib makeWrapper retroarch;
    cores = retroArchCores;
  };

  wrapKodi = { kodi }: import ../applications/video/kodi/wrapper.nix {
    inherit stdenv lib makeWrapper kodi;
    plugins = let inherit (lib) optional; in with kodiPlugins;
      ([]
      ++ optional (config.kodi.enableAdvancedLauncher or false) advanced-launcher
      ++ optional (config.kodi.enableGenesis or false) genesis
      ++ optional (config.kodi.enableSVTPlay or false) svtplay
      );
  };

  wxhexeditor = callPackage ../applications/editors/wxhexeditor { };

  wxcam = callPackage ../applications/video/wxcam {
    inherit (gnome) libglade;
    inherit intltool;
    wxGTK = wxGTK28;
    gtk = gtk2;
  };

  x11vnc = callPackage ../tools/X11/x11vnc { };

  x2goclient = callPackage ../applications/networking/remote/x2goclient { };

  x2vnc = callPackage ../tools/X11/x2vnc { };

  xaos = builderDefsPackage (import ../applications/graphics/xaos) {
    inherit (xlibs) libXt libX11 libXext xextproto xproto;
    inherit gsl aalib zlib intltool gettext perl;
    libpng = libpng12;
  };

  xara = callPackage ../applications/graphics/xara { };

  xawtv = callPackage ../applications/video/xawtv { };

  xbindkeys = callPackage ../tools/X11/xbindkeys { };

  xbindkeys-config = callPackage ../tools/X11/xbindkeys-config/default.nix {
    gtk = gtk2;
  };

  kodiPlain = callPackage ../applications/video/kodi { };
  xbmcPlain = kodiPlain;

  kodiPlugins = recurseIntoAttrs (callPackage ../applications/video/kodi/plugins.nix {
    kodi = kodiPlain;
  });
  xbmcPlugins = kodiPlugins;

  kodi = wrapKodi {
    kodi = kodiPlain;
  };
  xbmc = kodi;

  kodi-retroarch-advanced-launchers =
    callPackage ../misc/emulators/retroarch/kodi-advanced-launchers.nix {
      cores = retroArchCores;
  };
  xbmc-retroarch-advanced-launchers = kodi-retroarch-advanced-launchers;

  xca = callPackage ../applications/misc/xca { };

  xcalib = callPackage ../tools/X11/xcalib { };

  xcape = callPackage ../tools/X11/xcape { };

  xchainkeys = callPackage ../tools/X11/xchainkeys { };

  xchat = callPackage ../applications/networking/irc/xchat { };

  xchm = callPackage ../applications/misc/xchm { };

  xcompmgr = callPackage ../applications/window-managers/xcompmgr { };

  compton = callPackage ../applications/window-managers/compton { };

  xdaliclock = callPackage ../tools/misc/xdaliclock {};

  xdg-user-dirs = callPackage ../tools/X11/xdg-user-dirs { };

  xdg_utils = callPackage ../tools/X11/xdg-utils { };

  xdotool = callPackage ../tools/X11/xdotool { };

  xen_4_4_1 = callPackage ../applications/virtualization/xen/4.4.1.nix { };
  xen_4_5_0 = callPackage ../applications/virtualization/xen/4.5.0.nix { };
  xen_xenServer = callPackage ../applications/virtualization/xen/4.5.0.nix { xenserverPatched = true; };
  xen = xen_4_5_0;

  xfe = callPackage ../applications/misc/xfe {
    fox = fox_1_6;
  };

  xfig = callPackage ../applications/graphics/xfig { };

  xineUI = callPackage ../applications/video/xine-ui { };

  xneur_0_13 = callPackage ../applications/misc/xneur { };

  xneur_0_8 = callPackage ../applications/misc/xneur/0.8.nix { };

  xneur = xneur_0_13;

  gxneur = callPackage ../applications/misc/gxneur  {
    inherit (gnome) libglade GConf;
  };

  xiphos = callPackage ../applications/misc/xiphos {
    gconf = gnome2.GConf;
    inherit (gnome2) gtkhtml libgtkhtml libglade scrollkeeper;
    python = python27;
    webkitgtk = webkitgtk2;
  };

  xournal = callPackage ../applications/graphics/xournal {
    inherit (gnome) libgnomeprint libgnomeprintui libgnomecanvas;
  };

  xpdf = callPackage ../applications/misc/xpdf {
    motif = lesstif;
    base14Fonts = "${ghostscript}/share/ghostscript/fonts";
  };

  xkb_switch = callPackage ../tools/X11/xkb-switch { };

  xkblayout-state = callPackage ../applications/misc/xkblayout-state { };

  xmonad-with-packages = callPackage ../applications/window-managers/xmonad/wrapper.nix {
    inherit (haskellngPackages) ghcWithPackages;
    packages = self: [];
  };

  xmonad_log_applet_gnome2 = callPackage ../applications/window-managers/xmonad-log-applet {
    desktopSupport = "gnome2";
    inherit (xfce) libxfce4util xfce4panel;
    gnome2_panel = gnome2.gnome_panel;
    GConf2 = gnome2.GConf;
  };

  xmonad_log_applet_gnome3 = callPackage ../applications/window-managers/xmonad-log-applet {
    desktopSupport = "gnome3";
    inherit (xfce) libxfce4util xfce4panel;
    gnome2_panel = gnome2.gnome_panel;
    GConf2 = gnome2.GConf;
  };

  xmonad_log_applet_xfce = callPackage ../applications/window-managers/xmonad-log-applet {
    desktopSupport = "xfce4";
    inherit (xfce) libxfce4util xfce4panel;
    gnome2_panel = gnome2.gnome_panel;
    GConf2 = gnome2.GConf;
  };

  libxpdf = callPackage ../applications/misc/xpdf/libxpdf.nix { };

  xpra = callPackage ../tools/X11/xpra { inherit (texFunctions) fontsConf; };
  libfakeXinerama = callPackage ../tools/X11/xpra/libfakeXinerama.nix { inherit (xlibs) libXinerama; };
  #TODO: 'pil' is not available for python3, yet
  xpraGtk3 = callPackage ../tools/X11/xpra/gtk3.nix { inherit (texFunctions) fontsConf; inherit (python3Packages) buildPythonPackage python cython pygobject3 pycairo; };

  xrestop = callPackage ../tools/X11/xrestop { };

  xscreensaver = callPackage ../misc/screensavers/xscreensaver {
    inherit (gnome) libglade;
  };

  xss-lock = callPackage ../misc/screensavers/xss-lock { };

  xsynth_dssi = callPackage ../applications/audio/xsynth-dssi { };

  xterm = callPackage ../applications/misc/xterm { };

  finalterm = callPackage ../applications/misc/finalterm { };

  roxterm = callPackage ../applications/misc/roxterm {
    inherit (pythonPackages) lockfile;
    inherit (gnome3) vte gsettings_desktop_schemas;
  };

  xtrace = callPackage ../tools/X11/xtrace { };

  xlaunch = callPackage ../tools/X11/xlaunch { };

  xmacro = callPackage ../tools/X11/xmacro { };

  xmove = callPackage ../applications/misc/xmove { };

  xmp = callPackage ../applications/audio/xmp { };

  xnee = callPackage ../tools/X11/xnee { };

  xvidcap = callPackage ../applications/video/xvidcap {
    inherit (gnome) scrollkeeper libglade;
  };

  yate = callPackage ../applications/misc/yate { };

  inherit (gnome3) yelp;

  qgis = callPackage ../applications/gis/qgis {};

  qtbitcointrader = callPackage ../applications/misc/qtbitcointrader {
    qt = qt4;
  };

  yed = callPackage ../applications/graphics/yed {};

  ykpers = callPackage ../applications/misc/ykpers {};

  yoshimi = callPackage ../applications/audio/yoshimi {
    fltk = fltk13;
  };

  zathuraCollection = recurseIntoAttrs
    (let callPackage = newScope pkgs.zathuraCollection; in
      import ../applications/misc/zathura {
        inherit callPackage pkgs fetchurl;
        stdenv = overrideCC stdenv gcc49;
        useMupdf = config.zathura.useMupdf or false;
      });

  zathura = zathuraCollection.zathuraWrapper;

  zed = callPackage ../applications/editors/zed { };

  zeroc_ice = callPackage ../development/libraries/zeroc-ice { };

  zexy = callPackage ../applications/audio/pd-plugins/zexy  { };

  girara = callPackage ../applications/misc/girara {
    gtk = gtk3;
    stdenv = overrideCC stdenv gcc49;
  };

  girara-light = callPackage ../applications/misc/girara {
    gtk = gtk3;
    withBuildColors = false;
    ncurses = null;
  };

  zgrviewer = callPackage ../applications/graphics/zgrviewer {};

  zim = callPackage ../applications/office/zim {
    pygtk = pyGtkGlade;
  };

  zotero = callPackage ../applications/office/zotero {};

  zynaddsubfx = callPackage ../applications/audio/zynaddsubfx { };

  ### GAMES

  alienarena = callPackage ../games/alienarena { };

  andyetitmoves = if stdenv.isLinux then callPackage ../games/andyetitmoves {} else null;

  anki = callPackage ../games/anki { };

  asc = callPackage ../games/asc {
    lua = lua5_1;
    libsigcxx = libsigcxx12;
  };

  astromenace = callPackage ../games/astromenace { };

  atanks = callPackage ../games/atanks {};

  ballAndPaddle = callPackage ../games/ball-and-paddle {
    guile = guile_1_8;
  };

  bitsnbots = callPackage ../games/bitsnbots {
    lua = lua5;
  };

  blackshades = callPackage ../games/blackshades { };

  blackshadeselite = callPackage ../games/blackshadeselite { };

  blobby = callPackage ../games/blobby { };

  bsdgames = callPackage ../games/bsdgames { };

  btanks = callPackage ../games/btanks { };

  bzflag = callPackage ../games/bzflag { };

  castle_combat = callPackage ../games/castle-combat { };

  chessdb = callPackage ../games/chessdb { };

  construoBase = lowPrio (callPackage ../games/construo {
    mesa = null;
    freeglut = null;
  });

  construo = construoBase.override {
    inherit mesa freeglut;
  };

  crack_attack = callPackage ../games/crack-attack { };

  crafty = callPackage ../games/crafty { };
  craftyFull = appendToName "full" (crafty.override { fullVariant = true; });

  crrcsim = callPackage ../games/crrcsim {};

  dhewm3 = callPackage ../games/dhewm3 {};

  drumkv1 = callPackage ../applications/audio/drumkv1 { };

  dwarf_fortress = callPackage_i686 ../games/dwarf-fortress {
    SDL_image = pkgsi686Linux.SDL_image.override {
      libpng = pkgsi686Linux.libpng12;
    };
  };

  dwarf-therapist = callPackage ../games/dwarf-therapist { };

  d1x_rebirth = callPackage ../games/d1x-rebirth { };

  d2x_rebirth = callPackage ../games/d2x-rebirth { };

  eboard = callPackage ../games/eboard { };

  eduke32 = callPackage ../games/eduke32 { };

  egoboo = callPackage ../games/egoboo { };

  exult = callPackage ../games/exult { };

  fairymax = callPackage ../games/fairymax {};

  flightgear = callPackage ../games/flightgear { };

  freeciv = callPackage ../games/freeciv { };

  freeciv_gtk = callPackage ../games/freeciv {
    gtkClient = true;
    sdlClient = false;
  };

  freedink = callPackage ../games/freedink { };

  fsg = callPackage ../games/fsg {
    wxGTK = wxGTK28.override { unicode = false; };
  };

  gemrb = callPackage ../games/gemrb { };

  gl117 = callPackage ../games/gl-117 {};

  glestae = callPackage ../games/glestae {};

  globulation2 = callPackage ../games/globulation {
    boost = boost155;
  };

  gltron = callPackage ../games/gltron { };

  gnubg = callPackage ../games/gnubg { };

  gnuchess = callPackage ../games/gnuchess { };

  gnugo = callPackage ../games/gnugo { };

  gtypist = callPackage ../games/gtypist { };

  hedgewars = callPackage ../games/hedgewars {
    inherit (haskellPackages) ghc network vector utf8String bytestringShow
      random hslogger dataenc;
  };

  hexen = callPackage ../games/hexen { };

  icbm3d = callPackage ../games/icbm3d { };

  ingen = callPackage ../applications/audio/ingen {
    inherit (pythonPackages) rdflib;
  };

  instead = callPackage ../games/instead {
    lua = lua5;
  };

  kobodeluxe = callPackage ../games/kobodeluxe { };

  lincity = builderDefsPackage (import ../games/lincity) {
    inherit (xlibs) libX11 libXext xextproto
      libICE libSM xproto;
    inherit libpng zlib;
  };

  lincity_ng = callPackage ../games/lincity/ng.nix {};

  mars = callPackage ../games/mars { };

  megaglest = callPackage ../games/megaglest {};

  micropolis = callPackage ../games/micropolis { };

  mnemosyne = callPackage ../games/mnemosyne {
    inherit (pythonPackages) matplotlib cherrypy sqlite3;
  };

  n2048 = callPackage ../games/n2048 {};

  naev = callPackage ../games/naev { };

  nexuiz = callPackage ../games/nexuiz { };

  njam = callPackage ../games/njam { };

  oilrush = callPackage ../games/oilrush { };

  openra = callPackage ../games/openra { lua = lua5_1; };

  openttd = callPackage ../games/openttd {
    zlib = zlibStatic;
  };

  opentyrian = callPackage ../games/opentyrian { };

  openxcom = callPackage ../games/openxcom { };

  performous = callPackage ../games/performous { };

  pingus = callPackage ../games/pingus {};

  pioneers = callPackage ../games/pioneers { };

  pong3d = callPackage ../games/pong3d { };

  prboom = callPackage ../games/prboom { };

  quake3demo = callPackage ../games/quake3/wrapper {
    name = "quake3-demo-${quake3game.name}";
    description = "Demo of Quake 3 Arena, a classic first-person shooter";
    game = quake3game;
    paks = [quake3demodata];
  };

  quake3demodata = callPackage ../games/quake3/demo { };

  quake3game = callPackage ../games/quake3/game { };

  quantumminigolf = callPackage ../games/quantumminigolf {};

  racer = callPackage ../games/racer { };

  residualvm = callPackage ../games/residualvm {
    openglSupport = mesaSupported;
  };

  rigsofrods = callPackage ../games/rigsofrods {
    mygui = myguiSvn;
  };

  rili = callPackage ../games/rili { };

  rogue = callPackage ../games/rogue { };

  saga = callPackage ../applications/gis/saga { };

  samplv1 = callPackage ../applications/audio/samplv1 { };

  sauerbraten = callPackage ../games/sauerbraten {};

  scid = callPackage ../games/scid { };

  scummvm = callPackage ../games/scummvm { };

  scorched3d = callPackage ../games/scorched3d { };

  sdlmame = callPackage ../games/sdlmame { };

  sgtpuzzles = builderDefsPackage (import ../games/sgt-puzzles) {
    inherit pkgconfig fetchsvn perl gtk;
    inherit (xlibs) libX11;
  };

  simutrans = callPackage ../games/simutrans { };
  # get binaries without data built by Hydra
  simutrans_binaries = lowPrio simutrans.binaries;

  soi = callPackage ../games/soi {};

  # You still can override by passing more arguments.
  spaceOrbit = callPackage ../games/orbit { };

  spring = callPackage ../games/spring {
    boost = boost155;
  };

  springLobby = callPackage ../games/spring/springlobby.nix { };

  stardust = callPackage ../games/stardust {};

  steam-original = callPackage ../games/steam { };

  steam = callPackage ../games/steam/chrootenv.nix { };

  stuntrally = callPackage ../games/stuntrally { };

  superTux = callPackage ../games/super-tux { };

  superTuxKart = callPackage ../games/super-tux-kart { };

  synthv1 = callPackage ../applications/audio/synthv1 { };

  the-powder-toy = callPackage ../games/the-powder-toy {
    lua = lua5_1;
  };

  tbe = callPackage ../games/the-butterfly-effect { };

  teetertorture = callPackage ../games/teetertorture { };

  teeworlds = callPackage ../games/teeworlds { };

  tennix = callPackage ../games/tennix { };

  tibia = callPackage_i686 ../games/tibia { };

  tintin = callPackage ../games/tintin { };

  tpm = callPackage ../games/thePenguinMachine { };

  tremulous = callPackage ../games/tremulous { };

  speed_dreams = callPackage ../games/speed-dreams {
    # Torcs wants to make shared libraries linked with plib libraries (it provides static).
    # i686 is the only platform I know than can do that linking without plib built with -fPIC
    plib = plib.override { enablePIC = !stdenv.isi686; };
    libpng = libpng12;
  };

  torcs = callPackage ../games/torcs {
    # Torcs wants to make shared libraries linked with plib libraries (it provides static).
    # i686 is the only platform I know than can do that linking without plib built with -fPIC
    plib = plib.override { enablePIC = !stdenv.isi686; };
  };

  trigger = callPackage ../games/trigger { };

  typespeed = callPackage ../games/typespeed { };

  ufoai = callPackage ../games/ufoai { };

  ultimatestunts = callPackage ../games/ultimatestunts { };

  ultrastardx = callPackage ../games/ultrastardx {
    ffmpeg = ffmpeg_0_10;
    lua = lua5;
  };

  unvanquished = callPackage ../games/unvanquished { };

  uqm = callPackage ../games/uqm { };

  urbanterror = callPackage ../games/urbanterror { };

  ue4demos = recurseIntoAttrs (callPackage ../games/ue4demos { });

  ut2004demo = callPackage ../games/ut2004demo { };

  vdrift = callPackage ../games/vdrift { };

  vectoroids = callPackage ../games/vectoroids { };

  vessel = callPackage_i686 ../games/vessel { };

  warmux = callPackage ../games/warmux { };

  warsow = callPackage ../games/warsow {
    libjpeg = libjpeg62;
  };

  warzone2100 = callPackage ../games/warzone2100 { };

  widelands = callPackage ../games/widelands {
    lua = lua5_1;
  };

  worldofgoo_demo = callPackage ../games/worldofgoo {
    demo = true;
  };

  worldofgoo = callPackage ../games/worldofgoo { };

  xboard =  callPackage ../games/xboard { };

  xconq = callPackage ../games/xconq {};

  # TODO: the corresponding nix file is missing
  # xracer = callPackage ../games/xracer { };

  xonotic = callPackage ../games/xonotic { };

  xskat = callPackage ../games/xskat { };

  xsnow = callPackage ../games/xsnow { };

  xsokoban = builderDefsPackage (import ../games/xsokoban) {
    inherit (xlibs) libX11 xproto libXpm libXt;
  };

  zdoom = callPackage ../games/zdoom { };

  zod = callPackage ../games/zod { };

  zoom = callPackage ../games/zoom { };

  keen4 = callPackage ../games/keen4 { };

  zeroad = callPackage ../games/0ad { };

  ### DESKTOP ENVIRONMENTS

  cinnamon = recurseIntoAttrs rec {
    callPackage = newScope pkgs.cinnamon;
    inherit (gnome3) gnome_common libgnomekbd gnome-menus zenity;

    muffin = callPackage ../desktops/cinnamon/muffin.nix { } ;

    cinnamon-control-center = callPackage ../desktops/cinnamon/cinnamon-control-center.nix{ };

    cinnamon-settings-daemon = callPackage ../desktops/cinnamon/cinnamon-settings-daemon.nix{ };

    cinnamon-session = callPackage ../desktops/cinnamon/cinnamon-session.nix{ } ;

    cinnamon-desktop = callPackage ../desktops/cinnamon/cinnamon-desktop.nix { };

    cinnamon-translations = callPackage ../desktops/cinnamon/cinnamon-translations.nix { };

    cjs = callPackage ../desktops/cinnamon/cjs.nix { };
  };

  clearlooks-phenix = callPackage ../misc/themes/gtk3/clearlooks-phenix { };

  enlightenment = callPackage ../desktops/enlightenment { };

  e19 = recurseIntoAttrs (
    let callPackage = newScope pkgs.e19; in
    import ../desktops/e19 { inherit callPackage pkgs; }
  );

  gnome2 = callPackage ../desktops/gnome-2 {
    callPackage = pkgs.newScope pkgs.gnome2;
    self = pkgs.gnome2;
  }  // pkgs.gtkLibs // {
    # Backwards compatibility;
    inherit (pkgs) libsoup libwnck gtk_doc gnome_doc_utils;
  };

  gnome3_12 = recurseIntoAttrs (callPackage ../desktops/gnome-3/3.12 {
    callPackage = pkgs.newScope pkgs.gnome3_12;
  });

  gnome3 = gnome3_12;

  gnome = recurseIntoAttrs gnome2;

  hsetroot = callPackage ../tools/X11/hsetroot { };

  kakasi = callPackage ../tools/text/kakasi { };

  kde4 = recurseIntoAttrs pkgs.kde414;

  kde414 =
    kdePackagesFor
      {
        libusb = libusb1;
        libcanberra = libcanberra_kde;
        boost = boost156;
        kdelibs = kdeApps_stable.kdelibs;
      }
      ../desktops/kde-4.14;


  kdePackagesFor = extra: dir:
    let
      # list of extra packages not included in KDE
      # the real work in this function is done below this list
      extraPackages = callPackage:
        rec {
          amarok = callPackage ../applications/audio/amarok { };

          bangarang = callPackage ../applications/video/bangarang { };

          basket = callPackage ../applications/office/basket { };

          bluedevil = callPackage ../tools/bluetooth/bluedevil { };

          calligra = callPackage ../applications/office/calligra { eigen = eigen2; };

          choqok = callPackage ../applications/networking/instant-messengers/choqok { };

          colord-kde = callPackage ../tools/misc/colord-kde { };

          digikam = if builtins.compareVersions "4.9" kde4.release == 1 then
              callPackage ../applications/graphics/digikam/2.nix { }
            else
              callPackage ../applications/graphics/digikam { };

          eventlist = callPackage ../applications/office/eventlist {};

          k3b = callPackage ../applications/misc/k3b {
            cdrtools = cdrkit;
          };

          kadu = callPackage ../applications/networking/instant-messengers/kadu { };

          kbibtex = callPackage ../applications/office/kbibtex { };

          kde_gtk_config = callPackage ../tools/misc/kde-gtk-config { };

          kde_wacomtablet = callPackage ../applications/misc/kde-wacomtablet { };

          kdeconnect = callPackage ../applications/misc/kdeconnect { };

          kdenlive = callPackage ../applications/video/kdenlive { mlt = mlt-qt4; };

          kdesvn = callPackage ../applications/version-management/kdesvn { };

          kdevelop = callPackage ../applications/editors/kdevelop { };

          kdevplatform = callPackage ../development/libraries/kdevplatform {
            boost = boost156;
          };

          kdiff3 = callPackage ../tools/text/kdiff3 { };

          kgraphviewer = callPackage ../applications/graphics/kgraphviewer { };

          kile = callPackage ../applications/editors/kile { };

          kmplayer = callPackage ../applications/video/kmplayer { };

          kmymoney = callPackage ../applications/office/kmymoney { };

          kipi_plugins = callPackage ../applications/graphics/kipi-plugins { };

          konversation = callPackage ../applications/networking/irc/konversation { };

          kvirc = callPackage ../applications/networking/irc/kvirc { };

          krename = callPackage ../applications/misc/krename { };

          krusader = callPackage ../applications/misc/krusader { };

          ksshaskpass = callPackage ../tools/security/ksshaskpass {};

          ktorrent = callPackage ../applications/networking/p2p/ktorrent { };

          kuickshow = callPackage ../applications/graphics/kuickshow { };

          libalkimia = callPackage ../development/libraries/libalkimia { };

          libktorrent = callPackage ../development/libraries/libktorrent {
            boost = boost156;
          };

          libkvkontakte = callPackage ../development/libraries/libkvkontakte { };

          liblikeback = callPackage ../development/libraries/liblikeback { };

          libmm-qt = callPackage ../development/libraries/libmm-qt { };

          libnm-qt = callPackage ../development/libraries/libnm-qt { };

          massif-visualizer = callPackage ../development/tools/analysis/massif-visualizer { };

          networkmanagement = callPackage ../tools/networking/networkmanagement { };

          partitionManager = callPackage ../tools/misc/partition-manager { };

          plasma-nm = callPackage ../tools/networking/plasma-nm { };

          polkit_kde_agent = callPackage ../tools/security/polkit-kde-agent { };

          psi = callPackage ../applications/networking/instant-messengers/psi { };

          qtcurve = callPackage ../misc/themes/qtcurve { };

          quassel = callPackage ../applications/networking/irc/quassel rec {
            monolithic = true;
            daemon = false;
            client = false;
            withKDE = stdenv.isLinux;
            qt = if withKDE then qt4 else qt5; # KDE supported quassel cannot build with qt5 yet (maybe in 0.12.0)
            dconf = gnome3.dconf;
          };

          quasselWithoutKDE = (quassel.override {
            monolithic = true;
            daemon = false;
            client = false;
            withKDE = false;
            #qt = qt5;
            tag = "-without-kde";
          });

          quasselDaemon = (quassel.override {
            monolithic = false;
            daemon = true;
            client = false;
            withKDE = false;
            #qt = qt5;
            tag = "-daemon";
          });

          quasselClient = (quassel.override {
            monolithic = false;
            daemon = false;
            client = true;
            tag = "-client";
          });

          quasselClientWithoutKDE = (quasselClient.override {
            monolithic = false;
            daemon = false;
            client = true;
            withKDE = false;
            #qt = qt5;
            tag = "-client-without-kde";
          });

          rekonq = callPackage ../applications/networking/browsers/rekonq { };

          kwebkitpart = callPackage ../applications/networking/browsers/kwebkitpart { };

          rsibreak = callPackage ../applications/misc/rsibreak { };

          semnotes = callPackage ../applications/misc/semnotes { };

          skrooge = callPackage ../applications/office/skrooge { };

          telepathy = callPackage ../applications/networking/instant-messengers/telepathy/kde {};

          yakuake = callPackage ../applications/misc/yakuake { };

          zanshin = callPackage ../applications/office/zanshin { };

          kwooty = callPackage ../applications/networking/newsreaders/kwooty { };
        };

      callPackageOrig = newScope extra;

      makePackages = extra:
        let
          callPackage = newScope (extra // self);
          kde4 = callPackageOrig dir { inherit callPackage callPackageOrig; };
          self =
            kde4
            // extraPackages callPackage
            // {
              inherit kde4;
              wrapper = callPackage ../build-support/kdewrapper {};
              recurseForRelease = true;
            };
        in self;

    in makeOverridable makePackages extra;

  pantheon = recurseIntoAttrs rec {
    callPackage = newScope pkgs.pantheon;
    pantheon-terminal = callPackage ../desktops/pantheon/apps/pantheon-terminal { };
  };

  redshift = callPackage ../applications/misc/redshift {
    inherit (xorg) libX11 libXrandr libxcb randrproto libXxf86vm
      xf86vidmodeproto;
    inherit (gnome) GConf;
    inherit (pythonPackages) pyxdg;
    geoclue = geoclue2;
  };

  orion = callPackage ../misc/themes/orion {};

  oxygen-gtk2 = callPackage ../misc/themes/gtk2/oxygen-gtk { };

  oxygen-gtk3 = callPackage ../misc/themes/gtk3/oxygen-gtk3 { };

  oxygen_gtk = oxygen-gtk2; # backwards compatibility

  gtk_engines = callPackage ../misc/themes/gtk2/gtk-engines { };

  gtk-engine-murrine = callPackage ../misc/themes/gtk2/gtk-engine-murrine { };

  gnome_themes_standard = gnome3.gnome_themes_standard;

  mate-icon-theme = callPackage ../misc/themes/mate-icon-theme { };

  mate-themes = callPackage ../misc/themes/mate-themes { };

  numix-gtk-theme = callPackage ../misc/themes/gtk3/numix-gtk-theme { };

  plasma52 = recurseIntoAttrs (callPackage ../desktops/plasma-5.2 {
    kf5 = kf59;
  });
  plasma5_latest = plasma52;
  plasma5_stable = plasma52;

  kde5 = kf5_stable // plasma5_stable // kdeApps_stable;

  xfce = xfce4-12;
  xfce4-12 = recurseIntoAttrs (import ../desktops/xfce { inherit config pkgs newScope; });

  xrandr-invert-colors = callPackage ../applications/misc/xrandr-invert-colors { };

  ### SCIENCE

  ### SCIENCE/GEOMETRY

  drgeo = builderDefsPackage (import ../applications/science/geometry/drgeo) {
    inherit (gnome) libglade;
    inherit libxml2 perl intltool libtool pkgconfig gtk;
    guile = guile_1_8;
  };

  tetgen = callPackage ../applications/science/geometry/tetgen { };


  ### SCIENCE/BIOLOGY

  alliance = callPackage ../applications/science/electronics/alliance {
    motif = lesstif;
  };

  arb = callPackage ../applications/science/biology/arb {
    lesstif = lesstif93;
  };

  archimedes = callPackage ../applications/science/electronics/archimedes { };

  emboss = callPackage ../applications/science/biology/emboss { };

  mrbayes = callPackage ../applications/science/biology/mrbayes { };

  ncbiCTools = builderDefsPackage ../development/libraries/ncbi {
    inherit tcsh mesa lesstif;
    inherit (xlibs) libX11 libXaw xproto libXt libSM libICE
      libXmu libXext;
  };

  ncbi_tools = callPackage ../applications/science/biology/ncbi-tools { };

  paml = callPackage ../applications/science/biology/paml { };

  pal2nal = callPackage ../applications/science/biology/pal2nal { };

  plink = callPackage ../applications/science/biology/plink/default.nix { };


  ### SCIENCE/MATH

  arpack = callPackage ../development/libraries/science/math/arpack { };

  atlas = callPackage ../development/libraries/science/math/atlas {
    # The build process measures CPU capabilities and optimizes the
    # library to perform best on that particular machine. That is a
    # great feature, but it's of limited use with pre-built binaries
    # coming from a central build farm.
    tolerateCpuTimingInaccuracy = true;
    liblapack = liblapack_3_5_0;
    withLapack = false;
  };

  atlasWithLapack = atlas.override { withLapack = true; };

  blas = callPackage ../development/libraries/science/math/blas { };

  content = builderDefsPackage ../applications/science/math/content {
    inherit mesa lesstif;
    inherit (xlibs) libX11 libXaw xproto libXt libSM libICE
      libXmu libXext libXcursor;
  };

  jags = callPackage ../applications/science/math/jags { };

  liblapack = callPackage ../development/libraries/science/math/liblapack { };
  liblapack_3_5_0 = callPackage ../development/libraries/science/math/liblapack/3.5.0.nix { };

  liblbfgs = callPackage ../development/libraries/science/math/liblbfgs { };

  # julia is pinned to specific versions of openblas, so keep old versions
  # until they aren't needed. The un-versioned attribute may continue to track
  # upstream development.
  openblas = callPackage ../development/libraries/science/math/openblas {
    liblapack = liblapack_3_5_0;
  };
  openblas_0_2_10 = callPackage ../development/libraries/science/math/openblas/0.2.10.nix {
    liblapack = liblapack_3_5_0;
  };
  openblas_0_2_2 = callPackage ../development/libraries/science/math/openblas/0.2.2.nix { };

  mathematica = callPackage ../applications/science/math/mathematica { };
  mathematica9 = callPackage ../applications/science/math/mathematica/9.nix { };

  sage = callPackage ../applications/science/math/sage { };

  suitesparse_4_2 = callPackage ../development/libraries/science/math/suitesparse/4.2.nix { };
  suitesparse_4_4_1 = callPackage ../development/libraries/science/math/suitesparse {};

  ipopt = callPackage ../development/libraries/science/math/ipopt { };

  ### SCIENCE/MOLECULAR-DYNAMICS

  gromacs = callPackage ../applications/science/molecular-dynamics/gromacs {
    singlePrec = true;
    fftw = fftwSinglePrec;
    cmake = cmakeCurses;
  };

  gromacsDouble = lowPrio (callPackage ../applications/science/molecular-dynamics/gromacs {
    singlePrec = false;
    fftw = fftw;
    cmake = cmakeCurses;
  });

  ### SCIENCE/PROGRAMMING

  plm = callPackage ../applications/science/programming/plm { };

  ### SCIENCE/LOGIC

  abc-verifier = callPackage ../applications/science/logic/abc {};

  abella = callPackage ../applications/science/logic/abella {};

  alt-ergo = callPackage ../applications/science/logic/alt-ergo {};

  coq = callPackage ../applications/science/logic/coq {
    inherit (ocamlPackages_4_01_0) ocaml findlib lablgtk;
    camlp5 = ocamlPackages_4_01_0.camlp5_transitional;
  };

  coq_HEAD = callPackage ../applications/science/logic/coq/HEAD.nix {
    inherit (ocamlPackages) findlib lablgtk;
    camlp5 = ocamlPackages.camlp5_transitional;
  };

  coq_8_3 = callPackage ../applications/science/logic/coq/8.3.nix {
    inherit (ocamlPackages_3_12_1) ocaml findlib;
    camlp5 = ocamlPackages_3_12_1.camlp5_transitional;
    lablgtk = ocamlPackages_3_12_1.lablgtk_2_14;
  };

  mkCoqPackages_8_4 = self: let callPackage = newScope self; in {

    bedrock = callPackage ../development/coq-modules/bedrock {};

    contribs =
      let contribs =
        import ../development/coq-modules/contribs
        contribs
        callPackage { };
      in
        recurseIntoAttrs contribs;

    coqExtLib = callPackage ../development/coq-modules/coq-ext-lib {};

    coqeal = callPackage ../development/coq-modules/coqeal {};

    domains = callPackage ../development/coq-modules/domains {};

    fiat = callPackage ../development/coq-modules/fiat {};

    flocq = callPackage ../development/coq-modules/flocq {};

    heq = callPackage ../development/coq-modules/heq {};

    interval = callPackage ../development/coq-modules/interval {};

    mathcomp = callPackage ../development/coq-modules/mathcomp {};

    paco = callPackage ../development/coq-modules/paco {};

    ssreflect = callPackage ../development/coq-modules/ssreflect {};

    tlc = callPackage ../development/coq-modules/tlc {};

    unimath = callPackage ../development/coq-modules/unimath {};

    ynot = callPackage ../development/coq-modules/ynot {};

  };

  coqPackages = recurseIntoAttrs (mkCoqPackages_8_4 coqPackages);

  cvc3 = callPackage ../applications/science/logic/cvc3 {};
  cvc4 = callPackage ../applications/science/logic/cvc4 {};

  ekrhyper = callPackage ../applications/science/logic/ekrhyper {};

  eprover = callPackage ../applications/science/logic/eprover {
    texLive = texLiveAggregationFun {
      paths = [
        texLive texLiveExtra
      ];
    };
  };

  ginac = callPackage ../applications/science/math/ginac { };

  hol = callPackage ../applications/science/logic/hol { };

  hol_light = callPackage ../applications/science/logic/hol_light {
    inherit (ocamlPackages) findlib;
    camlp5 = ocamlPackages.camlp5_strict;
  };

  isabelle = import ../applications/science/logic/isabelle {
    inherit (pkgs) stdenv fetchurl nettools perl polyml;
    inherit (pkgs.emacs24Packages) proofgeneral;
    java = if stdenv.isLinux then jre else jdk;
  };

  iprover = callPackage ../applications/science/logic/iprover {};

  lean = callPackage ../applications/science/logic/lean {};

  leo2 = callPackage ../applications/science/logic/leo2 {};

  logisim = callPackage ../applications/science/logic/logisim {};

  ltl2ba = callPackage ../applications/science/logic/ltl2ba {};

  matita = callPackage ../applications/science/logic/matita {
    ocaml = ocaml_3_11_2;
    inherit (ocamlPackages_3_11_2) findlib lablgtk ocaml_expat gmetadom ocaml_http
            lablgtkmathview ocaml_mysql ocaml_sqlite3 ocamlnet camlzip ocaml_pcre;
    ulex08 = ocamlPackages_3_11_2.ulex08.override { camlp5 = ocamlPackages_3_11_2.camlp5_old_transitional; };
  };

  matita_130312 = lowPrio (callPackage ../applications/science/logic/matita/130312.nix {
    inherit (ocamlPackages) findlib lablgtk ocaml_expat gmetadom ocaml_http
            ocaml_mysql ocamlnet ulex08 camlzip ocaml_pcre;
  });

  minisat = callPackage ../applications/science/logic/minisat {};

  opensmt = callPackage ../applications/science/logic/opensmt { };

  ott = callPackage ../applications/science/logic/ott {
    camlp5 = ocamlPackages.camlp5_transitional;
  };

  otter = callPackage ../applications/science/logic/otter {};

  picosat = callPackage ../applications/science/logic/picosat {};

  prooftree = callPackage ../applications/science/logic/prooftree {
    inherit (ocamlPackages_4_01_0) ocaml findlib lablgtk;
    camlp5 = ocamlPackages_4_01_0.camlp5_transitional;
  };

  prover9 = callPackage ../applications/science/logic/prover9 { };

  satallax = callPackage ../applications/science/logic/satallax {};

  spass = callPackage ../applications/science/logic/spass {};

  tptp = callPackage ../applications/science/logic/tptp {};

  twelf = callPackage ../applications/science/logic/twelf {
    smlnj = if stdenv.isDarwin
      then smlnjBootstrap
      else smlnj;
  };

  verifast = callPackage ../applications/science/logic/verifast {};

  veriT = callPackage ../applications/science/logic/verit {};

  why3 = callPackage ../applications/science/logic/why3 {};

  yices = callPackage ../applications/science/logic/yices {};

  z3 = callPackage ../applications/science/logic/z3 {};

  boolector   = boolector15;
  boolector15 = callPackage ../applications/science/logic/boolector {};
  boolector16 = lowPrio (callPackage ../applications/science/logic/boolector {
    useV16 = true;
  });

  ### SCIENCE / ELECTRONICS

  eagle = callPackage_i686 ../applications/science/electronics/eagle { };

  caneda = callPackage ../applications/science/electronics/caneda { };

  gtkwave = callPackage ../applications/science/electronics/gtkwave { };

  kicad = callPackage ../applications/science/electronics/kicad {
    wxGTK = wxGTK29;
  };

  ngspice = callPackage ../applications/science/electronics/ngspice { };

  qucs = callPackage ../applications/science/electronics/qucs { };

  xoscope = callPackage ../applications/science/electronics/xoscope { };


  ### SCIENCE / MATH

  ecm = callPackage ../applications/science/math/ecm { };

  eukleides = callPackage ../applications/science/math/eukleides {
    texinfo = texinfo4;
  };

  fricas = callPackage ../applications/science/math/fricas { };

  gap = callPackage ../applications/science/math/gap { };

  maxima = callPackage ../applications/science/math/maxima { };

  wxmaxima = callPackage ../applications/science/math/wxmaxima { };

  pari = callPackage ../applications/science/math/pari {};

  pcalc = callPackage ../applications/science/math/pcalc { };

  pspp = callPackage ../applications/science/math/pssp {
    inherit (gnome) libglade gtksourceview;
  };

  singular = callPackage ../applications/science/math/singular {};

  scilab = callPackage ../applications/science/math/scilab {
    withXaw3d = false;
    withTk = true;
    withGtk = false;
    withOCaml = true;
    withX = true;
  };

  msieve = callPackage ../applications/science/math/msieve { };

  weka = callPackage ../applications/science/math/weka { };

  yad = callPackage ../tools/misc/yad { };

  yacas = callPackage ../applications/science/math/yacas { };

  speedcrunch = callPackage ../applications/science/math/speedcrunch {
    qt = qt4;
    cmake = cmakeCurses;
  };


  ### SCIENCE / MISC

  boinc = callPackage ../applications/science/misc/boinc { };

  celestia = callPackage ../applications/science/astronomy/celestia {
    lua = lua5_1;
    inherit (xlibs) libXmu;
    inherit (pkgs.gnome) gtkglext;
  };

  fityk = callPackage ../applications/science/misc/fityk { };

  gravit = callPackage ../applications/science/astronomy/gravit { };

  golly = callPackage ../applications/science/misc/golly { };

  megam = callPackage ../applications/science/misc/megam { };

  root = callPackage ../applications/science/misc/root { };

  simgrid = callPackage ../applications/science/misc/simgrid { };

  spyder = callPackage ../applications/science/spyder {
    inherit (pythonPackages) pyflakes rope sphinx numpy scipy matplotlib; # recommended
    inherit (pythonPackages) ipython pep8; # optional
    inherit pylint;
  };

  stellarium = callPackage ../applications/science/astronomy/stellarium { };

  tulip = callPackage ../applications/science/misc/tulip { };

  vite = enableDebugging (callPackage ../applications/science/misc/vite { });

  xplanet = callPackage ../applications/science/astronomy/xplanet { };

  ### SCIENCE / PHYSICS

  geant4 = callPackage ../development/libraries/physics/geant4 {
    enableMultiThreading = true;
    enableG3toG4         = false;
    enableInventor       = false;
    enableGDML           = false;
    enableQT             = false;
    enableXM             = false;
    enableOpenGLX11      = true;
    enableRaytracerX11   = false;

    # Optional system packages, otherwise internal GEANT4 packages are used.
    clhep = null;
    expat = expat;
    zlib  = null;

    # For enableGDML.
    xercesc = null;

    # For enableQT.
    qt = null; # qt4SDK or qt5SDK

    # For enableXM.
    motif = null; # motif or lesstif

    # For enableQT, enableXM, enableOpenGLX11, enableRaytracerX11.
    mesa = mesa;
    x11  = x11;
    inherit (xlibs) libXmu;
  };

  g4py = callPackage ../development/libraries/physics/geant4/g4py { };

  ### MISC

  atari800 = callPackage ../misc/emulators/atari800 { };

  ataripp = callPackage ../misc/emulators/atari++ { };

  auctex = callPackage ../tools/typesetting/tex/auctex { };

  beep = callPackage ../misc/beep { };

  cups = callPackage ../misc/cups { libusb = libusb1; };

  cups_filters = callPackage ../misc/cups/filters.nix { };

  crashplan = callPackage ../applications/backup/crashplan { };

  gutenprint = callPackage ../misc/drivers/gutenprint { };

  gutenprintBin = callPackage ../misc/drivers/gutenprint/bin.nix { };

  cupsBjnp = callPackage ../misc/cups/drivers/cups-bjnp { };

  darcnes = callPackage ../misc/emulators/darcnes { };

  dbacl = callPackage ../tools/misc/dbacl { };

  dblatex = callPackage ../tools/typesetting/tex/dblatex {
    enableAllFeatures = false;
  };

  dblatexFull = appendToName "full" (dblatex.override {
    enableAllFeatures = true;
  });

  dosbox = callPackage ../misc/emulators/dosbox { };

  dpkg = callPackage ../tools/package-management/dpkg { };

  ekiga = newScope pkgs.gnome ../applications/networking/instant-messengers/ekiga { };

  emulationstation = callPackage ../misc/emulators/emulationstation { };

  electricsheep = callPackage ../misc/screensavers/electricsheep { };

  fakenes = callPackage ../misc/emulators/fakenes { };

  faust = callPackage ../applications/audio/faust { };

  faust2alqt = callPackage ../applications/audio/faust/faust2alqt.nix { };

  faust2alsa = callPackage ../applications/audio/faust/faust2alsa.nix { };

  faust2csound = callPackage ../applications/audio/faust/faust2csound.nix { };

  faust2firefox = callPackage ../applications/audio/faust/faust2firefox.nix { };

  faust2jack = callPackage ../applications/audio/faust/faust2jack.nix { };

  faust2jaqt = callPackage ../applications/audio/faust/faust2jaqt.nix { };

  faust2lv2 = callPackage ../applications/audio/faust/faust2lv2.nix { };

  fceux = callPackage ../misc/emulators/fceux { };

  foldingathome = callPackage ../misc/foldingathome { };

  foo2zjs = callPackage ../misc/drivers/foo2zjs {};

  foomatic_filters = callPackage ../misc/drivers/foomatic-filters {};

  freestyle = callPackage ../misc/freestyle { };

  gajim = callPackage ../applications/networking/instant-messengers/gajim { };

  gammu = callPackage ../applications/misc/gammu { };

  gensgs = callPackage_i686 ../misc/emulators/gens-gs { };

  ghostscript = callPackage ../misc/ghostscript {
    x11Support = false;
    cupsSupport = config.ghostscript.cups or (!stdenv.isDarwin);
  };

  ghostscriptX = appendToName "with-X" (ghostscript.override {
    x11Support = true;
  });

  guix = callPackage ../tools/package-management/guix { };

  gxemul = callPackage ../misc/gxemul { };

  hatari = callPackage ../misc/emulators/hatari { };

  hplip = callPackage ../misc/drivers/hplip { };

  hplipWithPlugin = hplip.override { withPlugin = true; };

  # using the new configuration style proposal which is unstable
  jack1 = callPackage ../misc/jackaudio/jack1.nix { };

  jack2 = callPackage ../misc/jackaudio { };

  keynav = callPackage ../tools/X11/keynav { };

  lazylist = callPackage ../tools/typesetting/tex/lazylist { };

  lilypond = callPackage ../misc/lilypond { guile = guile_1_8; };

  mailcore2 = callPackage ../development/libraries/mailcore2 { };

  martyr = callPackage ../development/libraries/martyr { };

  mess = callPackage ../misc/emulators/mess {
    inherit (pkgs.gnome) GConf;
  };

  mupen64plus = callPackage ../misc/emulators/mupen64plus { };

  mupen64plus1_5 = callPackage ../misc/emulators/mupen64plus/1.5.nix { };

  nix = nixStable;

  nixStable = callPackage ../tools/package-management/nix {
    storeDir = config.nix.storeDir or "/nix/store";
    stateDir = config.nix.stateDir or "/nix/var";
  };

  nixUnstable = callPackage ../tools/package-management/nix/unstable.nix {
    storeDir = config.nix.storeDir or "/nix/store";
    stateDir = config.nix.stateDir or "/nix/var";
  };

  nixops = callPackage ../tools/package-management/nixops { };

  nixopsUnstable = callPackage ../tools/package-management/nixops/unstable.nix { };

  nixui = callPackage ../tools/package-management/nixui { node_webkit = node_webkit_0_11; };

  nix-prefetch-scripts = callPackage ../tools/package-management/nix-prefetch-scripts { };

  nix-template-rpm = callPackage ../build-support/templaterpm { inherit (pythonPackages) python toposort; };

  nix-repl = callPackage ../tools/package-management/nix-repl { };

  nix-serve = callPackage ../tools/package-management/nix-serve { };

  # Remember to check the default lightdm wallpaper
  nixos-artwork = fetchgit {
    url = "git://github.com/NixOS/nixos-artwork";
    rev = "e71b6846023919136795ede22b16d73b2cf1693d";
    sha256 = "167yvhm2qy7qgyrqqs4hv98mmlarhgxpcsyv0r8a9g3vkblfdczb";
  };

  nut = callPackage ../applications/misc/nut { };

  solfege = callPackage ../misc/solfege {
      pysqlite = pkgs.pythonPackages.sqlite3;
  };

  disnix = callPackage ../tools/package-management/disnix { };

  dysnomia = callPackage ../tools/package-management/disnix/dysnomia {
    enableApacheWebApplication = config.disnix.enableApacheWebApplication or false;
    enableAxis2WebService = config.disnix.enableAxis2WebService or false;
    enableEjabberdDump = config.disnix.enableEjabberdDump or false;
    enableMySQLDatabase = config.disnix.enableMySQLDatabase or false;
    enablePostgreSQLDatabase = config.disnix.enablePostgreSQLDatabase or false;
    enableSubversionRepository = config.disnix.enableSubversionRepository or false;
    enableTomcatWebApplication = config.disnix.enableTomcatWebApplication or false;
  };

  disnixos = callPackage ../tools/package-management/disnix/disnixos { };

  DisnixWebService = callPackage ../tools/package-management/disnix/DisnixWebService { };

  latex2html = callPackage ../tools/typesetting/tex/latex2html/default.nix {
    tex = tetex;
  };

  lkproof = callPackage ../tools/typesetting/tex/lkproof { };

  mysqlWorkbench = newScope gnome ../applications/misc/mysql-workbench {
    lua = lua5_1;
    libctemplate = libctemplate_2_2;
    inherit (pythonPackages) pexpect paramiko;
  };

  robomongo = callPackage ../applications/misc/robomongo { };

  opkg = callPackage ../tools/package-management/opkg { };

  opkg-utils = callPackage ../tools/package-management/opkg-utils { };

  pgadmin = callPackage ../applications/misc/pgadmin { };

  pgf = pgf2;

  # Keep the old PGF since some documents don't render properly with
  # the new one.
  pgf1 = callPackage ../tools/typesetting/tex/pgf/1.x.nix { };

  pgf2 = callPackage ../tools/typesetting/tex/pgf/2.x.nix { };

  pgf3 = callPackage ../tools/typesetting/tex/pgf/3.x.nix { };

  pgfplots = callPackage ../tools/typesetting/tex/pgfplots { };

  phabricator = callPackage ../misc/phabricator { };

  physlock = callPackage ../misc/screensavers/physlock { };

  pjsip = callPackage ../applications/networking/pjsip { };

  polytable = callPackage ../tools/typesetting/tex/polytable { };

  PPSSPP = callPackage ../misc/emulators/ppsspp { };

  uae = callPackage ../misc/emulators/uae { };

  fsuae = callPackage ../misc/emulators/fs-uae { };

  putty = callPackage ../applications/networking/remote/putty { };

  retroarchBare = callPackage ../misc/emulators/retroarch { };

  retroarch = wrapRetroArch { retroarch = retroarchBare; };

  libretro = recurseIntoAttrs (callPackage ../misc/emulators/retroarch/cores.nix {
    retroarch = retroarchBare;
  });

  rss-glx = callPackage ../misc/screensavers/rss-glx { };

  runit = callPackage ../tools/system/runit { };

  refind = callPackage ../tools/bootloaders/refind { };

  xlockmore = callPackage ../misc/screensavers/xlockmore { };

  sails = callPackage ../misc/sails { };

  samsungUnifiedLinuxDriver = import ../misc/cups/drivers/samsung {
    inherit fetchurl stdenv;
    inherit cups ghostscript glibc patchelf;
    gcc = import ../development/compilers/gcc/4.4 {
      inherit stdenv fetchurl gmp mpfr noSysDirs gettext which;
      texinfo = texinfo4;
      profiledCompiler = true;
    };
  };

  saneBackends = callPackage ../applications/graphics/sane/backends.nix {
    gt68xxFirmware = config.sane.gt68xxFirmware or null;
    snapscanFirmware = config.sane.snapscanFirmware or null;
    hotplugSupport = config.sane.hotplugSupport or true;
    libusb = libusb1;
  };

  saneBackendsGit = callPackage ../applications/graphics/sane/backends-git.nix {
    gt68xxFirmware = config.sane.gt68xxFirmware or null;
    snapscanFirmware = config.sane.snapscanFirmware or null;
    hotplugSupport = config.sane.hotplugSupport or true;
  };

  mkSaneConfig = callPackage ../applications/graphics/sane/config.nix { };

  saneFrontends = callPackage ../applications/graphics/sane/frontends.nix { };

  seafile-shared = callPackage ../misc/seafile-shared { };

  slock = callPackage ../misc/screensavers/slock { };

  soundOfSorting = callPackage ../misc/sound-of-sorting { };

  sourceAndTags = import ../misc/source-and-tags {
    inherit pkgs stdenv unzip lib ctags;
    hasktags = haskellPackages.hasktags;
  };

  splix = callPackage ../misc/cups/drivers/splix { };

  streamripper = callPackage ../applications/audio/streamripper { };

  sqsh = callPackage ../development/tools/sqsh { };

  tetex = callPackage ../tools/typesetting/tex/tetex { libpng = libpng12; };

  tex4ht = callPackage ../tools/typesetting/tex/tex4ht { };

  texFunctions = import ../tools/typesetting/tex/nix pkgs;

  texLive = builderDefsPackage (import ../tools/typesetting/tex/texlive) {
    inherit builderDefs zlib bzip2 ncurses libpng ed lesstif ruby potrace
      gd t1lib freetype icu perl expat curl xz pkgconfig zziplib texinfo
      libjpeg bison python fontconfig flex poppler libpaper graphite2
      makeWrapper gmp mpfr xpdf;
    inherit (xlibs) libXaw libX11 xproto libXt libXpm
      libXmu libXext xextproto libSM libICE;
    ghostscript = ghostscriptX;
    harfbuzz = harfbuzz.override {
      withIcu = true; withGraphite2 = true;
    };
  };

  texLiveFull = lib.setName "texlive-full" (texLiveAggregationFun {
    paths = [ texLive texLiveExtra lmodern texLiveCMSuper texLiveLatexXColor
              texLivePGF texLiveBeamer texLiveModerncv tipa tex4ht texinfo
              texLiveModerntimeline texLiveContext ];
  });

  /* Look in configurations/misc/raskin.nix for usage example (around revisions
  where TeXLive was added)

  (texLiveAggregationFun {
    paths = [texLive texLiveExtra texLiveCMSuper
      texLiveBeamer
    ];
  })

  You need to use texLiveAggregationFun to regenerate, say, ls-R (TeX-related file list)
  Just installing a few packages doesn't work.
  */
  texLiveAggregationFun = params:
    builderDefsPackage (import ../tools/typesetting/tex/texlive/aggregate.nix)
      ({inherit poppler perl makeWrapper;} // params);

  texDisser = callPackage ../tools/typesetting/tex/disser {};

  texLiveContext = builderDefsPackage (import ../tools/typesetting/tex/texlive/context.nix) {
    inherit texLive;
  };

  texLiveExtra = builderDefsPackage (import ../tools/typesetting/tex/texlive/extra.nix) {
    inherit texLive xz;
  };

  texLiveCMSuper = builderDefsPackage (import ../tools/typesetting/tex/texlive/cm-super.nix) {
    inherit texLive;
  };

  texLiveLatexXColor = builderDefsPackage (import ../tools/typesetting/tex/texlive/xcolor.nix) {
    inherit texLive;
  };

  texLivePGF = builderDefsPackage (import ../tools/typesetting/tex/texlive/pgf.nix) {
    inherit texLiveLatexXColor texLive;
  };

  texLiveBeamer = builderDefsPackage (import ../tools/typesetting/tex/texlive/beamer.nix) {
    inherit texLiveLatexXColor texLivePGF texLive;
  };

  texLiveModerncv = builderDefsPackage (import ../tools/typesetting/tex/texlive/moderncv.nix) {
    inherit texLive unzip;
  };

  texLiveModerntimeline = builderDefsPackage (import ../tools/typesetting/tex/texlive/moderntimeline.nix) {
    inherit texLive unzip;
  };

  thermald = callPackage ../tools/system/thermald { };

  thinkfan = callPackage ../tools/system/thinkfan { };

  tup = callPackage ../development/tools/build-managers/tup { };

  utf8proc = callPackage ../development/libraries/utf8proc { };

  vice = callPackage ../misc/emulators/vice {
    libX11 = xlibs.libX11;
    giflib = giflib_4_1;
  };

  viewnior = callPackage ../applications/graphics/viewnior { };

  vimUtils = callPackage ../misc/vim-plugins/vim-utils.nix { inherit writeText; };

  vimPlugins = recurseIntoAttrs (callPackage ../misc/vim-plugins { });

  vimprobable2 = callPackage ../applications/networking/browsers/vimprobable2 {
    webkit = webkitgtk2;
  };

  vimprobable2Wrapper = wrapFirefox
    { browser = vimprobable2; browserName = "vimprobable2"; desktopName = "Vimprobable2";
    };

  rekonqWrapper = wrapFirefox {
    browser = kde4.rekonq; browserName = "rekonq"; desktopName = "Rekonq";
  };

  vimb = callPackage ../applications/networking/browsers/vimb {
    webkit = webkitgtk2;
  };

  vimbWrapper = wrapFirefox {
    browser = vimb;
    browserName = "vimb";
    desktopName = "Vimb";
  };

  vips = callPackage ../tools/graphics/vips { };
  nip2 = callPackage ../tools/graphics/nip2 { };

  VisualBoyAdvance = callPackage ../misc/emulators/VisualBoyAdvance { };

  # Wine cannot be built in 64-bit; use a 32-bit build instead.
  wineStable = callPackage_i686 ../misc/emulators/wine/stable.nix {
    bison = bison2;
  };

  wineUnstable = lowPrio (callPackage_i686 ../misc/emulators/wine/unstable.nix {
    bison = bison2;
  });

  wine = wineStable;

  winetricks = callPackage ../misc/emulators/wine/winetricks.nix {
    inherit (gnome2) zenity;
  };

  wmutils-core = callPackage ../tools/X11/wmutils-core { };

  wxmupen64plus = callPackage ../misc/emulators/wxmupen64plus { };

  x2x = callPackage ../tools/X11/x2x { };

  xboxdrv = callPackage ../misc/drivers/xboxdrv { };

  xinput_calibrator = callPackage ../tools/X11/xinput_calibrator {
    inherit (xlibs) libXi inputproto;
  };

  xosd = callPackage ../misc/xosd { };

  xsane = callPackage ../applications/graphics/sane/xsane.nix {
    libpng = libpng12;
    saneBackends = saneBackends;
  };

  xwiimote = callPackage ../misc/drivers/xwiimote {
    bluez = pkgs.bluez5.override {
      enableWiimote = true;
    };
  };

  yafc = callPackage ../applications/networking/yafc { };

  yandex-disk = callPackage ../tools/filesystems/yandex-disk { };

  zdfmediathk = callPackage ../applications/video/zdfmediathk { };

  myEnvFun = import ../misc/my-env {
    inherit substituteAll pkgs;
    inherit (stdenv) mkDerivation;
  };

  # patoline requires a rather large ocaml compilation environment.
  # this is why it is build as an environment and not just a normal package.
  # remark : the emacs mode is also installed, but you have to adjust your load-path.
  PatolineEnv = pack: myEnvFun {
      name = "patoline";
      buildInputs = [ stdenv ncurses mesa freeglut libzip gcc
                                   pack.ocaml pack.findlib pack.camomile
                                   pack.dypgen pack.ocaml_sqlite3 pack.camlzip
                                   pack.lablgtk pack.camlimages pack.ocaml_cairo
                                   pack.lablgl pack.ocamlnet pack.cryptokit
                                   pack.ocaml_pcre pack.patoline
                                   ];
    # this is to circumvent the bug with libgcc_s.so.1 which is
    # not found when using thread
    extraCmds = ''
       LD_LIBRARY_PATH=\$LD_LIBRARY_PATH:${gcc.cc}/lib
       export LD_LIBRARY_PATH
    '';
  };

  patoline = PatolineEnv ocamlPackages_4_00_1;

  znc = callPackage ../applications/networking/znc { };

  zncModules = recurseIntoAttrs (
    callPackage ../applications/networking/znc/modules.nix { }
  );

  zsnes = callPackage_i686 ../misc/emulators/zsnes { };

  snes9x-gtk = callPackage ../misc/emulators/snes9x-gtk { };

  higan = callPackage ../misc/emulators/higan {
    profile = config.higan.profile or "performance";
    guiToolkit = config.higan.guiToolkit or "gtk";
  };

  misc = import ../misc/misc.nix { inherit pkgs stdenv; };

  bullet = callPackage ../development/libraries/bullet {};

  dart = callPackage ../development/interpreters/dart { };

  httrack = callPackage ../tools/backup/httrack { };

  mg = callPackage ../applications/editors/mg { };


  # Attributes for backward compatibility.
  adobeReader = adobe-reader;
  arduino_core = arduino-core;  # added 2015-02-04
  asciidocFull = asciidoc-full;  # added 2014-06-22
  bridge_utils = bridge-utils;  # added 2015-02-20
  clangAnalyzer = clang-analyzer;  # added 2015-02-20
  lttngTools = lttng-tools;  # added 2014-07-31
  lttngUst = lttng-ust;  # added 2014-07-31
  jquery_ui = jquery-ui;  # added 2014-09-07
  youtubeDL = youtube-dl;  # added 2014-10-26
  rdiff_backup = rdiff-backup;  # added 2014-11-23
  htmlTidy = html-tidy;  # added 2014-12-06
  speedtest_cli = speedtest-cli;  # added 2015-02-17
  sqliteInteractive = sqlite-interactive;  # added 2014-12-06
  nfsUtils = nfs-utils;  # added 2014-12-06
  buildbotSlave = buildbot-slave;  # added 2014-12-09
  cool-old-term = cool-retro-term; # added 2015-01-31
  rssglx = rss-glx; #added 2015-03-25


  opentsdb = callPackage ../tools/misc/opentsdb {};

  hbase = callPackage ../servers/hbase {};

}; in self; in pkgs<|MERGE_RESOLUTION|>--- conflicted
+++ resolved
@@ -9552,13 +9552,9 @@
   });
 
   udev145 = callPackage ../os-specific/linux/udev/145.nix { };
-<<<<<<< HEAD
 
   udev = pkgs.systemd; # headers are not in the libudev output
-=======
-  udev = pkgs.systemd;
   eudev = callPackage ../os-specific/linux/eudev {};
->>>>>>> 9de96694
 
   udisks1 = callPackage ../os-specific/linux/udisks/1-default.nix { };
   udisks2 = callPackage ../os-specific/linux/udisks/2-default.nix { };
