--- conflicted
+++ resolved
@@ -574,15 +574,11 @@
 
   pyaxmlparser = callPackage ../development/python-modules/pyaxmlparser { };
 
-<<<<<<< HEAD
   pybind11 = callPackage ../development/python-modules/pybind11 { };
 
-  pycairo = callPackage ../development/python-modules/pycairo { };
-=======
   pycairo = callPackage ../development/python-modules/pycairo {
     inherit (pkgs) pkgconfig;
   };
->>>>>>> 64edccb4
 
   pycangjie = disabledIf (!isPy3k) (callPackage ../development/python-modules/pycangjie {
     inherit (pkgs) pkgconfig;
