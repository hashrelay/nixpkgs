--- conflicted
+++ resolved
@@ -20,11 +20,8 @@
 assert gnutlsSupport -> gnutls != null;
 assert scpSupport -> libssh2 != null;
 assert c-aresSupport -> c-ares != null;
-<<<<<<< HEAD
 assert brotliSupport -> brotli != null;
-=======
 assert gssSupport -> kerberos != null;
->>>>>>> 13e6a5c5
 
 stdenv.mkDerivation rec {
   name = "curl-7.57.0";
