--- conflicted
+++ resolved
@@ -1,13 +1,8 @@
 { stdenv, fetchFromGitHub, perl, gettext, pkgconfig, libidn2, libiconv }:
 
 stdenv.mkDerivation rec {
-<<<<<<< HEAD
-  version = "5.5.0";
+  version = "5.5.1";
   pname = "whois";
-=======
-  version = "5.5.1";
-  name = "whois-${version}";
->>>>>>> 8943fb5f
 
   src = fetchFromGitHub {
     owner = "rfc1036";
