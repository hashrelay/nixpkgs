{ fetchurl, stdenv, pkgconfig, libgcrypt, libassuan, libksba, npth
, readline ? null, libusb ? null, gnutls ? null, adns ? null, openldap ? null
<<<<<<< HEAD
, zlib ? null, bzip2 ? null, pinentry ? null, autoreconfHook, texinfo, gettext
=======
, zlib ? null, bzip2 ? null, pinentry ? null, autoreconfHook, gettext, texinfo
>>>>>>> c812ded1
, pcsclite
}:

with stdenv.lib;
stdenv.mkDerivation rec {
  name = "gnupg-2.1.2";

  src = fetchurl {
    url = "mirror://gnupg/gnupg/${name}.tar.bz2";
    sha256 = "14k7c5spai3yppz6izf1ggbnffskl54ln87v1wgy9pwism1mlks0";
  };

  patches = [ ./socket-activate-2.1.1.patch ];

  postPatch = ''
    sed -i 's,"libpcsclite\.so[^"]*","${pcsclite}/lib/libpcsclite.so",g' scd/scdaemon.c
  '';

  buildInputs = [
    pkgconfig libgcrypt libassuan libksba npth
    readline libusb gnutls adns openldap zlib bzip2
<<<<<<< HEAD
    autoreconfHook texinfo gettext
=======
    autoreconfHook gettext texinfo
>>>>>>> c812ded1
  ];

  configureFlags =
    optional (pinentry != null) "--with-pinentry-pgm=${pinentry}/bin/pinentry";

  meta = with stdenv.lib; {
    homepage = http://gnupg.org;
    description = "a complete and free implementation of the OpenPGP standard";
    license = licenses.gpl3Plus;
    maintainers = with maintainers; [ wkennington ];
    platforms = platforms.all;
  };
}<|MERGE_RESOLUTION|>--- conflicted
+++ resolved
@@ -1,10 +1,6 @@
 { fetchurl, stdenv, pkgconfig, libgcrypt, libassuan, libksba, npth
 , readline ? null, libusb ? null, gnutls ? null, adns ? null, openldap ? null
-<<<<<<< HEAD
-, zlib ? null, bzip2 ? null, pinentry ? null, autoreconfHook, texinfo, gettext
-=======
 , zlib ? null, bzip2 ? null, pinentry ? null, autoreconfHook, gettext, texinfo
->>>>>>> c812ded1
 , pcsclite
 }:
 
@@ -26,11 +22,7 @@
   buildInputs = [
     pkgconfig libgcrypt libassuan libksba npth
     readline libusb gnutls adns openldap zlib bzip2
-<<<<<<< HEAD
-    autoreconfHook texinfo gettext
-=======
     autoreconfHook gettext texinfo
->>>>>>> c812ded1
   ];
 
   configureFlags =
