--- conflicted
+++ resolved
@@ -14,16 +14,9 @@
   # Run `eval $(nix-build -A lorri.updater)` after updating the revision!
   # It will copy some required files if necessary.
   # Also don’t forget to run `nix-build -A lorri.tests`
-<<<<<<< HEAD
-  version = "1.6.0";
-  gitRev = "1.6.0";
-  sha256 = "sha256-peelMKv9GOTPdyb1iifzlFikeayTchqaYCgeXyR5EgM=";
-  cargoHash = "sha256-UFAmTYnCqsQxBnCm1zMu+BcWIZMuuxvpF7poLlzC6Kg=";
-=======
   version = "1.7.0";
   sha256 = "sha256-pGNhhEBHyWhTaW24dHrxAvpb/qr5RPbHXRwDZx6Rf74=";
   cargoSha256 = "sha256-ENZATiBhoO+N6NpSknOWpvsatkaYb4mS/E63XNRXfMU=";
->>>>>>> cbebac42
 
 in (rustPlatform.buildRustPackage rec {
   pname = "lorri";
