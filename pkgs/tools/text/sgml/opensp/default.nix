--- conflicted
+++ resolved
@@ -1,10 +1,6 @@
 { lib, stdenv, fetchurl, fetchpatch, xmlto, docbook_xml_dtd_412
-<<<<<<< HEAD
-, libxslt, docbook_xsl, autoconf, automake, gettext, libiconv, libtool
+, docbook_xsl, autoconf, automake, libtool
 , autoreconfHook
-=======
-, docbook_xsl, autoconf, automake, libtool
->>>>>>> bbf574c0
 }:
 
 stdenv.mkDerivation rec {
