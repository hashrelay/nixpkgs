--- conflicted
+++ resolved
@@ -3,13 +3,8 @@
 , bzip2, zlib, libjpeg, libsndfile, mpg123, game-music-emu }:
 
 stdenv.mkDerivation rec {
-<<<<<<< HEAD
   pname = "gzdoom";
-  version = "4.1.3";
-=======
-  name = "gzdoom-${version}";
   version = "4.2.0";
->>>>>>> 8943fb5f
 
   src = fetchFromGitHub {
     owner = "coelckers";
