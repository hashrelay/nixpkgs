<<<<<<< HEAD
{stdenv, fetchurl, openal, libpng, libvorbis, libGLU, premake4, SDL2, SDL2_image, SDL2_ttf }:
=======
{ stdenv, fetchurl, makeDesktopItem, makeWrapper, premake4, unzip
, openal, libpng, libvorbis, mesa_glu, SDL2, SDL2_image, SDL2_ttf }:

let
  pname = "tome4";

  desktop = makeDesktopItem {
    desktopName = pname;
    name = pname;
    exec = "@out@/bin/${pname}";
    icon = "${pname}";
    terminal = "False";
    comment = "An open-source, single-player, role-playing roguelike game set in the world of Eyal.";
    type = "Application";
    categories = "Game;RolePlaying;";
    genericName = pname;
  };

in stdenv.mkDerivation rec {
  name = "${pname}-${version}";
  version = "1.5.5";
>>>>>>> 97693915

  src = fetchurl {
    url = "https://te4.org/dl/t-engine/t-engine4-src-${version}.tar.bz2";
    sha256 = "0v2qgdfpvdzd1bcbp9v8pfahj1bgczsq2d4xfhh5wg11jgjcwz03";
  };

  nativeBuildInputs = [ premake4 makeWrapper unzip ];

  # tome4 vendors quite a few libraries so someone might want to look into avoiding that...
  buildInputs = [
    libGLU openal libpng libvorbis SDL2 SDL2_ttf SDL2_image
  ];

  enableParallelBuilding = true;

  NIX_CFLAGS_COMPILE = [
    "-I${SDL2_image}/include/SDL2"
    "-I${SDL2_ttf}/include/SDL2"
  ];

  postPatch = ''
    substituteInPlace premake4.lua \
      --replace "/opt/SDL-2.0/include/SDL2" "${SDL2.dev}/include/SDL2" \
      --replace "/usr/include/GL" "/run/opengl-driver/include"
  '';

  preConfigure = ''
    premake4 gmake
  '';

  makeFlags = [ "config=release" ];

  # The wrapper needs to cd into the correct directory as tome4's detection of
  # the game asset root directory is faulty.

  installPhase = ''
    runHook preInstall

    dir=$out/share/${pname}

    install -Dm755 t-engine $dir/t-engine
    cp -r bootstrap game $dir
    makeWrapper $dir/t-engine $out/bin/${pname} \
      --run "cd $dir"

    install -Dm755 ${desktop}/share/applications/${pname}.desktop $out/share/applications/${pname}.desktop
    substituteInPlace $out/share/applications/${pname}.desktop \
      --subst-var out

    unzip -oj -qq game/engines/te4-${version}.teae data/gfx/te4-icon.png
    install -Dm644 te4-icon.png $out/share/icons/hicolor/64x64/${pname}.png

    install -Dm644 -t $out/share/doc/${pname} CONTRIBUTING COPYING COPYING-MEDIA CREDITS

    runHook postInstall
  '';

  meta = with stdenv.lib; {
    description = "Tales of Maj'eyal (rogue-like game)";
    homepage = https://te4.org/;
    license = licenses.gpl3;
    maintainers = with maintainers; [ chattered peterhoeg ];
    platforms = platforms.linux;
  };
}<|MERGE_RESOLUTION|>--- conflicted
+++ resolved
@@ -1,8 +1,5 @@
-<<<<<<< HEAD
-{stdenv, fetchurl, openal, libpng, libvorbis, libGLU, premake4, SDL2, SDL2_image, SDL2_ttf }:
-=======
 { stdenv, fetchurl, makeDesktopItem, makeWrapper, premake4, unzip
-, openal, libpng, libvorbis, mesa_glu, SDL2, SDL2_image, SDL2_ttf }:
+, openal, libpng, libvorbis, libGLU, SDL2, SDL2_image, SDL2_ttf }:
 
 let
   pname = "tome4";
@@ -22,7 +19,6 @@
 in stdenv.mkDerivation rec {
   name = "${pname}-${version}";
   version = "1.5.5";
->>>>>>> 97693915
 
   src = fetchurl {
     url = "https://te4.org/dl/t-engine/t-engine4-src-${version}.tar.bz2";
