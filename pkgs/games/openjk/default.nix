{ lib, stdenv, fetchFromGitHub, makeDesktopItem, makeWrapper, cmake, libjpeg, zlib, libpng, libGL, SDL2 }:

let
  jamp = makeDesktopItem rec {
    name = "jamp";
    exec = name;
    icon = "OpenJK_Icon_128";
    comment = "Open Source Jedi Academy game released by Raven Software";
    desktopName = "Jedi Academy (Multi Player)";
    genericName = "Jedi Academy";
    categories = [ "Game" ];
  };
  jasp = makeDesktopItem rec {
    name = "jasp";
    exec = name;
    icon = "OpenJK_Icon_128";
    comment = "Open Source Jedi Academy game released by Raven Software";
    desktopName = "Jedi Academy (Single Player)";
    genericName = "Jedi Academy";
    categories = [ "Game" ];
  };
  josp = makeDesktopItem rec {
    name = "josp";
    exec = name;
    icon = "OpenJK_Icon_128";
    comment = "Open Source Jedi Outcast game released by Raven Software";
    desktopName = "Jedi Outcast (Single Player)";
    genericName = "Jedi Outcast";
    categories = [ "Game" ];
  };
in stdenv.mkDerivation {
  pname = "OpenJK";
  version = "unstable-2022-01-30";

  src = fetchFromGitHub {
    owner = "JACoders";
    repo = "OpenJK";
    rev = "235fb9e1a9c4537a603b2e54e444327d20d198a3";
    sha256 = "sha256-DqP6wnu5sE7lQJGEdsEPOc6FIaJjqxt5ANKZ5eiabC4=";
  };

  dontAddPrefix = true;

  nativeBuildInputs = [ makeWrapper cmake ];
  buildInputs = [ libjpeg zlib libpng libGL SDL2 ];

  outputs = [ "out" "openjo" "openja" ];

  # move from $out/JediAcademy to $out/opt/JediAcademy
  preConfigure = ''
    cmakeFlagsArray=("-DCMAKE_INSTALL_PREFIX=$out/opt")
  '';
  cmakeFlags = ["-DBuildJK2SPEngine:BOOL=ON"
                "-DBuildJK2SPGame:BOOL=ON"
                "-DBuildJK2SPRdVanilla:BOOL=ON"];

  postInstall = ''
    mkdir -p $out/bin $openja/bin $openjo/bin
    mkdir -p $openja/share/applications $openjo/share/applications
    mkdir -p $openja/share/icons/hicolor/128x128/apps $openjo/share/icons/hicolor/128x128/apps
    mkdir -p $openja/opt $openjo/opt
    mv $out/opt/JediAcademy $openja/opt/
    mv $out/opt/JediOutcast $openjo/opt/
    jaPrefix=$openja/opt/JediAcademy
    joPrefix=$openjo/opt/JediOutcast

<<<<<<< HEAD
    makeWrapper $prefix/openjk.* $out/bin/jamp --chdir "$prefix"
    makeWrapper $prefix/openjk_sp.* $out/bin/jasp --chdir "$prefix"
    makeWrapper $prefix/openjkded.* $out/bin/openjkded --chdir "$prefix"
=======
    makeWrapper $jaPrefix/openjk.* $openja/bin/jamp --run "cd $jaPrefix"
    makeWrapper $jaPrefix/openjk_sp.* $openja/bin/jasp --run "cd $jaPrefix"
    makeWrapper $jaPrefix/openjkded.* $openja/bin/openjkded --run "cd $jaPrefix"
    makeWrapper $joPrefix/openjo_sp.* $openjo/bin/josp --run "cd $joPrefix"
>>>>>>> 069038f0

    cp $src/shared/icons/OpenJK_Icon_128.png $openjo/share/icons/hicolor/128x128/apps
    cp $src/shared/icons/OpenJK_Icon_128.png $openja/share/icons/hicolor/128x128/apps
    ln -s ${jamp}/share/applications/* $openja/share/applications
    ln -s ${jasp}/share/applications/* $openja/share/applications
    ln -s ${josp}/share/applications/* $openjo/share/applications
    ln -s $openja/bin/* $out/bin
    ln -s $openjo/bin/* $out/bin
    rm -rf $out/opt
  '';

  meta = with lib; {
    description = "An open-source engine for Star Wars Jedi Academy game";
    homepage = "https://github.com/JACoders/OpenJK";
    license = licenses.gpl2;
    platforms = platforms.linux;
    maintainers = with maintainers; [ tgunnoe ];
  };
}<|MERGE_RESOLUTION|>--- conflicted
+++ resolved
@@ -64,16 +64,10 @@
     jaPrefix=$openja/opt/JediAcademy
     joPrefix=$openjo/opt/JediOutcast
 
-<<<<<<< HEAD
-    makeWrapper $prefix/openjk.* $out/bin/jamp --chdir "$prefix"
-    makeWrapper $prefix/openjk_sp.* $out/bin/jasp --chdir "$prefix"
-    makeWrapper $prefix/openjkded.* $out/bin/openjkded --chdir "$prefix"
-=======
-    makeWrapper $jaPrefix/openjk.* $openja/bin/jamp --run "cd $jaPrefix"
-    makeWrapper $jaPrefix/openjk_sp.* $openja/bin/jasp --run "cd $jaPrefix"
-    makeWrapper $jaPrefix/openjkded.* $openja/bin/openjkded --run "cd $jaPrefix"
-    makeWrapper $joPrefix/openjo_sp.* $openjo/bin/josp --run "cd $joPrefix"
->>>>>>> 069038f0
+    makeWrapper $jaPrefix/openjk.* $openja/bin/jamp --chdir "$jaPrefix"
+    makeWrapper $jaPrefix/openjk_sp.* $openja/bin/jasp --chdir "$jaPrefix"
+    makeWrapper $jaPrefix/openjkded.* $openja/bin/openjkded --chdir "$jaPrefix"
+    makeWrapper $joPrefix/openjo_sp.* $openjo/bin/josp --chdir "$joPrefix"
 
     cp $src/shared/icons/OpenJK_Icon_128.png $openjo/share/icons/hicolor/128x128/apps
     cp $src/shared/icons/OpenJK_Icon_128.png $openja/share/icons/hicolor/128x128/apps
