{ stdenv, fetchurl, autoconf, automake, libtool, bison
, libasr, libevent, zlib, libressl, db, pam, nixosTests
}:

stdenv.mkDerivation rec {
<<<<<<< HEAD
  pname = "opensmtpd";
  version = "6.4.1p2";
=======
  name = "opensmtpd-${version}";
  version = "6.4.2p1";
>>>>>>> 8943fb5f

  nativeBuildInputs = [ autoconf automake libtool bison ];
  buildInputs = [ libasr libevent zlib libressl db pam ];

  src = fetchurl {
<<<<<<< HEAD
    url = "https://www.opensmtpd.org/archives/${pname}-${version}.tar.gz";
    sha256 = "0cppqlx4fk6l8rbim5symh2fm1kzshf421256g596j6c9f9q96xn";
=======
    url = "https://www.opensmtpd.org/archives/${name}.tar.gz";
    sha256 = "0pgv080ai7d98l9340jadp9wjiaqj2qvgpqhilcz0kps2mdiawbd";
>>>>>>> 8943fb5f
  };

  patches = [
    ./proc_path.diff # TODO: upstream to OpenSMTPD, see https://github.com/NixOS/nixpkgs/issues/54045
  ];

  # See https://github.com/OpenSMTPD/OpenSMTPD/issues/885 for the `sh bootstrap`
  # requirement
  postPatch = ''
    substituteInPlace smtpd/parse.y \
      --replace "/usr/libexec/" "$out/libexec/opensmtpd/"
    substituteInPlace mk/smtpctl/Makefile.am --replace "chgrp" "true"
    substituteInPlace mk/smtpctl/Makefile.am --replace "chmod 2555" "chmod 0555"
    sh bootstrap
  '';

  configureFlags = [
    "--sysconfdir=/etc"
    "--localstatedir=/var"
    "--with-mantype=doc"
    "--with-auth-pam"
    "--without-auth-bsdauth"
    "--with-path-socket=/run"
    "--with-user-smtpd=smtpd"
    "--with-user-queue=smtpq"
    "--with-group-queue=smtpq"
    "--with-path-CAfile=/etc/ssl/certs/ca-certificates.crt"
    "--with-libevent=${libevent.dev}"
    "--with-table-db"
  ];

  # See https://github.com/OpenSMTPD/OpenSMTPD/pull/884
  makeFlags = [ "CFLAGS=-ffunction-sections" "LDFLAGS=-Wl,--gc-sections" ];

  installFlags = [
    "sysconfdir=\${out}/etc"
    "localstatedir=\${TMPDIR}"
  ];

  meta = with stdenv.lib; {
    homepage = https://www.opensmtpd.org/;
    description = ''
      A free implementation of the server-side SMTP protocol as defined by
      RFC 5321, with some additional standard extensions
    '';
    license = licenses.isc;
    platforms = platforms.linux;
    maintainers = with maintainers; [ rickynils obadz ekleog ];
  };
  passthru.tests = {
    basic-functionality-and-dovecot-interaction = nixosTests.opensmtpd;
  };
}<|MERGE_RESOLUTION|>--- conflicted
+++ resolved
@@ -3,25 +3,15 @@
 }:
 
 stdenv.mkDerivation rec {
-<<<<<<< HEAD
   pname = "opensmtpd";
-  version = "6.4.1p2";
-=======
-  name = "opensmtpd-${version}";
   version = "6.4.2p1";
->>>>>>> 8943fb5f
 
   nativeBuildInputs = [ autoconf automake libtool bison ];
   buildInputs = [ libasr libevent zlib libressl db pam ];
 
   src = fetchurl {
-<<<<<<< HEAD
     url = "https://www.opensmtpd.org/archives/${pname}-${version}.tar.gz";
-    sha256 = "0cppqlx4fk6l8rbim5symh2fm1kzshf421256g596j6c9f9q96xn";
-=======
-    url = "https://www.opensmtpd.org/archives/${name}.tar.gz";
     sha256 = "0pgv080ai7d98l9340jadp9wjiaqj2qvgpqhilcz0kps2mdiawbd";
->>>>>>> 8943fb5f
   };
 
   patches = [
