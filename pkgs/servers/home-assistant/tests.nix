{ lib
, home-assistant
}:

let
  # some components' tests have additional dependencies
  extraCheckInputs = with home-assistant.python.pkgs; {
    alexa = [ av ];
    bluetooth = [ pyswitchbot ];
    bthome = [ xiaomi-ble ];
    camera = [ av ];
    cloud = [ mutagen ];
    config = [ pydispatcher ];
    generic = [ av ];
    google_translate = [ mutagen ];
    google_sheets = [ oauth2client ];
    govee_ble = [ ibeacon-ble ];
    hassio = [ bellows zha-quirks zigpy-deconz zigpy-xbee zigpy-zigate zigpy-znp ];
    homeassistant_sky_connect = [ bellows zha-quirks zigpy-deconz zigpy-xbee zigpy-zigate zigpy-znp zwave-js-server-python ];
    homeassistant_yellow = [ bellows zha-quirks zigpy-deconz zigpy-xbee zigpy-zigate zigpy-znp ];
<<<<<<< HEAD
    lovelace = [ pychromecast ];
=======
    lovelace = [ PyChromecast ];
    mopeka = [ pyswitchbot ];
>>>>>>> 5b933f35
    nest = [ av ];
    onboarding = [ pymetno radios rpi-bad-power ];
    otbr = [ bellows zha-quirks zigpy-deconz zigpy-xbee zigpy-zigate zigpy-znp ];
    raspberry_pi = [ rpi-bad-power ];
    shelly = [ pyswitchbot ];
    tilt_ble = [ govee-ble ibeacon-ble ];
    tomorrowio = [ pyclimacell ];
    version = [ aioaseko ];
    xiaomi_miio = [ arrow ];
    voicerss = [ mutagen ];
    yandextts = [ mutagen ];
    zha = [ pydeconz ];
    zwave_js = [ homeassistant-pyozw ];
  };

  extraDisabledTestPaths = {
  };

  extraDisabledTests = {
    roku = [
      # homeassistant.components.roku.media_player:media_player.py:428 Media type music is not supported with format None (mime: audio/x-matroska)
      "test_services_play_media_audio"
    ];
  };

  extraPytestFlagsArray = {
    dnsip = [
      # AssertionError: assert <FlowResultType.FORM: 'form'> == <FlowResultTy...create_entry'>
      "--deselect tests/components/dnsip/test_config_flow.py::test_options_flow"
    ];
    history_stats = [
      # Flaky: AssertionError: assert '0.0' == '12.0'
      "--deselect tests/components/history_stats/test_sensor.py::test_end_time_with_microseconds_zeroed"
    ];
    logbook = [
      "--deselect tests/components/logbook/test_websocket_api.py::test_recorder_is_far_behind "
    ];
    modbus = [
      "--deselect tests/components/modbus/test_init.py::test_pymodbus_connect_fail"
    ];
    modem_callerid = [
      # aioserial mock produces wrong state
      "--deselect tests/components/modem_callerid/test_init.py::test_setup_entry"
    ];
    unifiprotect = [
      # "TypeError: object Mock can't be used in 'await' expression
      "--deselect tests/components/unifiprotect/test_repairs.py::test_ea_warning_fix"
    ];
  };
in lib.listToAttrs (map (component: lib.nameValuePair component (
  home-assistant.overridePythonAttrs (old: {
    pname = "homeassistant-test-${component}";
    format = "other";

    dontBuild = true;
    dontInstall = true;

    nativeCheckInputs = old.nativeCheckInputs
      ++ home-assistant.getPackages component home-assistant.python.pkgs
      ++ extraCheckInputs.${component} or [ ];

    disabledTests = old.disabledTests or [] ++ extraDisabledTests.${component} or [];
    disabledTestPaths = old.disabledTestPaths or [] ++ extraDisabledTestPaths.${component} or [ ];

    # components are more often racy than the core
    dontUsePytestXdist = true;

    pytestFlagsArray = lib.remove "tests" old.pytestFlagsArray
      ++ [ "--numprocesses=2" ]
      ++ extraPytestFlagsArray.${component} or [ ]
      ++ [ "tests/components/${component}" ];

    preCheck = old.preCheck + lib.optionalString (builtins.elem component [ "emulated_hue" "songpal" "system_log" ]) ''
      patch -p1 < ${./patches/tests-mock-source-ip.patch}
    '';

    meta = old.meta // {
      broken = lib.elem component [
      ];
      # upstream only tests on Linux, so do we.
      platforms = lib.platforms.linux;
    };
  })
)) home-assistant.supportedComponentsWithTests)<|MERGE_RESOLUTION|>--- conflicted
+++ resolved
@@ -18,12 +18,8 @@
     hassio = [ bellows zha-quirks zigpy-deconz zigpy-xbee zigpy-zigate zigpy-znp ];
     homeassistant_sky_connect = [ bellows zha-quirks zigpy-deconz zigpy-xbee zigpy-zigate zigpy-znp zwave-js-server-python ];
     homeassistant_yellow = [ bellows zha-quirks zigpy-deconz zigpy-xbee zigpy-zigate zigpy-znp ];
-<<<<<<< HEAD
     lovelace = [ pychromecast ];
-=======
-    lovelace = [ PyChromecast ];
     mopeka = [ pyswitchbot ];
->>>>>>> 5b933f35
     nest = [ av ];
     onboarding = [ pymetno radios rpi-bad-power ];
     otbr = [ bellows zha-quirks zigpy-deconz zigpy-xbee zigpy-zigate zigpy-znp ];
