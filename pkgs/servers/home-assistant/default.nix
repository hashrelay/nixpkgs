--- conflicted
+++ resolved
@@ -31,7 +31,6 @@
     # Override the version of some packages pinned in Home Assistant's setup.py and requirements_all.txt
 
     (self: super: {
-<<<<<<< HEAD
       aioairzone = super.aioairzone.overridePythonAttrs (oldAttrs: rec {
         version = "0.6.9";
         src = fetchFromGitHub {
@@ -39,26 +38,6 @@
           repo = "aioairzone";
           rev = "refs/tags/${version}";
           hash = "sha256-0nbH0pnTYRuSOkzG5Yn/fJmRKtXBMd6ti6Z+AW72j3Q=";
-        };
-      });
-
-      aioairq = super.aioairq.overridePythonAttrs (oldAttrs: rec {
-        version = "0.3.1";
-        src = fetchFromGitHub {
-          owner = "CorantGmbH";
-          repo = "aioairq";
-          rev = "refs/tags/v${version}";
-          hash = "sha256-SRsDSHTZkkygaQZjHENKNLx3ZWMi/PubS1m/MonEKNk=";
-        };
-      });
-
-      aioesphomeapi = super.aioesphomeapi.overridePythonAttrs (oldAttrs: rec {
-        version = "19.2.1";
-        src = fetchFromGitHub {
-          owner = "esphome";
-          repo = "aioesphomeapi";
-          rev = "refs/tags/v${version}";
-          hash = "sha256-WSWGO0kI1m6oaImUYZ6m5WKJ+xPs/rtn5wVq1bDr+bE=";
         };
       });
 
@@ -101,15 +80,6 @@
           repo = "aio-powerview-api";
           rev = "refs/tags/v${version}";
           hash = "sha256-cghfNi5T343/7GxNLDrE0iAewMlRMycQTP7SvDVpU2M=";
-=======
-      # https://github.com/home-assistant/core/pull/101913
-      aiohttp = super.aiohttp.overridePythonAttrs (old: rec {
-        version = "3.9.1";
-        src = fetchPypi {
-          inherit (old) pname;
-          inherit version;
-          hash = "sha256-j8Sah6wmnUUp2kWHHi/7aHTod3nD0OLM2BPAiZIhI50=";
->>>>>>> 4cdde2bb
         };
       });
 
