{ stdenv, fetchurl, mono, libmediainfo, sqlite, curl, makeWrapper, ... }:

stdenv.mkDerivation rec {
<<<<<<< HEAD
  pname = "sonarr";
  version = "2.0.0.5322";
=======
  name = "sonarr-${version}";
  version = "2.0.0.5338";
>>>>>>> 8943fb5f

  src = fetchurl {
    url = "https://download.sonarr.tv/v2/master/mono/NzbDrone.master.${version}.mono.tar.gz";
    sha256 = "05l7l4d1765m01c14iz8lcr61dnm4xd5p09sns4w8wmanks9jg3x";
  };

  buildInputs = [
    makeWrapper
  ];

  installPhase = ''
    mkdir -p $out/bin
    cp -r * $out/bin/

    makeWrapper "${mono}/bin/mono" $out/bin/NzbDrone \
      --add-flags "$out/bin/NzbDrone.exe" \
      --prefix LD_LIBRARY_PATH : ${stdenv.lib.makeLibraryPath [
          curl sqlite libmediainfo ]}
  '';

  meta = {
    description = "Smart PVR for newsgroup and bittorrent users";
    homepage = https://sonarr.tv/;
    license = stdenv.lib.licenses.gpl3;
    maintainers = [ stdenv.lib.maintainers.fadenb ];
    platforms = stdenv.lib.platforms.all;
  };
}<|MERGE_RESOLUTION|>--- conflicted
+++ resolved
@@ -1,13 +1,8 @@
 { stdenv, fetchurl, mono, libmediainfo, sqlite, curl, makeWrapper, ... }:
 
 stdenv.mkDerivation rec {
-<<<<<<< HEAD
   pname = "sonarr";
-  version = "2.0.0.5322";
-=======
-  name = "sonarr-${version}";
   version = "2.0.0.5338";
->>>>>>> 8943fb5f
 
   src = fetchurl {
     url = "https://download.sonarr.tv/v2/master/mono/NzbDrone.master.${version}.mono.tar.gz";
