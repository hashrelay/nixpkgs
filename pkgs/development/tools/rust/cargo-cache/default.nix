{ lib, stdenv, fetchFromGitHub, rustPlatform, libiconv, Security }:

rustPlatform.buildRustPackage rec {
  pname = "cargo-cache";
  version = "0.6.2";

  src = fetchFromGitHub {
    owner = "matthiaskrgr";
    repo = pname;
    rev = version;
    sha256 = "sha256-/xP6TQcLyY1XC8r5SCkwej/I6fMaV5PqNNuvK1WbmeM=";
  };

<<<<<<< HEAD
  cargoSha256 = "sha256-qAq5B/BivQr8yuHtyFGTRigAa5dG2rboc0aD44/38FQ=";
=======
  cargoSha256 = "sha256-1ZNbqydRsXmMGLhqPrgNAE8bhpZCMAJO/YQbOvtiS/s=";
>>>>>>> 631cbc3d

  buildInputs = lib.optionals stdenv.isDarwin [ libiconv Security ];

  checkFlagsArray = [ "offline_tests" ];

  meta = with lib; {
    description = "Manage cargo cache (\${CARGO_HOME}, ~/.cargo/), print sizes of dirs and remove dirs selectively";
    homepage = "https://github.com/matthiaskrgr/cargo-cache";
    license = with licenses; [ asl20 /* or */ mit ];
    maintainers = with maintainers; [ Br1ght0ne ];
  };
}<|MERGE_RESOLUTION|>--- conflicted
+++ resolved
@@ -11,11 +11,7 @@
     sha256 = "sha256-/xP6TQcLyY1XC8r5SCkwej/I6fMaV5PqNNuvK1WbmeM=";
   };
 
-<<<<<<< HEAD
-  cargoSha256 = "sha256-qAq5B/BivQr8yuHtyFGTRigAa5dG2rboc0aD44/38FQ=";
-=======
   cargoSha256 = "sha256-1ZNbqydRsXmMGLhqPrgNAE8bhpZCMAJO/YQbOvtiS/s=";
->>>>>>> 631cbc3d
 
   buildInputs = lib.optionals stdenv.isDarwin [ libiconv Security ];
 
