{ stdenv
, lib
, fetchFromGitHub
, fetchurl
, jdk
, ant
, stripJavaArchivesHook
, libusb-compat-0_1
, libusb1
, unzip
, zlib
, ncurses
, readline
, withGui ? false
, gtk3
, wrapGAppsHook3
, withTeensyduino ? false
  /* Packages needed for Teensyduino */
, upx
, fontconfig
, xorg
, gcc
, atk
, glib
, pango
, gdk-pixbuf
, gtk2
, libpng12
, expat
, freetype
, cairo
, udev
}:

assert withTeensyduino -> withGui;
let
  externalDownloads = import ./downloads.nix {
    inherit fetchurl;
    inherit (lib) optionalAttrs;
    inherit (stdenv.hostPlatform) system;
  };
  # Some .so-files are later copied from .jar-s to $HOME, so patch them beforehand
  patchelfInJars =
    lib.optional (stdenv.hostPlatform.system == "aarch64-linux") { jar = "share/arduino/lib/jssc-2.8.0-arduino4.jar"; file = "libs/linux/libjSSC-2.8_aarch64.so"; }
    ++ lib.optional (builtins.match "armv[67]l-linux" stdenv.hostPlatform.system != null) { jar = "share/arduino/lib/jssc-2.8.0-arduino4.jar"; file = "libs/linux/libjSSC-2.8_armhf.so"; }
    ++ lib.optional (stdenv.hostPlatform.system == "x86_64-linux") { jar = "share/arduino/lib/jssc-2.8.0-arduino4.jar"; file = "libs/linux/libjSSC-2.8_x86_64.so"; }
    ++ lib.optional (stdenv.hostPlatform.system == "i686-linux") { jar = "share/arduino/lib/jssc-2.8.0-arduino4.jar"; file = "libs/linux/libjSSC-2.8_x86.so"; }
  ;
  # abiVersion 6 is default, but we need 5 for `avrdude_bin` executable
  ncurses5 = ncurses.override { abiVersion = "5"; };
  teensy_libpath = lib.makeLibraryPath [
    atk
    cairo
    expat
    fontconfig
    freetype
    gcc.cc.lib
    gdk-pixbuf
    glib
    gtk2
    libpng12
    libusb-compat-0_1
    pango
    udev
    xorg.libSM
    xorg.libX11
    xorg.libXext
    xorg.libXft
    xorg.libXinerama
    xorg.libXxf86vm
    zlib
  ];
  teensy_architecture =
    if stdenv.hostPlatform.isx86_32 then "linux32"
    else if stdenv.hostPlatform.isx86_64 then "linux64"
    else if stdenv.hostPlatform.isAarch64 then "linuxaarch64"
    else if stdenv.hostPlatform.isAarch32 then "linuxarm"
    else throw "${stdenv.hostPlatform.system} is not supported in teensy";

in
stdenv.mkDerivation rec {
  pname = (if withTeensyduino then "teensyduino" else "arduino") + lib.optionalString (!withGui) "-core";
  version = "1.8.19";

  src = fetchFromGitHub {
    owner = "arduino";
    repo = "Arduino";
    rev = version;
    sha256 = "sha256-I+PvfGc5F8H/NJOGRa18z7dKyKcO8I8Cg7Tj5yxkYAQ=";
  };

  teensyduino_version = "156";
  teensyduino_src = fetchurl {
    url = "https://www.pjrc.com/teensy/td_${teensyduino_version}/TeensyduinoInstall.${teensy_architecture}";
    sha256 = {
      linux64 = "sha256-4DbhmmYrx+rCBpDrYFaC0A88Qv9UEeNlQAkFi3zAstk=";
      linux32 = "sha256-DlRPOtDxmMPv2Qzhib7vNZdKNZCxmm9YmVNnwUKXK/E=";
      linuxarm = "sha256-d+DbpER/4lFPcPDFeMG5f3WaUGn8pFchdIDo7Hm0XWs=";
      linuxaarch64 = "sha256-8keQzhWq7QlAGIbfHEe3lfxpJleMMvBORuPaNrLmM6Y=";
    }.${teensy_architecture} or (throw "No arduino binaries for ${teensy_architecture}");
  };
  # Used because teensyduino requires jars be a specific size
  arduino_dist_src = fetchurl {
    url = "https://downloads.arduino.cc/arduino-${version}-${teensy_architecture}.tar.xz";
    sha256 = {
      linux64 = "sha256-62i93B0cASC+L8oTUKA+40Uxzzf1GEeyEhC25wVFvJs=";
      linux32 = "sha256-wSxtx3BqXMQCeWQDK8PHkWLlQqQM1Csao8bIk98FrFg=";
      linuxarm = "sha256-lJ/R1ePq7YtDk3bvloFcn8jswrJH+L63tvH5QpTqfXs=";
      linuxaarch64 = "sha256-gm8cDjLKNfpcaeO7fw6Kyv1TnWV/ZmH4u++nun9X6jo=";
    }.${teensy_architecture} or (throw "No arduino binaries for ${teensy_architecture}");
  };

  # the glib setup hook will populate GSETTINGS_SCHEMAS_PATH,
  # wrapGAppHooks (among other things) adds it to XDG_DATA_DIRS
  # so 'save as...' works:
<<<<<<< HEAD
  nativeBuildInputs = [ glib wrapGAppsHook3 unzip ];
=======
  nativeBuildInputs = [ glib stripJavaArchivesHook wrapGAppsHook unzip ];
>>>>>>> 60cb88cc
  buildInputs = [
    jdk
    ant
    libusb-compat-0_1
    libusb1
    zlib
    ncurses5
    readline
  ] ++ lib.optionals withTeensyduino [ upx ];
  downloadSrcList = builtins.attrValues externalDownloads;
  downloadDstList = builtins.attrNames externalDownloads;

  buildPhase = ''
    # Copy pre-downloaded files to proper locations
    download_src=($downloadSrcList)
    download_dst=($downloadDstList)
    while [[ "''${#download_src[@]}" -ne 0 ]]; do
      file_src=''${download_src[0]}
      file_dst=''${download_dst[0]}
      mkdir -p $(dirname $file_dst)
      download_src=(''${download_src[@]:1})
      download_dst=(''${download_dst[@]:1})
      cp -v $file_src $file_dst
    done

    # Deliberately break build.xml's download statement in order to cause
    # an error if anything needed is missing from download.nix.
    substituteInPlace build/build.xml \
      --replace 'ignoreerrors="true"' 'ignoreerrors="false"'

    cd ./arduino-core && ant
    cd ../build && ant
    cd ..
  '';

  # This will be patched into `arduino` wrapper script
  # Java loads gtk dynamically, so we need to provide it using LD_LIBRARY_PATH
  dynamicLibraryPath = lib.makeLibraryPath [ gtk3 ];
  javaPath = lib.makeBinPath [ jdk ];

  # Everything else will be patched into rpath
  rpath = lib.makeLibraryPath [ zlib libusb-compat-0_1 libusb1 readline ncurses5 stdenv.cc.cc ];

  installPhase = ''
    mkdir -p $out/share/arduino
    cp -r ./build/linux/work/* "$out/share/arduino/"
    echo -n ${version} > $out/share/arduino/lib/version.txt

    ${lib.optionalString withGui ''
      mkdir -p $out/bin
      substituteInPlace $out/share/arduino/arduino \
        --replace "JAVA=java" "JAVA=$javaPath/java" \
        --replace "LD_LIBRARY_PATH=" "LD_LIBRARY_PATH=$dynamicLibraryPath:"
      ln -sr "$out/share/arduino/arduino" "$out/bin/arduino"

      cp -r build/shared/icons $out/share/arduino
      mkdir -p $out/share/applications
      cp build/linux/dist/desktop.template $out/share/applications/arduino.desktop
      substituteInPlace $out/share/applications/arduino.desktop \
        --replace '<BINARY_LOCATION>' "$out/bin/arduino" \
        --replace '<ICON_NAME>' "$out/share/arduino/icons/128x128/apps/arduino.png"
    ''}

    ${lib.optionalString withTeensyduino ''
      # Back up the original jars
      mv $out/share/arduino/lib/arduino-core.jar $out/share/arduino/lib/arduino-core.jar.bak
      mv $out/share/arduino/lib/pde.jar $out/share/arduino/lib/pde.jar.bak
      # Extract jars from the arduino distributable package
      mkdir arduino_dist
      cd arduino_dist
      tar xfJ ${arduino_dist_src} arduino-${version}/lib/arduino-core.jar arduino-${version}/lib/pde.jar
      cd ..
      # Replace the built jars with the official arduino jars
      mv arduino_dist/arduino-${version}/lib/{arduino-core,pde}.jar $out/share/arduino/lib/
      # Delete the directory now that the jars are copied out
      rm -r arduino_dist
      # Extract and patch the Teensyduino installer
      cp ${teensyduino_src} ./TeensyduinoInstall.${teensy_architecture}
      chmod +w ./TeensyduinoInstall.${teensy_architecture}
      upx -d ./TeensyduinoInstall.${teensy_architecture}
      patchelf --set-interpreter $(cat $NIX_CC/nix-support/dynamic-linker) \
        --set-rpath "${teensy_libpath}" \
        ./TeensyduinoInstall.${teensy_architecture}
      chmod +x ./TeensyduinoInstall.${teensy_architecture}
      ./TeensyduinoInstall.${teensy_architecture} --dir=$out/share/arduino
      # Check for successful installation
      [ -d $out/share/arduino/hardware/teensy ] || exit 1
      # After the install, copy the built jars back
      mv $out/share/arduino/lib/arduino-core.jar.bak $out/share/arduino/lib/arduino-core.jar
      mv $out/share/arduino/lib/pde.jar.bak $out/share/arduino/lib/pde.jar
    ''}
  '';

  # So we don't accidentally mess with firmware files
  dontStrip = true;
  dontPatchELF = true;

  preFixup = ''
    for file in $(find $out -type f \( -perm /0111 -o -name \*.so\* \) ); do
      patchelf --set-interpreter "$(cat $NIX_CC/nix-support/dynamic-linker)" "$file" || true
      patchelf --set-rpath ${rpath}:$out/lib $file || true
    done

    ${lib.concatMapStringsSep "\n"
      ({ jar, file }:
          ''
            jar xvf $out/${jar} ${file}
            patchelf --set-rpath $rpath ${file}
            jar uvf $out/${jar} ${file}
            rm -f ${file}
          ''
        )
      patchelfInJars}

    # avrdude_bin is linked against libtinfo.so.5
    mkdir $out/lib/
    ln -s ${lib.makeLibraryPath [ ncurses5 ]}/libtinfo.so.5 $out/lib/libtinfo.so.5

    ${lib.optionalString withTeensyduino ''
      # Patch the Teensy loader binary
      patchelf --debug \
        --set-interpreter $(cat $NIX_CC/nix-support/dynamic-linker) \
        --set-rpath "${teensy_libpath}" \
        $out/share/arduino/hardware/tools/teensy{,_ports,_reboot,_restart,_serialmon}
    ''}
  '';

  meta = with lib; {
    description = "Open-source electronics prototyping platform";
    mainProgram = "arduino";
    homepage = "https://www.arduino.cc/";
    license = if withTeensyduino then licenses.unfreeRedistributable else licenses.gpl2;
    sourceProvenance = with sourceTypes; [
      binaryBytecode
      binaryNativeCode
    ];
    platforms = platforms.linux;
    maintainers = with maintainers; [ antono auntie robberer bjornfor bergey ];
  };
}<|MERGE_RESOLUTION|>--- conflicted
+++ resolved
@@ -113,11 +113,7 @@
   # the glib setup hook will populate GSETTINGS_SCHEMAS_PATH,
   # wrapGAppHooks (among other things) adds it to XDG_DATA_DIRS
   # so 'save as...' works:
-<<<<<<< HEAD
-  nativeBuildInputs = [ glib wrapGAppsHook3 unzip ];
-=======
-  nativeBuildInputs = [ glib stripJavaArchivesHook wrapGAppsHook unzip ];
->>>>>>> 60cb88cc
+  nativeBuildInputs = [ glib stripJavaArchivesHook wrapGAppsHook3 unzip ];
   buildInputs = [
     jdk
     ant
