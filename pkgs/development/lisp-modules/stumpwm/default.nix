{pkgs, nixLib, clwrapper, cl-ppcre, clx, buildLispPackage}:
buildLispPackage rec {
  baseName = "stumpwm";
  version = "2013-09";
  src = pkgs.fetchgit {
    url = "https://github.com/sabetts/stumpwm";
    sha256 = "0dd69myssfn2bsdx3xdp65mjrvs9x81dl3y3659pyf1avnjlir7h";
    rev = "565ef58f04f59e1667ec1da4087f1a43a32cd67f";
  };
  description = "Tiling window manager for X11";
  deps = [cl-ppcre clx];
  buildInputs = with pkgs; [texinfo4 autoconf which makeWrapper];
  meta = {
    maintainers = [nixLib.maintainers.raskin];
    platforms = nixLib.platforms.linux;
  };
  overrides = x: {
    preConfigure = ''
      ${x.deployConfigScript}
      export CL_SOURCE_REGISTRY="$CL_SOURCE_REGISTRY:$PWD/"
<<<<<<< HEAD
      ./autogen.sh
      configureFlags=" --with-lisp=$NIX_LISP --with-$NIX_LISP=$(which common-lisp.sh) "
    '';
    installPhase=x.installPhase + ''
      make install
=======
      ./autogen.sh 
      configureFlags=" --with-lisp=$NIX_LISP --with-$NIX_LISP=$(which common-lisp.sh) --with-contrib-dir=$out/lib/common-lisp/stumpwm/contrib/"
    '';
    installPhase = with pkgs; x.installPhase + ''
      make install 
>>>>>>> a0070a91

      if [ "$NIX_LISP" = "sbcl" ]; then
        wrapProgram "$out"/bin/stumpwm --set SBCL_HOME "${clwrapper.lisp}/lib/sbcl"
      fi;

      mv $out/lib/common-lisp/stumpwm/contrib/stumpish $out/bin/stumpish
      wrapProgram "$out"/bin/stumpish --prefix PATH : "${xlibs.xprop}/bin:${coreutils}/bin:${gnugrep}/bin:${gnused}/bin:${rlwrap}/bin:${ncurses}/bin"
    '';
    postInstall = ''false'';
  };
}<|MERGE_RESOLUTION|>--- conflicted
+++ resolved
@@ -18,19 +18,11 @@
     preConfigure = ''
       ${x.deployConfigScript}
       export CL_SOURCE_REGISTRY="$CL_SOURCE_REGISTRY:$PWD/"
-<<<<<<< HEAD
       ./autogen.sh
-      configureFlags=" --with-lisp=$NIX_LISP --with-$NIX_LISP=$(which common-lisp.sh) "
-    '';
-    installPhase=x.installPhase + ''
-      make install
-=======
-      ./autogen.sh 
       configureFlags=" --with-lisp=$NIX_LISP --with-$NIX_LISP=$(which common-lisp.sh) --with-contrib-dir=$out/lib/common-lisp/stumpwm/contrib/"
     '';
     installPhase = with pkgs; x.installPhase + ''
-      make install 
->>>>>>> a0070a91
+      make install
 
       if [ "$NIX_LISP" = "sbcl" ]; then
         wrapProgram "$out"/bin/stumpwm --set SBCL_HOME "${clwrapper.lisp}/lib/sbcl"
