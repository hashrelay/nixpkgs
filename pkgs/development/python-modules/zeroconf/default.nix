{ lib
, cython
, async-timeout
, buildPythonPackage
, fetchFromGitHub
, ifaddr
, poetry-core
, pytest-asyncio
, pytest-timeout
, pythonOlder
, pytestCheckHook
, setuptools
}:

buildPythonPackage rec {
  pname = "zeroconf";
  version = "0.132.0";
  pyproject = true;

  disabled = pythonOlder "3.8";

  src = fetchFromGitHub {
    owner = "jstasiak";
    repo = "python-zeroconf";
    rev = "refs/tags/${version}";
    hash = "sha256-eHB+SkJU5aTQPF7QqRhYHMBJgN7EYZkwtk7gjxWxIno=";
  };

  postPatch = ''
    substituteInPlace pyproject.toml \
      --replace-fail "Cython>=3.0.8" "Cython"
  '';

<<<<<<< HEAD
  nativeBuildInputs = [
    cython
=======
  build-system = [
    cython_3
>>>>>>> 038c0347
    poetry-core
    setuptools
  ];

  dependencies = [
    ifaddr
  ] ++ lib.optionals (pythonOlder "3.11") [
    async-timeout
  ];

  nativeCheckInputs = [
    pytest-asyncio
    pytest-timeout
    pytestCheckHook
  ];

  preCheck = ''
    sed -i '/addopts/d' pyproject.toml
  '';

  disabledTests = [
    # OSError: [Errno 19] No such device
    "test_close_multiple_times"
    "test_integration_with_listener_ipv6"
    "test_launch_and_close"
    "test_launch_and_close_context_manager"
    "test_launch_and_close_v4_v6"
  ];

  __darwinAllowLocalNetworking = true;

  pythonImportsCheck = [
    "zeroconf"
    "zeroconf.asyncio"
  ];

  meta = with lib; {
    description = "Python implementation of multicast DNS service discovery";
    homepage = "https://github.com/python-zeroconf/python-zeroconf";
    changelog = "https://github.com/python-zeroconf/python-zeroconf/releases/tag/${version}";
    license = licenses.lgpl21Only;
    maintainers = with maintainers; [ abbradar ];
  };
}<|MERGE_RESOLUTION|>--- conflicted
+++ resolved
@@ -31,13 +31,8 @@
       --replace-fail "Cython>=3.0.8" "Cython"
   '';
 
-<<<<<<< HEAD
-  nativeBuildInputs = [
+  build-system = [
     cython
-=======
-  build-system = [
-    cython_3
->>>>>>> 038c0347
     poetry-core
     setuptools
   ];
