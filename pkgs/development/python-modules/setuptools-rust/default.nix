--- conflicted
+++ resolved
@@ -23,13 +23,11 @@
 
   propagatedBuildInputs = [ semantic-version setuptools toml ];
 
-<<<<<<< HEAD
-  passthru.tests.pyo3 = callPackage ./pyo3-test {};
-=======
   # no tests
   doCheck = false;
   pythonImportsCheck = [ "setuptools_rust" ];
->>>>>>> a992d686
+
+  passthru.tests.pyo3 = callPackage ./pyo3-test {};
 
   meta = with lib; {
     description = "Setuptools plugin for Rust support";
