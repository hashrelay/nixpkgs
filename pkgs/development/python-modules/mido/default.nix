{ stdenv
, lib
, buildPythonPackage
, fetchPypi
, substituteAll

# build-system
, setuptools
, setuptools-scm
, pythonRelaxDepsHook

# dependencies
, packaging

# native dependencies
, portmidi

# optional-dependencies
, pygame
, python-rtmidi
, rtmidi-python

# tests
, pytestCheckHook
, pythonRelaxDepsHook
, pythonOlder

}:

buildPythonPackage rec {
  pname = "mido";
  version = "1.3.2";
  pyproject = true;

  disabled = pythonOlder "3.7";

  src = fetchPypi {
    inherit pname version;
    hash = "sha256-Ouootu1zD3N9WxLaNXjevp3FAFj6Nw/pzt7ZGJtnw0g=";
  };

  patches = [
    (substituteAll {
      src = ./libportmidi-cdll.patch;
      libportmidi = "${portmidi.out}/lib/libportmidi${stdenv.hostPlatform.extensions.sharedLibrary}";
    })
  ];

  build-system = [
    setuptools
    setuptools-scm
    pythonRelaxDepsHook
<<<<<<< HEAD
  ];

  pythonRelaxDeps = [
    "packaging"
=======
>>>>>>> 993400ae
  ];

  pythonRelaxDeps = [
    "packaging"
  ];

  dependencies = [
    packaging
  ];

  optional-dependencies = {
    ports-pygame = [ pygame ];
    ports-rtmidi = [ python-rtmidi ];
    ports-rtmidi-python = [ rtmidi-python ];
  };

  nativeCheckInputs = [
    pytestCheckHook
  ];

  pythonImportsCheck = [
    "mido"
  ];

  meta = with lib; {
    description = "MIDI Objects for Python";
    homepage = "https://mido.readthedocs.io";
    changelog = "https://github.com/mido/mido/releases/tag/${version}";
    license = licenses.mit;
    maintainers = with maintainers; [ ];
  };
}<|MERGE_RESOLUTION|>--- conflicted
+++ resolved
@@ -22,7 +22,6 @@
 
 # tests
 , pytestCheckHook
-, pythonRelaxDepsHook
 , pythonOlder
 
 }:
@@ -50,13 +49,6 @@
     setuptools
     setuptools-scm
     pythonRelaxDepsHook
-<<<<<<< HEAD
-  ];
-
-  pythonRelaxDeps = [
-    "packaging"
-=======
->>>>>>> 993400ae
   ];
 
   pythonRelaxDeps = [
