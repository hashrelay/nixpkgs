{ lib
, buildPythonPackage
, fetchPypi
, grpc_google_iam_v1
, google-cloud-core
, google-cloud-testutils
, libcst
, mock
, proto-plus
, pytestCheckHook
, pytest-asyncio
, sqlparse
}:

buildPythonPackage rec {
  pname = "google-cloud-spanner";
<<<<<<< HEAD
  version = "3.2.0";

  src = fetchPypi {
    inherit pname version;
    sha256 = "41f9cb72d821fae0ccff518f3d5db49de82e0fe138518802c68fbc6a85fcd9b6";
=======
  version = "3.3.0";

  src = fetchPypi {
    inherit pname version;
    sha256 = "sha256-XnOCmxQ6YCO1C7RYHzcZY4ihrt2KommWTkTD9y+B5tg=";
>>>>>>> c04a14ed
  };

  propagatedBuildInputs = [ google-cloud-core grpc_google_iam_v1 libcst proto-plus sqlparse ];

  checkInputs = [ google-cloud-testutils mock pytestCheckHook pytest-asyncio ];

  preCheck = ''
    # prevent google directory from shadowing google imports
    rm -r google
    # disable tests which require credentials
    rm tests/system/test_{system,system_dbapi}.py
    rm tests/unit/spanner_dbapi/test_{connect,connection,cursor}.py
  '';

  pythonImportsCheck = [
    "google.cloud.spanner_admin_database_v1"
    "google.cloud.spanner_admin_instance_v1"
    "google.cloud.spanner_dbapi"
    "google.cloud.spanner_v1"
  ];

  meta = with lib; {
    description = "Cloud Spanner API client library";
    homepage = "https://github.com/googleapis/python-spanner";
    license = licenses.asl20;
    maintainers = with maintainers; [ SuperSandro2000 ];
  };
}<|MERGE_RESOLUTION|>--- conflicted
+++ resolved
@@ -14,19 +14,11 @@
 
 buildPythonPackage rec {
   pname = "google-cloud-spanner";
-<<<<<<< HEAD
-  version = "3.2.0";
-
-  src = fetchPypi {
-    inherit pname version;
-    sha256 = "41f9cb72d821fae0ccff518f3d5db49de82e0fe138518802c68fbc6a85fcd9b6";
-=======
   version = "3.3.0";
 
   src = fetchPypi {
     inherit pname version;
     sha256 = "sha256-XnOCmxQ6YCO1C7RYHzcZY4ihrt2KommWTkTD9y+B5tg=";
->>>>>>> c04a14ed
   };
 
   propagatedBuildInputs = [ google-cloud-core grpc_google_iam_v1 libcst proto-plus sqlparse ];
