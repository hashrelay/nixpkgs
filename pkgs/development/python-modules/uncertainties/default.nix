--- conflicted
+++ resolved
@@ -1,15 +1,9 @@
-<<<<<<< HEAD
-{ lib, fetchPypi, buildPythonPackage
-, nose, numpy, future
-, pythonOlder
-=======
 { lib
 , buildPythonPackage
 , fetchPypi
 , future
 , numpy
 , pynose
->>>>>>> aa94fc78
 }:
 
 buildPythonPackage rec {
@@ -23,15 +17,7 @@
   };
 
   propagatedBuildInputs = [ future ];
-<<<<<<< HEAD
-
-  # uses removed lib2to3.tests
-  doCheck = pythonOlder "3.12";
-
-  nativeCheckInputs = [ nose numpy ];
-=======
   nativeCheckInputs = [ pynose numpy ];
->>>>>>> aa94fc78
 
   checkPhase = ''
     nosetests -sve test_1to2
