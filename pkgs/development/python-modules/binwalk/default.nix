--- conflicted
+++ resolved
@@ -31,7 +31,6 @@
     sha256 = "0phqyqv34vhh80dgipiggs4n3iq2vfjk9ywx2c5d8g61vzgbd2g8";
   };
 
-<<<<<<< HEAD
   patches = [
     # test_firmware_zip fails with 2.3.3 upgrade
     # https://github.com/ReFirmLabs/binwalk/issues/566
@@ -45,10 +44,7 @@
     })
   ];
 
-  propagatedBuildInputs = [ zlib xz ncompress gzip bzip2 gnutar p7zip cabextract squashfsTools xz pycrypto ]
-=======
   propagatedBuildInputs = [ zlib xz gzip bzip2 gnutar p7zip cabextract squashfsTools xz pycrypto ]
->>>>>>> 2a42aa90
   ++ lib.optionals visualizationSupport [ matplotlib pyqtgraph ]
   ++ lib.optionals (!stdenv.isDarwin) [ cramfsprogs cramfsswap sasquatch ];
 
