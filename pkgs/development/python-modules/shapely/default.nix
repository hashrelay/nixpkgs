{ lib
, stdenv
, buildPythonPackage
, pythonOlder
, fetchPypi
, cython
, geos
, setuptools
, numpy
, pytestCheckHook
}:

buildPythonPackage rec {
  pname = "shapely";
  version = "2.0.0";
<<<<<<< HEAD
  disabled = pythonOlder "3.6";
=======
  disabled = pythonOlder "3.7";

  format = "pyproject";
>>>>>>> b0644b46

  src = fetchPypi {
    inherit pname version;
    sha256 = "sha256-EfGxIxpsBCE/sSJsaWjRsbOzaexC0ellUGavh2MYYOo=";
  };

  nativeBuildInputs = [
    cython
    geos # for geos-config
    setuptools
  ];

  buildInputs = [
    geos
  ];

  propagatedBuildInputs = [
    numpy
  ];

  checkInputs = [
    pytestCheckHook
  ];

<<<<<<< HEAD
  # Environment variable used in setup.py
  GEOS_LIBRARY_PATH = "${geos}/lib/libgeos_c${stdenv.hostPlatform.extensions.sharedLibrary}";

=======
>>>>>>> b0644b46
  preCheck = ''
    rm -r shapely # prevent import of local shapely
  '';

  disabledTests = lib.optionals (stdenv.isDarwin && stdenv.isAarch64) [
    # FIXME(lf-): these logging tests are broken, which is definitely our
    # fault. I've tried figuring out the cause and failed.
    #
    # It is apparently some sandbox or no-sandbox related thing on macOS only
    # though.
    "test_error_handler_exception"
    "test_error_handler"
    "test_info_handler"
  ];

  pythonImportsCheck = [ "shapely" ];

  meta = with lib; {
    changelog = "https://github.com/shapely/shapely/blob/${version}/CHANGES.txt";
    description = "Manipulation and analysis of geometric objects";
    homepage = "https://github.com/shapely/shapely";
    license = licenses.bsd3;
    maintainers = with maintainers; [ knedlsepp ];
  };
}<|MERGE_RESOLUTION|>--- conflicted
+++ resolved
@@ -13,17 +13,13 @@
 buildPythonPackage rec {
   pname = "shapely";
   version = "2.0.0";
-<<<<<<< HEAD
-  disabled = pythonOlder "3.6";
-=======
+  format = "pyproject";
+
   disabled = pythonOlder "3.7";
-
-  format = "pyproject";
->>>>>>> b0644b46
 
   src = fetchPypi {
     inherit pname version;
-    sha256 = "sha256-EfGxIxpsBCE/sSJsaWjRsbOzaexC0ellUGavh2MYYOo=";
+    hash = "sha256-EfGxIxpsBCE/sSJsaWjRsbOzaexC0ellUGavh2MYYOo=";
   };
 
   nativeBuildInputs = [
@@ -44,12 +40,6 @@
     pytestCheckHook
   ];
 
-<<<<<<< HEAD
-  # Environment variable used in setup.py
-  GEOS_LIBRARY_PATH = "${geos}/lib/libgeos_c${stdenv.hostPlatform.extensions.sharedLibrary}";
-
-=======
->>>>>>> b0644b46
   preCheck = ''
     rm -r shapely # prevent import of local shapely
   '';
