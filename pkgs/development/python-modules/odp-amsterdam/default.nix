{
  lib,
  aiohttp,
  aresponses,
  buildPythonPackage,
  fetchFromGitHub,
  poetry-core,
  pythonOlder,
  pytest-asyncio,
  pytestCheckHook,
  pytz,
  syrupy,
}:

buildPythonPackage rec {
  pname = "odp-amsterdam";
  version = "6.0.2";
  pyproject = true;

  disabled = pythonOlder "3.11";

  src = fetchFromGitHub {
    owner = "klaasnicolaas";
    repo = "python-odp-amsterdam";
    rev = "refs/tags/v${version}";
    hash = "sha256-veBccNxqhqBYKUC5pdjZ1IOWUYUqiNK5pJq1L+8UCxA=";
  };

  postPatch = ''
    substituteInPlace pyproject.toml \
      --replace-fail '"0.0.0"' '"${version}"'
    sed -i '/addopts/d' pyproject.toml
  '';

  build-system = [
    poetry-core
<<<<<<< HEAD
=======
  ];

  nativeBuildInputs = [
    pythonRelaxDepsHook
>>>>>>> b2e0a5c3
  ];

  pythonRelaxDeps = [ "pytz" ];

  dependencies = [
    aiohttp
    pytz
  ];

  nativeCheckInputs = [
    aresponses
    pytest-asyncio
    pytestCheckHook
    syrupy
  ];

  pythonImportsCheck = [ "odp_amsterdam" ];

  meta = with lib; {
    description = "Python client for getting garage occupancy in Amsterdam";
    homepage = "https://github.com/klaasnicolaas/python-odp-amsterdam";
    changelog = "https://github.com/klaasnicolaas/python-odp-amsterdam/releases/tag/v${version}";
    license = licenses.mit;
    maintainers = with maintainers; [ fab ];
  };
}<|MERGE_RESOLUTION|>--- conflicted
+++ resolved
@@ -34,13 +34,6 @@
 
   build-system = [
     poetry-core
-<<<<<<< HEAD
-=======
-  ];
-
-  nativeBuildInputs = [
-    pythonRelaxDepsHook
->>>>>>> b2e0a5c3
   ];
 
   pythonRelaxDeps = [ "pytz" ];
