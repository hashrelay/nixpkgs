{ lib
, buildPythonPackage
, fetchPypi
, pytestCheckHook
, google-auth
, google-cloud-iam
, google-cloud-core
, google-cloud-kms
, google-cloud-testutils
, google-resumable-media
, mock
}:

buildPythonPackage rec {
  pname = "google-cloud-storage";
  version = "1.42.3";

  src = fetchPypi {
    inherit pname version;
<<<<<<< HEAD
    sha256 = "sha256-d1TU3KpFl1UUtATs4NortCkqy8Z8pVmmnhKhnVT82wY=";
=======
    sha256 = "7754d4dcaa45975514b404ece0da2bb4292acbc67ca559a69e12a19d54fcdb06";
>>>>>>> c3c77ae8
  };

  propagatedBuildInputs = [
    google-auth
    google-cloud-core
    google-resumable-media
  ];

  checkInputs = [
    google-cloud-iam
    google-cloud-kms
    google-cloud-testutils
    mock
    pytestCheckHook
  ];

  # disable tests which require credentials and network access
  disabledTests = [
    "create"
    "download"
    "get"
    "post"
    "test_build_api_url"
    "test_ctor_mtls"
    "test_hmac_key_crud"
    "test_list_buckets"
    "test_open"
    "test_anonymous_client_access_to_public_bucket"
  ];

  disabledTestPaths = [
    "tests/unit/test_bucket.py"
    "tests/system/test_blob.py"
    "tests/system/test_bucket.py"
    "tests/system/test_fileio.py"
    "tests/system/test_kms_integration.py"
    "tests/conformance/test_conformance.py" # requires docker
  ];

  preCheck = ''
    # prevent google directory from shadowing google imports
    rm -r google

    # requires docker and network
    rm tests/conformance/test_conformance.py
  '';

  pythonImportsCheck = [ "google.cloud.storage" ];

  meta = with lib; {
    description = "Google Cloud Storage API client library";
    homepage = "https://github.com/googleapis/python-storage";
    license = licenses.asl20;
    maintainers = with maintainers; [ SuperSandro2000 ];
  };
}<|MERGE_RESOLUTION|>--- conflicted
+++ resolved
@@ -17,11 +17,7 @@
 
   src = fetchPypi {
     inherit pname version;
-<<<<<<< HEAD
     sha256 = "sha256-d1TU3KpFl1UUtATs4NortCkqy8Z8pVmmnhKhnVT82wY=";
-=======
-    sha256 = "7754d4dcaa45975514b404ece0da2bb4292acbc67ca559a69e12a19d54fcdb06";
->>>>>>> c3c77ae8
   };
 
   propagatedBuildInputs = [
