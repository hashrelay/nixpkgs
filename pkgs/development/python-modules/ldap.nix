--- conflicted
+++ resolved
@@ -7,13 +7,8 @@
   name = "${pname}-${version}";
   disabled = isPy3k;
 
-<<<<<<< HEAD
-  src = fetchurl {
-    url = "mirror://pypi/p/python-ldap/${name}.tar.gz";
-=======
   src = fetchPypi {
     inherit pname version;
->>>>>>> 9b605ca0
     sha256 = "88bab69e519dd8bd83becbe36bd141c174b0fe309e84936cf1bae685b31be779";
   };
 
