{ lib, buildPythonPackage, fetchPypi, isPy3k, pytest, mock, setuptools_scm }:

buildPythonPackage rec {
  pname = "pytest-mock";
<<<<<<< HEAD
  version = "1.7.0";
 
  src = fetchPypi {
    inherit pname version;
    sha256 = "8ed6c9ac6b7565b226b4da2da48876c9198d76401ec8d9c5e4c69b45423e33f8";
=======
  version = "1.7.1";
 
  src = fetchPypi {
    inherit pname version;
    sha256 = "0jgr1h1f0m9dl3alxiiw55as28pj2lpihz12gird9z1i3vvdyydq";
>>>>>>> da86dadb
  };

  propagatedBuildInputs = [ pytest ] ++ lib.optional (!isPy3k) mock;
  nativeBuildInputs = [ setuptools_scm ];

  checkPhase = ''
    py.test
  '';

  meta = with lib; {
    description = "Thin-wrapper around the mock package for easier use with py.test.";
    homepage    = https://github.com/pytest-dev/pytest-mock;
    license     = licenses.mit;
    maintainers = with maintainers; [ nand0p ];
  };
}<|MERGE_RESOLUTION|>--- conflicted
+++ resolved
@@ -2,19 +2,11 @@
 
 buildPythonPackage rec {
   pname = "pytest-mock";
-<<<<<<< HEAD
-  version = "1.7.0";
- 
-  src = fetchPypi {
-    inherit pname version;
-    sha256 = "8ed6c9ac6b7565b226b4da2da48876c9198d76401ec8d9c5e4c69b45423e33f8";
-=======
   version = "1.7.1";
  
   src = fetchPypi {
     inherit pname version;
     sha256 = "0jgr1h1f0m9dl3alxiiw55as28pj2lpihz12gird9z1i3vvdyydq";
->>>>>>> da86dadb
   };
 
   propagatedBuildInputs = [ pytest ] ++ lib.optional (!isPy3k) mock;
