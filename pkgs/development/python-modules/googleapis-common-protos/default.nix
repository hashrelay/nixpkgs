--- conflicted
+++ resolved
@@ -7,19 +7,11 @@
 
 buildPythonPackage rec {
   pname = "googleapis-common-protos";
-<<<<<<< HEAD
-  version = "1.55.0";
-
-  src = fetchPypi {
-    inherit pname version;
-    sha256 = "sha256-U+sxMGRzj0XVrGNBVa4gjhIcljZZYnuQ38th71FMA+E=";
-=======
   version = "1.56.0";
 
   src = fetchPypi {
     inherit pname version;
     sha256 = "sha256-QAdQB5W8/CadJ58PfSU64Y1twf9dWnNhP/5FIDix7F8=";
->>>>>>> 01656454
   };
 
   propagatedBuildInputs = [ grpc protobuf ];
