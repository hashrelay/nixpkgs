--- conflicted
+++ resolved
@@ -1,4 +1,3 @@
-<<<<<<< HEAD
 {
   lib,
   buildPythonPackage,
@@ -7,15 +6,6 @@
   pythonOlder,
   setuptools,
   sqlite,
-=======
-{ lib
-, buildPythonPackage
-, fetchFromGitHub
-, setuptools
-, sqlite
-, isPyPy
-, python
->>>>>>> 993400ae
 }:
 
 buildPythonPackage rec {
@@ -32,19 +22,10 @@
     hash = "sha256-tTi3/10W4OoGH6PQVhvPWc5o09on5BZrWoAvrfh4C/E=";
   };
 
-<<<<<<< HEAD
   build-system = [ setuptools ];
 
   buildInputs = [ sqlite ];
-=======
-  build-system = [
-    setuptools
-  ];
 
-  buildInputs = [
-    sqlite
-  ];
->>>>>>> 993400ae
 
   # Project uses custom test setup to exclude some tests by default, so using pytest
   # requires more maintenance
@@ -59,7 +40,6 @@
     changelog = "https://github.com/rogerbinns/apsw/blob/${src.rev}/doc/changes.rst";
     description = "A Python wrapper for the SQLite embedded relational database engine";
     homepage = "https://github.com/rogerbinns/apsw";
-    changelog = "https://github.com/rogerbinns/apsw/releases/tag/${version}";
     license = licenses.zlib;
     maintainers = with maintainers; [ gador ];
   };
