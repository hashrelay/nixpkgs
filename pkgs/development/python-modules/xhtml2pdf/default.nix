--- conflicted
+++ resolved
@@ -16,11 +16,7 @@
 buildPythonPackage rec {
   pname = "xhtml2pdf";
   version = "0.2.13";
-<<<<<<< HEAD
-  format = "setuptools";
-=======
   pyproject = true;
->>>>>>> a34f80f9
 
   disabled = pythonOlder "3.8";
 
