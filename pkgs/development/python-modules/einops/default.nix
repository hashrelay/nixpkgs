--- conflicted
+++ resolved
@@ -3,13 +3,8 @@
 , chainer
 , fetchFromGitHub
 , hatchling
-<<<<<<< HEAD
 , jupyter
 , nbconvert
-, nbformat
-=======
-, nbconvert
->>>>>>> 13b87aad
 , numpy
 , parameterized
 , pillow
@@ -35,13 +30,8 @@
 
   nativeCheckInputs = [
     chainer
-<<<<<<< HEAD
     jupyter
     nbconvert
-    nbformat
-=======
-    nbconvert
->>>>>>> 13b87aad
     numpy
     parameterized
     pillow
