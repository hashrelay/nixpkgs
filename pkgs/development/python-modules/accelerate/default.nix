--- conflicted
+++ resolved
@@ -21,12 +21,8 @@
 buildPythonPackage rec {
   pname = "accelerate";
   version = "0.25.0";
-<<<<<<< HEAD
-  format = "pyproject";
-=======
   pyproject = true;
 
->>>>>>> 7b623c33
   disabled = pythonOlder "3.7";
 
   src = fetchFromGitHub {
