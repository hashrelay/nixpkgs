{ buildPythonPackage
, lib
, fetchPypi
, isPy27
, ruamel_yaml
, python-dateutil
}:

buildPythonPackage rec {
  version = "1.1.0";
  pname = "strictyaml";
  disabled = isPy27;

  src = fetchPypi {
    inherit pname version;
<<<<<<< HEAD
    sha256 = "6b07dbd4f77ab023ed4167c43ffc1b9f9354fb6075cc6ff3b91fefcbb80342ca";
=======
    sha256 = "1jj20fwcpvqzp7rnzk3mc3xm94wz3gy3zi3787nj7c3syzadn1vb";
>>>>>>> 0ac85bc4
  };

  propagatedBuildInputs = [ ruamel_yaml python-dateutil ];

  # Library tested with external tool
  # https://hitchdev.com/approach/contributing-to-hitch-libraries/
  doCheck = false;
  pythonImportsCheck = [ "strictyaml" ];

  meta = with lib; {
    description = "Strict, typed YAML parser";
    homepage = "https://hitchdev.com/strictyaml/";
    license = licenses.mit;
    maintainers = with maintainers; [ jonringer ];
  };
}<|MERGE_RESOLUTION|>--- conflicted
+++ resolved
@@ -13,11 +13,7 @@
 
   src = fetchPypi {
     inherit pname version;
-<<<<<<< HEAD
     sha256 = "6b07dbd4f77ab023ed4167c43ffc1b9f9354fb6075cc6ff3b91fefcbb80342ca";
-=======
-    sha256 = "1jj20fwcpvqzp7rnzk3mc3xm94wz3gy3zi3787nj7c3syzadn1vb";
->>>>>>> 0ac85bc4
   };
 
   propagatedBuildInputs = [ ruamel_yaml python-dateutil ];
