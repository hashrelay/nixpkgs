--- conflicted
+++ resolved
@@ -21,21 +21,13 @@
 
 buildPythonPackage rec {
   pname = "qiskit";
-<<<<<<< HEAD
-  version = "0.7.2";
-=======
   version = "0.7.3";
->>>>>>> 0dbfd0e7
 
   disabled = !isPy3k;
 
   src = fetchPypi {
     inherit pname version;
-<<<<<<< HEAD
-    sha256 = "08c7f7ccd32a5cb0c0a0c4f63d6ff068d659c9c0b51e2df6f2054e586e8bfa19";
-=======
     sha256 = "63e7a7c3033fe955d715cc825b3fb61d27c25ad66e1761493ca2243b5dbfb4f9";
->>>>>>> 0dbfd0e7
   };
 
   buildInputs = [ cmake ]
