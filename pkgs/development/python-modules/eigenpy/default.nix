--- conflicted
+++ resolved
@@ -14,19 +14,12 @@
 buildPythonPackage rec {
   pname = "eigenpy";
   version = "3.7.0";
-<<<<<<< HEAD
-=======
   pyproject = false; # Built with cmake
->>>>>>> fc37099c
 
   src = fetchFromGitHub {
     owner = "stack-of-tasks";
     repo = "eigenpy";
-<<<<<<< HEAD
-    rev = "refs/tags/v${finalAttrs.version}";
-=======
     rev = "v${version}";
->>>>>>> fc37099c
     hash = "sha256-D/k/ka500EZch5Ydym2WYtd5vciGkd9rdBUSjTsZ0w4=";
   };
 
