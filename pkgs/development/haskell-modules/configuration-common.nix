# COMMON OVERRIDES FOR THE HASKELL PACKAGE SET IN NIXPKGS
#
# This file contains haskell package overrides that are shared by all
# haskell package sets provided by nixpkgs and distributed via the official
# NixOS hydra instance.
#
# Overrides that would also make sense for custom haskell package sets not provided
# as part of nixpkgs and that are specific to Nix should go in configuration-nix.nix
#
# See comment at the top of configuration-nix.nix for more information about this
# distinction.
{ pkgs, haskellLib }:

with haskellLib;

self: super: {

  # This used to be a core package provided by GHC, but then the compiler
  # dropped it. We define the name here to make sure that old packages which
  # depend on this library still evaluate (even though they won't compile
  # successfully with recent versions of the compiler).
  bin-package-db = null;

  # Some Hackage packages reference this attribute, which exists only in the
  # GHCJS package set. We provide a dummy version here to fix potential
  # evaluation errors.
  ghcjs-base = null;
  ghcjs-prim = null;

  # Some packages add this (non-existent) dependency to express that they
  # cannot compile in a given configuration. Win32 does this, for example, when
  # compiled on Linux. We provide the name to avoid evaluation errors.
  unbuildable = throw "package depends on meta package 'unbuildable'";

  # Use the latest version of the Cabal library.
  cabal-install = super.cabal-install.overrideScope (self: super: { Cabal = self.Cabal_2_4_0_1; });

  # The test suite depends on old versions of tasty and QuickCheck.
  hackage-security = dontCheck super.hackage-security;

  # Link statically to avoid runtime dependency on GHC.
  jailbreak-cabal = disableSharedExecutables super.jailbreak-cabal;

  # enable using a local hoogle with extra packagages in the database
  # nix-shell -p "haskellPackages.hoogleLocal { packages = with haskellPackages; [ mtl lens ]; }"
  # $ hoogle server
  hoogleLocal = { packages ? [] }: self.callPackage ./hoogle.nix { inherit packages; };

  # Break infinite recursions.
  attoparsec-varword = super.attoparsec-varword.override { bytestring-builder-varword = dontCheck self.bytestring-builder-varword; };
  clock = dontCheck super.clock;
  Dust-crypto = dontCheck super.Dust-crypto;
  hasql-postgres = dontCheck super.hasql-postgres;
  hspec = super.hspec.override { stringbuilder = dontCheck self.stringbuilder; };
  hspec-core = super.hspec-core.override { silently = dontCheck self.silently; temporary = dontCheck self.temporary; };
  hspec-expectations = dontCheck super.hspec-expectations;
  HTTP = dontCheck super.HTTP;
  http-streams = dontCheck super.http-streams;
  nanospec = dontCheck super.nanospec;
  options = dontCheck super.options;
  statistics = dontCheck super.statistics;
  vector-builder = dontCheck super.vector-builder;

  # These packages (and their reverse deps) cannot be built with profiling enabled.
  ghc-heap-view = disableLibraryProfiling super.ghc-heap-view;
  ghc-datasize = disableLibraryProfiling super.ghc-datasize;

  # This test keeps being aborted because it runs too quietly for too long
  Lazy-Pbkdf2 = if pkgs.stdenv.isi686 then dontCheck super.Lazy-Pbkdf2 else super.Lazy-Pbkdf2;

  # Use the default version of mysql to build this package (which is actually mariadb).
  # test phase requires networking
  mysql = dontCheck (super.mysql.override { mysql = pkgs.mysql.connector-c; });

  # check requires mysql server
  mysql-simple = dontCheck super.mysql-simple;
  mysql-haskell = dontCheck super.mysql-haskell;

  # Link the proper version.
  zeromq4-haskell = super.zeromq4-haskell.override { zeromq = pkgs.zeromq4; };

  # The Hackage tarball is purposefully broken, because it's not intended to be, like, useful.
  # https://git-annex.branchable.com/bugs/bash_completion_file_is_missing_in_the_6.20160527_tarball_on_hackage/
  git-annex = (overrideSrc super.git-annex {
    src = pkgs.fetchgit {
      name = "git-annex-${super.git-annex.version}-src";
      url = "git://git-annex.branchable.com/";
      rev = "refs/tags/" + super.git-annex.version;
      sha256 = "0dnrihpdshrldais74jm5wjfw650i4va8znc1k2zq8gl9p4i8p39";
    };
  }).override {
    dbus = if pkgs.stdenv.isLinux then self.dbus else null;
    fdo-notify = if pkgs.stdenv.isLinux then self.fdo-notify else null;
    hinotify = if pkgs.stdenv.isLinux then self.hinotify else self.fsnotify;
  };
  esqueleto = overrideSrc (addBuildDepend (dontCheck (dontHaddock super.esqueleto)) self.unliftio) {
    src = pkgs.fetchFromGitHub {
      owner = "bitemyapp";
      repo = "esqueleto";
      rev = "b81e0d951e510ebffca03c5a58658ad884cc6fbd";
      sha256 = "0lz1qxms7cfg5p3j37inlych0r2fwhm8xbarcys3df9m7jy9nixa";
    };
  };

  # Fix test trying to access /home directory
  shell-conduit = overrideCabal super.shell-conduit (drv: {
    postPatch = "sed -i s/home/tmp/ test/Spec.hs";

    # the tests for shell-conduit on Darwin illegitimatey assume non-GNU echo
    # see: https://github.com/psibi/shell-conduit/issues/12
    doCheck = !pkgs.stdenv.isDarwin;
  });

  # https://github.com/froozen/kademlia/issues/2
  kademlia = dontCheck super.kademlia;

  # Test suite doesn't terminate
  hzk = dontCheck super.hzk;

  # Tests require a Kafka broker running locally
  haskakafka = dontCheck super.haskakafka;

  # Depends on broken "lss" package.
  snaplet-lss = dontDistribute super.snaplet-lss;

  # Depends on broken "NewBinary" package.
  ASN1 = dontDistribute super.ASN1;

  # Depends on broken "frame" package.
  frame-markdown = dontDistribute super.frame-markdown;

  # Depends on broken "Elm" package.
  hakyll-elm = dontDistribute super.hakyll-elm;
  haskelm = dontDistribute super.haskelm;
  snap-elm = dontDistribute super.snap-elm;

  # Depends on broken "hails" package.
  hails-bin = dontDistribute super.hails-bin;

  # Switch levmar build to openblas.
  bindings-levmar = overrideCabal super.bindings-levmar (drv: {
    preConfigure = ''
      sed -i bindings-levmar.cabal \
          -e 's,extra-libraries: lapack blas,extra-libraries: openblas,'
    '';
    extraLibraries = [ pkgs.openblasCompat ];
  });

  # The Haddock phase fails for one reason or another.
  bytestring-progress = dontHaddock super.bytestring-progress;
  deepseq-magic = dontHaddock super.deepseq-magic;
  feldspar-signal = dontHaddock super.feldspar-signal; # https://github.com/markus-git/feldspar-signal/issues/1
  hoodle-core = dontHaddock super.hoodle-core;
  hsc3-db = dontHaddock super.hsc3-db;

  # https://github.com/techtangents/ablist/issues/1
  ABList = dontCheck super.ABList;

  # sse2 flag due to https://github.com/haskell/vector/issues/47.
  # dontCheck due to https://github.com/haskell/vector/issues/138
  vector = dontCheck (if pkgs.stdenv.isi686 then appendConfigureFlag super.vector "--ghc-options=-msse2" else super.vector);

  # Fix Darwin build.
  halive = if pkgs.stdenv.isDarwin
    then addBuildDepend super.halive pkgs.darwin.apple_sdk.frameworks.AppKit
    else super.halive;

  # Hakyll's tests are broken on Darwin (3 failures); and they require util-linux
  hakyll = if pkgs.stdenv.isDarwin
    then dontCheck (overrideCabal super.hakyll (drv: {
      testToolDepends = [];
    }))
    # https://github.com/jaspervdj/hakyll/issues/491
    else dontCheck super.hakyll;

  double-conversion = if !pkgs.stdenv.isDarwin
    then super.double-conversion
    else addExtraLibrary super.double-conversion pkgs.libcxx;

  inline-c-cpp = if !pkgs.stdenv.isDarwin
    then super.inline-c-cpp
    else addExtraLibrary (overrideCabal super.inline-c-cpp (drv:
      {
        postPatch = ''
          substituteInPlace inline-c-cpp.cabal --replace stdc++ c++
        '';
      })) pkgs.libcxx;

  inline-java = addBuildDepend super.inline-java pkgs.jdk;

  # https://github.com/mvoidex/hsdev/issues/11
  hsdev = dontHaddock super.hsdev;

  # Upstream notified by e-mail.
  permutation = dontCheck super.permutation;

  # https://github.com/jputcu/serialport/issues/25
  serialport = dontCheck super.serialport;

  # Test suite build depends on ancient tasty 0.11.x.
  cryptohash-sha512 = dontCheck super.cryptohash-sha512;

  # https://github.com/kazu-yamamoto/simple-sendfile/issues/17
  simple-sendfile = dontCheck super.simple-sendfile;

  # Fails no apparent reason. Upstream has been notified by e-mail.
  assertions = dontCheck super.assertions;

  # These packages try to execute non-existent external programs.
  cmaes = dontCheck super.cmaes;                        # http://hydra.cryp.to/build/498725/log/raw
  dbmigrations = dontCheck super.dbmigrations;
  euler = dontCheck super.euler;                        # https://github.com/decomputed/euler/issues/1
  filestore = dontCheck super.filestore;
  getopt-generics = dontCheck super.getopt-generics;
  graceful = dontCheck super.graceful;
  Hclip = dontCheck super.Hclip;
  HList = dontCheck super.HList;
  ide-backend = dontCheck super.ide-backend;
  marquise = dontCheck super.marquise;                  # https://github.com/anchor/marquise/issues/69
  memcached-binary = dontCheck super.memcached-binary;
  msgpack-rpc = dontCheck super.msgpack-rpc;
  persistent-zookeeper = dontCheck super.persistent-zookeeper;
  pocket-dns = dontCheck super.pocket-dns;
  postgresql-simple = dontCheck super.postgresql-simple;
  postgrest = dontCheck super.postgrest;
  postgrest-ws = dontCheck super.postgrest-ws;
  snowball = dontCheck super.snowball;
  sophia = dontCheck super.sophia;
  test-sandbox = dontCheck super.test-sandbox;
  texrunner = dontCheck super.texrunner;
  users-postgresql-simple = dontCheck super.users-postgresql-simple;
  wai-middleware-hmac = dontCheck super.wai-middleware-hmac;
  xkbcommon = dontCheck super.xkbcommon;
  xmlgen = dontCheck super.xmlgen;
  HerbiePlugin = dontCheck super.HerbiePlugin;
  wai-cors = dontCheck super.wai-cors;

  # base bound
  digit = doJailbreak super.digit;

  # dontCheck: Can be removed once https://github.com/haskell-nix/hnix/commit/471712f is in (5.2 probably)
  #   This is due to GenList having been removed from generic-random in 1.2.0.0
  # doJailbreak: Can be removed once https://github.com/haskell-nix/hnix/pull/329 is in (5.2 probably)
  #   This is due to hnix currently having an upper bound of <0.5 on deriving-compat, works just fine with our current version 0.5.1 though
  hnix =
    generateOptparseApplicativeCompletion "hnix" (
    dontCheck (doJailbreak (overrideCabal super.hnix (old: {
      testHaskellDepends = old.testHaskellDepends or [] ++ [ pkgs.nix ];
  }))));

  # Fails for non-obvious reasons while attempting to use doctest.
  search = dontCheck super.search;

  # https://github.com/ekmett/structures/issues/3
  structures = dontCheck super.structures;

  # Disable test suites to fix the build.
  acme-year = dontCheck super.acme-year;                # http://hydra.cryp.to/build/497858/log/raw
  aeson-lens = dontCheck super.aeson-lens;              # http://hydra.cryp.to/build/496769/log/raw
  aeson-schema = dontCheck super.aeson-schema;          # https://github.com/timjb/aeson-schema/issues/9
  angel = dontCheck super.angel;
  apache-md5 = dontCheck super.apache-md5;              # http://hydra.cryp.to/build/498709/nixlog/1/raw
  app-settings = dontCheck super.app-settings;          # http://hydra.cryp.to/build/497327/log/raw
  aws = dontCheck super.aws;                            # needs aws credentials
  aws-kinesis = dontCheck super.aws-kinesis;            # needs aws credentials for testing
  binary-protocol = dontCheck super.binary-protocol;    # http://hydra.cryp.to/build/499749/log/raw
  binary-search = dontCheck super.binary-search;
  bits = dontCheck super.bits;                          # http://hydra.cryp.to/build/500239/log/raw
  bloodhound = dontCheck super.bloodhound;
  buildwrapper = dontCheck super.buildwrapper;
  burst-detection = dontCheck super.burst-detection;    # http://hydra.cryp.to/build/496948/log/raw
  cabal-bounds = dontCheck super.cabal-bounds;          # http://hydra.cryp.to/build/496935/nixlog/1/raw
  cabal-meta = dontCheck super.cabal-meta;              # http://hydra.cryp.to/build/497892/log/raw
  camfort = dontCheck super.camfort;
  cjk = dontCheck super.cjk;
  CLI = dontCheck super.CLI;                            # Upstream has no issue tracker.
  command-qq = dontCheck super.command-qq;              # http://hydra.cryp.to/build/499042/log/raw
  conduit-connection = dontCheck super.conduit-connection;
  craftwerk = dontCheck super.craftwerk;
  css-text = dontCheck super.css-text;
  damnpacket = dontCheck super.damnpacket;              # http://hydra.cryp.to/build/496923/log
  data-hash = dontCheck super.data-hash;
  Deadpan-DDP = dontCheck super.Deadpan-DDP;            # http://hydra.cryp.to/build/496418/log/raw
  DigitalOcean = dontCheck super.DigitalOcean;
  direct-sqlite = dontCheck super.direct-sqlite;
  directory-layout = dontCheck super.directory-layout;
  dlist = dontCheck super.dlist;
  docopt = dontCheck super.docopt;                      # http://hydra.cryp.to/build/499172/log/raw
  dom-selector = dontCheck super.dom-selector;          # http://hydra.cryp.to/build/497670/log/raw
  dotfs = dontCheck super.dotfs;                        # http://hydra.cryp.to/build/498599/log/raw
  DRBG = dontCheck super.DRBG;                          # http://hydra.cryp.to/build/498245/nixlog/1/raw
  ed25519 = dontCheck super.ed25519;
  etcd = dontCheck super.etcd;
  fb = dontCheck super.fb;                              # needs credentials for Facebook
  fptest = dontCheck super.fptest;                      # http://hydra.cryp.to/build/499124/log/raw
  friday-juicypixels = dontCheck super.friday-juicypixels; #tarball missing test/rgba8.png
  ghc-events = dontCheck super.ghc-events;              # http://hydra.cryp.to/build/498226/log/raw
  ghc-events-parallel = dontCheck super.ghc-events-parallel;    # http://hydra.cryp.to/build/496828/log/raw
  ghc-imported-from = dontCheck super.ghc-imported-from;
  ghc-parmake = dontCheck super.ghc-parmake;
  ghcid = dontCheck super.ghcid;
  git-vogue = dontCheck super.git-vogue;
  gitlib-cmdline = dontCheck super.gitlib-cmdline;
  GLFW-b = dontCheck super.GLFW-b;                      # https://github.com/bsl/GLFW-b/issues/50
  hackport = dontCheck super.hackport;
  hadoop-formats = dontCheck super.hadoop-formats;
  haeredes = dontCheck super.haeredes;
  hashed-storage = dontCheck super.hashed-storage;
  hashring = dontCheck super.hashring;
  hath = dontCheck super.hath;
  haxl = dontCheck super.haxl;                          # non-deterministic failure https://github.com/facebook/Haxl/issues/85
  haxl-facebook = dontCheck super.haxl-facebook;        # needs facebook credentials for testing
  hdbi-postgresql = dontCheck super.hdbi-postgresql;
  hedis = dontCheck super.hedis;
  hedis-pile = dontCheck super.hedis-pile;
  hedis-tags = dontCheck super.hedis-tags;
  hedn = dontCheck super.hedn;
  hgdbmi = dontCheck super.hgdbmi;
  hi = dontCheck super.hi;
  hierarchical-clustering = dontCheck super.hierarchical-clustering;
  hlibgit2 = disableHardening super.hlibgit2 [ "format" ];
  hmatrix-tests = dontCheck super.hmatrix-tests;
  hquery = dontCheck super.hquery;
  hs2048 = dontCheck super.hs2048;
  hsbencher = dontCheck super.hsbencher;
  hsexif = dontCheck super.hsexif;
  hspec-server = dontCheck super.hspec-server;
  HTF = dontCheck super.HTF;
  htsn = dontCheck super.htsn;
  htsn-import = dontCheck super.htsn-import;
  http-link-header = dontCheck super.http-link-header; # non deterministic failure https://hydra.nixos.org/build/75041105
  ihaskell = dontCheck super.ihaskell;
  influxdb = dontCheck super.influxdb;
  itanium-abi = dontCheck super.itanium-abi;
  katt = dontCheck super.katt;
  language-slice = dontCheck super.language-slice;
  language-nix = if (pkgs.stdenv.hostPlatform.isAarch64 || pkgs.stdenv.hostPlatform.isi686) then dontCheck super.language-nix else super.language-nix; # aarch64: https://ghc.haskell.org/trac/ghc/ticket/15275
  ldap-client = dontCheck super.ldap-client;
  lensref = dontCheck super.lensref;
  lucid = dontCheck super.lucid; #https://github.com/chrisdone/lucid/issues/25
  lvmrun = disableHardening (dontCheck super.lvmrun) ["format"];
  memcache = dontCheck super.memcache;
  MemoTrie = dontHaddock (dontCheck super.MemoTrie);
  metrics = dontCheck super.metrics;
  milena = dontCheck super.milena;
  nats-queue = dontCheck super.nats-queue;
  netpbm = dontCheck super.netpbm;
  network = dontCheck super.network;
  network-dbus = dontCheck super.network-dbus;
  notcpp = dontCheck super.notcpp;
  ntp-control = dontCheck super.ntp-control;
  numerals = dontCheck super.numerals;
  odpic-raw = dontCheck super.odpic-raw; # needs a running oracle database server
  opaleye = dontCheck super.opaleye;
  openpgp = dontCheck super.openpgp;
  optional = dontCheck super.optional;
  orgmode-parse = dontCheck super.orgmode-parse;
  os-release = dontCheck super.os-release;
  pandoc-crossref = dontCheck super.pandoc-crossref;  # (most likely change when no longer 0.3.2.1) https://github.com/lierdakil/pandoc-crossref/issues/199
  persistent-redis = dontCheck super.persistent-redis;
  pipes-extra = dontCheck super.pipes-extra;
  pipes-websockets = dontCheck super.pipes-websockets;
  postgresql-binary = dontCheck super.postgresql-binary; # needs a running postgresql server
  postgresql-simple-migration = dontCheck super.postgresql-simple-migration;
  process-streaming = dontCheck super.process-streaming;
  punycode = dontCheck super.punycode;
  pwstore-cli = dontCheck super.pwstore-cli;
  quantities = dontCheck super.quantities;
  redis-io = dontCheck super.redis-io;
  rethinkdb = dontCheck super.rethinkdb;
  Rlang-QQ = dontCheck super.Rlang-QQ;
  safecopy = dontCheck super.safecopy;
  sai-shape-syb = dontCheck super.sai-shape-syb;
  scp-streams = dontCheck super.scp-streams;
  sdl2 = dontCheck super.sdl2; # the test suite needs an x server
  sdl2-ttf = dontCheck super.sdl2-ttf; # as of version 0.2.1, the test suite requires user intervention
  separated = dontCheck super.separated;
  shadowsocks = dontCheck super.shadowsocks;
  shake-language-c = dontCheck super.shake-language-c;
  static-resources = dontCheck super.static-resources;
  strive = dontCheck super.strive;                      # fails its own hlint test with tons of warnings
  svndump = dontCheck super.svndump;
  tar = dontCheck super.tar; #http://hydra.nixos.org/build/25088435/nixlog/2 (fails only on 32-bit)
  th-printf = dontCheck super.th-printf;
  thumbnail-plus = dontCheck super.thumbnail-plus;
  tickle = dontCheck super.tickle;
  tpdb = dontCheck super.tpdb;
  translatable-intset = dontCheck super.translatable-intset;
  ua-parser = dontCheck super.ua-parser;
  unagi-chan = dontCheck super.unagi-chan;
  wai-logger = dontCheck super.wai-logger;
  WebBits = dontCheck super.WebBits;                    # http://hydra.cryp.to/build/499604/log/raw
  webdriver = dontCheck super.webdriver;
  webdriver-angular = dontCheck super.webdriver-angular;
  xsd = dontCheck super.xsd;
  snap-core = dontCheck super.snap-core;
  sourcemap = dontCheck super.sourcemap;

  # These test suites run for ages, even on a fast machine. This is nuts.
  Random123 = dontCheck super.Random123;
  systemd = dontCheck super.systemd;

  # https://github.com/eli-frey/cmdtheline/issues/28
  cmdtheline = dontCheck super.cmdtheline;

  # https://github.com/bos/snappy/issues/1
  snappy = dontCheck super.snappy;

  # https://github.com/kim/snappy-framing/issues/3
  snappy-framing = dontHaddock super.snappy-framing;

  # https://ghc.haskell.org/trac/ghc/ticket/9625
  vty = dontCheck super.vty;

  # https://github.com/vincenthz/hs-crypto-pubkey/issues/20
  crypto-pubkey = dontCheck super.crypto-pubkey;

  # https://github.com/Philonous/xml-picklers/issues/5
  xml-picklers = dontCheck super.xml-picklers;

  # https://github.com/joeyadams/haskell-stm-delay/issues/3
  stm-delay = dontCheck super.stm-delay;

  # https://github.com/cgaebel/stm-conduit/issues/33
  stm-conduit = dontCheck super.stm-conduit;

  # https://github.com/pixbi/duplo/issues/25
  duplo = dontCheck super.duplo;

  # https://github.com/evanrinehart/mikmod/issues/1
  mikmod = addExtraLibrary super.mikmod pkgs.libmikmod;

  # https://github.com/basvandijk/threads/issues/10
  threads = dontCheck super.threads;

  # Missing module.
  rematch = dontCheck super.rematch;            # https://github.com/tcrayford/rematch/issues/5
  rematch-text = dontCheck super.rematch-text;  # https://github.com/tcrayford/rematch/issues/6

  # Should not appear in nixpkgs yet (broken anyway)
  yarn2nix = throw "yarn2nix is not yet packaged for nixpkgs. See https://github.com/Profpatsch/yarn2nix#yarn2nix";

  # no haddock since this is an umbrella package.
  cloud-haskell = dontHaddock super.cloud-haskell;

  # This packages compiles 4+ hours on a fast machine. That's just unreasonable.
  CHXHtml = dontDistribute super.CHXHtml;

  # https://github.com/NixOS/nixpkgs/issues/6350
  paypal-adaptive-hoops = overrideCabal super.paypal-adaptive-hoops (drv: { testTarget = "local"; });

  # https://github.com/vincenthz/hs-asn1/issues/12
  asn1-encoding = dontCheck super.asn1-encoding;

  # Avoid "QuickCheck >=2.3 && <2.10" dependency we cannot fulfill in lts-11.x.
  test-framework = dontCheck super.test-framework;

  # Depends on broken test-framework-quickcheck.
  apiary = dontCheck super.apiary;
  apiary-authenticate = dontCheck super.apiary-authenticate;
  apiary-clientsession = dontCheck super.apiary-clientsession;
  apiary-cookie = dontCheck super.apiary-cookie;
  apiary-eventsource = dontCheck super.apiary-eventsource;
  apiary-logger = dontCheck super.apiary-logger;
  apiary-memcached = dontCheck super.apiary-memcached;
  apiary-mongoDB = dontCheck super.apiary-mongoDB;
  apiary-persistent = dontCheck super.apiary-persistent;
  apiary-purescript = dontCheck super.apiary-purescript;
  apiary-session = dontCheck super.apiary-session;
  apiary-websockets = dontCheck super.apiary-websockets;

  # https://github.com/PaulJohnson/geodetics/issues/1
  geodetics = dontCheck super.geodetics;

  # https://github.com/junjihashimoto/test-sandbox-compose/issues/2
  test-sandbox-compose = dontCheck super.test-sandbox-compose;

  # https://github.com/tych0/xcffib/issues/37
  xcffib = dontCheck super.xcffib;

  # https://github.com/afcowie/locators/issues/1
  locators = dontCheck super.locators;

  # Test suite won't compile against tasty-hunit 0.9.x.
  zlib = dontCheck super.zlib;

  # Test suite won't compile against tasty-hunit 0.10.x.
  binary-parser = dontCheck super.binary-parser;
  bytestring-strict-builder = dontCheck super.bytestring-strict-builder;
  bytestring-tree-builder = dontCheck super.bytestring-tree-builder;

  # https://github.com/ndmitchell/shake/issues/206
  # https://github.com/ndmitchell/shake/issues/267
  shake = overrideCabal super.shake (drv: { doCheck = !pkgs.stdenv.isDarwin && false; });

  # https://github.com/nushio3/doctest-prop/issues/1
  doctest-prop = dontCheck super.doctest-prop;

  # Missing file in source distribution:
  # - https://github.com/karun012/doctest-discover/issues/22
  # - https://github.com/karun012/doctest-discover/issues/23
  #
  # When these are fixed the following needs to be enabled again:
  #
  # # Depends on itself for testing
  # doctest-discover = addBuildTool super.doctest-discover
  #   (if pkgs.buildPlatform != pkgs.hostPlatform
  #    then self.buildHaskellPackages.doctest-discover
  #    else dontCheck super.doctest-discover);
  doctest-discover = dontCheck super.doctest-discover;

  # Depends on itself for testing
  tasty-discover = addBuildTool super.tasty-discover
    (if pkgs.buildPlatform != pkgs.hostPlatform
     then self.buildHaskellPackages.tasty-discover
     else dontCheck super.tasty-discover);

  # generic-deriving bound is too tight
  aeson = doJailbreak super.aeson;

  # Won't compile with recent versions of QuickCheck.
  inilist = dontCheck super.inilist;
  MissingH = dontCheck super.MissingH;

  # https://github.com/yaccz/saturnin/issues/3
  Saturnin = dontCheck super.Saturnin;

  # https://github.com/kkardzis/curlhs/issues/6
  curlhs = dontCheck super.curlhs;

  # https://github.com/hvr/token-bucket/issues/3
  token-bucket = dontCheck super.token-bucket;

  # https://github.com/alphaHeavy/lzma-enumerator/issues/3
  lzma-enumerator = dontCheck super.lzma-enumerator;

  # https://github.com/haskell-hvr/lzma/issues/14
  lzma = dontCheck super.lzma;

  # https://github.com/BNFC/bnfc/issues/140
  BNFC = dontCheck super.BNFC;

  # FPCO's fork of Cabal won't succeed its test suite.
  Cabal-ide-backend = dontCheck super.Cabal-ide-backend;

  # QuickCheck version, also set in cabal2nix
  websockets = dontCheck super.websockets;

  # Avoid spurious test suite failures.
  fft = dontCheck super.fft;

  # This package can't be built on non-Windows systems.
  Win32 = overrideCabal super.Win32 (drv: { broken = !pkgs.stdenv.isCygwin; });
  inline-c-win32 = dontDistribute super.inline-c-win32;
  Southpaw = dontDistribute super.Southpaw;

  # https://github.com/yesodweb/serversession/issues/1
  serversession = dontCheck super.serversession;

  # Hydra no longer allows building texlive packages.
  lhs2tex = dontDistribute super.lhs2tex;

  # https://ghc.haskell.org/trac/ghc/ticket/9825
  vimus = overrideCabal super.vimus (drv: { broken = pkgs.stdenv.isLinux && pkgs.stdenv.isi686; });

  # https://github.com/hspec/mockery/issues/6
  mockery = overrideCabal super.mockery (drv: { preCheck = "export TRAVIS=true"; });

  # https://github.com/alphaHeavy/lzma-conduit/issues/5
  lzma-conduit = dontCheck super.lzma-conduit;

  # https://github.com/kazu-yamamoto/logger/issues/42
  logger = dontCheck super.logger;

  # vector dependency < 0.12
  imagemagick = doJailbreak super.imagemagick;

  # https://github.com/liyang/thyme/issues/36
  thyme = dontCheck super.thyme;

  # https://github.com/k0ral/hbro-contrib/issues/1
  hbro-contrib = dontDistribute super.hbro-contrib;

  # Elm is no longer actively maintained on Hackage: https://github.com/NixOS/nixpkgs/pull/9233.
  Elm = markBroken super.Elm;
  elm-build-lib = markBroken super.elm-build-lib;
  elm-compiler = markBroken super.elm-compiler;
  elm-get = markBroken super.elm-get;
  elm-make = markBroken super.elm-make;
  elm-package = markBroken super.elm-package;
  elm-reactor = markBroken super.elm-reactor;
  elm-repl = markBroken super.elm-repl;
  elm-server = markBroken super.elm-server;
  elm-yesod = markBroken super.elm-yesod;

  # https://github.com/athanclark/sets/issues/2
  sets = dontCheck super.sets;

  # Install icons, metadata and cli program.
  bustle = overrideCabal super.bustle (drv: {
    buildDepends = [ pkgs.libpcap ];
    buildTools = with pkgs.buildPackages; [ gettext perl help2man ];
    postInstall = ''
      make install PREFIX=$out
    '';
  });

  # Byte-compile elisp code for Emacs.
  ghc-mod = overrideCabal super.ghc-mod (drv: {
    preCheck = "export HOME=$TMPDIR";
    testToolDepends = drv.testToolDepends or [] ++ [self.cabal-install];
    doCheck = false;            # https://github.com/kazu-yamamoto/ghc-mod/issues/335
    executableToolDepends = drv.executableToolDepends or [] ++ [pkgs.emacs];
    postInstall = ''
      local lispdir=( "$data/share/${self.ghc.name}/*/${drv.pname}-${drv.version}/elisp" )
      make -C $lispdir
      mkdir -p $data/share/emacs/site-lisp
      ln -s "$lispdir/"*.el{,c} $data/share/emacs/site-lisp/
    '';
  });

  # Build the latest git version instead of the official release. This isn't
  # ideal, but Chris doesn't seem to make official releases any more.
  structured-haskell-mode = overrideCabal super.structured-haskell-mode (drv: {
    src = pkgs.fetchFromGitHub {
      owner = "chrisdone";
      repo = "structured-haskell-mode";
      rev = "7f9df73f45d107017c18ce4835bbc190dfe6782e";
      sha256 = "1jcc30048j369jgsbbmkb63whs4wb37bq21jrm3r6ry22izndsqa";
    };
    version = "20170205-git";
    editedCabalFile = null;
    # Make elisp files available at a location where people expect it. We
    # cannot easily byte-compile these files, unfortunately, because they
    # depend on a new version of haskell-mode that we don't have yet.
    postInstall = ''
      local lispdir=( "$data/share/${self.ghc.name}/"*"/${drv.pname}-"*"/elisp" )
      mkdir -p $data/share/emacs
      ln -s $lispdir $data/share/emacs/site-lisp
    '';
  });
  descriptive = overrideSrc super.descriptive {
    version = "20180514-git";
    src = pkgs.fetchFromGitHub {
      owner = "chrisdone";
      repo = "descriptive";
      rev = "c088960113b2add758553e41cbe439d183b750cd";
      sha256 = "17p65ihcvm1ghq23ww6phh8gdj7hwxlypjvh9jabsxvfbp2s8mrk";
    };
  };

  # Make elisp files available at a location where people expect it.
  hindent = (overrideCabal super.hindent (drv: {
    # We cannot easily byte-compile these files, unfortunately, because they
    # depend on a new version of haskell-mode that we don't have yet.
    postInstall = ''
      local lispdir=( "$data/share/${self.ghc.name}/"*"/${drv.pname}-"*"/elisp" )
      mkdir -p $data/share/emacs
      ln -s $lispdir $data/share/emacs/site-lisp
    '';
    doCheck = false; # https://github.com/chrisdone/hindent/issues/299
  }));

  # https://github.com/bos/configurator/issues/22
  configurator = dontCheck super.configurator;

  # https://github.com/basvandijk/concurrent-extra/issues/12
  concurrent-extra = dontCheck super.concurrent-extra;

  # https://github.com/bos/bloomfilter/issues/7
  bloomfilter = appendPatch super.bloomfilter ./patches/bloomfilter-fix-on-32bit.patch;

  # https://github.com/ashutoshrishi/hunspell-hs/pull/3
  hunspell-hs = addPkgconfigDepend (dontCheck (appendPatch super.hunspell-hs ./patches/hunspell.patch)) pkgs.hunspell;

  # https://github.com/pxqr/base32-bytestring/issues/4
  base32-bytestring = dontCheck super.base32-bytestring;

  # https://github.com/goldfirere/singletons/issues/122
  singletons = dontCheck super.singletons;

  # Fix an aarch64 issue with cryptonite-0.25:
  # https://github.com/haskell-crypto/cryptonite/issues/234
  # This has been committed upstream, but there is, as of yet, no new release.
  cryptonite = appendPatch super.cryptonite (pkgs.fetchpatch {
    url = https://github.com/haskell-crypto/cryptonite/commit/4622e5fc8ece82f4cf31358e31cd02cf020e558e.patch;
    sha256 = "1m2d47ni4jbrpvxry50imj91qahr3r7zkqm157clrzlmw6gzpgnq";
  });

  # We cannot build this package w/o the C library from <http://www.phash.org/>.
  phash = markBroken super.phash;

  # https://github.com/deech/fltkhs/issues/16
  # linking fails because the build doesn't pull in the libGLU_combined libraries
  fltkhs = markBroken super.fltkhs;
  fltkhs-fluid-examples = dontDistribute super.fltkhs-fluid-examples;

  # We get lots of strange compiler errors during the test suite run.
  jsaddle = dontCheck super.jsaddle;

  # Tools that use gtk2hs-buildtools now depend on them in a custom-setup stanza
  cairo = addBuildTool super.cairo self.buildHaskellPackages.gtk2hs-buildtools;
  pango = disableHardening (addBuildTool super.pango self.buildHaskellPackages.gtk2hs-buildtools) ["fortify"];
  gtk =
    if pkgs.stdenv.isDarwin
    then appendConfigureFlag super.gtk "-fhave-quartz-gtk"
    else super.gtk;

  # https://github.com/Philonous/hs-stun/pull/1
  # Remove if a version > 0.1.0.1 ever gets released.
  stunclient = overrideCabal super.stunclient (drv: {
    postPatch = (drv.postPatch or "") + ''
      substituteInPlace source/Network/Stun/MappedAddress.hs --replace "import Network.Endian" ""
    '';
  });

  # The standard libraries are compiled separately
  idris = generateOptparseApplicativeCompletion "idris" (
    doJailbreak (dontCheck super.idris)
  );

  # https://github.com/bos/math-functions/issues/25
  math-functions = dontCheck super.math-functions;

  # build servant docs from the repository
  servant =
    let
      ver = super.servant.version;
      docs = pkgs.stdenv.mkDerivation {
        name = "servant-sphinx-documentation-${ver}";
        src = "${pkgs.fetchFromGitHub {
          owner = "haskell-servant";
          repo = "servant";
          rev = "v${ver}";
          sha256 = "0kqglih3rv12nmkzxvalhfaaafk4b2irvv9x5xmc48i1ns71y23l";
        }}/doc";
        buildInputs = with pkgs.pythonPackages; [ sphinx recommonmark sphinx_rtd_theme ];
        makeFlags = "html";
        installPhase = ''
          mv _build/html $out
        '';
      };
    in overrideCabal super.servant (old: {
      postInstall = old.postInstall or "" + ''
        ln -s ${docs} $doc/share/doc/servant
      '';
    });

  # https://github.com/pontarius/pontarius-xmpp/issues/105
  pontarius-xmpp = dontCheck super.pontarius-xmpp;

  # fails with sandbox
  yi-keymap-vim = dontCheck super.yi-keymap-vim;

  # https://github.com/bmillwood/applicative-quoters/issues/6
  applicative-quoters = doJailbreak super.applicative-quoters;

  # https://github.com/roelvandijk/terminal-progress-bar/issues/13
  # Still needed because of HUnit < 1.6
  terminal-progress-bar = doJailbreak super.terminal-progress-bar;

  # https://hydra.nixos.org/build/42769611/nixlog/1/raw
  # note: the library is unmaintained, no upstream issue
  dataenc = doJailbreak super.dataenc;

  # https://github.com/divipp/ActiveHs-misc/issues/10
  data-pprint = doJailbreak super.data-pprint;

  # horribly outdated (X11 interface changed a lot)
  sindre = markBroken super.sindre;

  # Test suite occasionally runs for 1+ days on Hydra.
  distributed-process-tests = dontCheck super.distributed-process-tests;

  # https://github.com/mulby/diff-parse/issues/9
  diff-parse = doJailbreak super.diff-parse;

  # https://github.com/josefs/STMonadTrans/issues/4
  STMonadTrans = dontCheck super.STMonadTrans;

  # No upstream issue tracker
  hspec-expectations-pretty-diff = dontCheck super.hspec-expectations-pretty-diff;

  # https://github.com/basvandijk/lifted-base/issues/34
  # Still needed as HUnit < 1.5
  lifted-base = doJailbreak super.lifted-base;

  # Don't depend on chell-quickcheck, which doesn't compile due to restricting
  # QuickCheck to versions ">=2.3 && <2.9".
  system-filepath = dontCheck super.system-filepath;

  # https://github.com/basvandijk/case-insensitive/issues/24
  # Still needed as HUnit < 1.6
  case-insensitive = doJailbreak super.case-insensitive;

  # https://github.com/hvr/uuid/issues/28
  uuid-types = doJailbreak super.uuid-types;
  uuid = doJailbreak super.uuid;

  # https://github.com/ekmett/lens/issues/713
  lens = disableCabalFlag super.lens "test-doctests";

  # https://github.com/haskell/fgl/issues/60
  # Needed for QuickCheck < 2.10
  fgl = dontCheck super.fgl;
  fgl-arbitrary = doJailbreak super.fgl-arbitrary;

  # The tests spuriously fail
  libmpd = dontCheck super.libmpd;

  # https://github.com/dan-t/cabal-lenses/issues/6
  cabal-lenses = doJailbreak super.cabal-lenses;

  # https://github.com/fizruk/http-api-data/issues/49
  http-api-data = dontCheck super.http-api-data;

  # https://github.com/diagrams/diagrams-lib/issues/288
  diagrams-lib = overrideCabal super.diagrams-lib (drv: { doCheck = !pkgs.stdenv.isi686; });

  # https://github.com/danidiaz/streaming-eversion/issues/1
  streaming-eversion = dontCheck super.streaming-eversion;

  # https://github.com/danidiaz/tailfile-hinotify/issues/2
  tailfile-hinotify = dontCheck super.tailfile-hinotify;

  # Test suite fails: https://github.com/lymar/hastache/issues/46.
  # Don't install internal mkReadme tool.
  hastache = overrideCabal super.hastache (drv: {
    doCheck = false;
    postInstall = "rm $out/bin/mkReadme && rmdir $out/bin";
  });

  # Has a dependency on outdated versions of directory.
  cautious-file = doJailbreak (dontCheck super.cautious-file);

  # https://github.com/diagrams/diagrams-solve/issues/4
  diagrams-solve = dontCheck super.diagrams-solve;

  # test suite does not compile with recent versions of QuickCheck
  integer-logarithms = dontCheck (super.integer-logarithms);

  # missing dependencies: blaze-html >=0.5 && <0.9, blaze-markup >=0.5 && <0.8
  digestive-functors-blaze = doJailbreak super.digestive-functors-blaze;
  digestive-functors = doJailbreak super.digestive-functors;

  # missing dependencies: doctest ==0.12.*
  html-entities = doJailbreak super.html-entities;

  # https://github.com/takano-akio/filelock/issues/5
  filelock = dontCheck super.filelock;

  # cryptol-2.5.0 doesn't want happy 1.19.6+.
  cryptol = super.cryptol.override { happy = self.happy_1_19_5; };

  # Tests try to invoke external process and process == 1.4
  grakn = dontCheck (doJailbreak super.grakn);

  # test suite requires git and does a bunch of git operations
  # doJailbreak because of hardcoded time, seems to be fixed upstream
  restless-git = dontCheck (doJailbreak super.restless-git);

  # Depends on broken fluid.
  fluid-idl-http-client = markBroken super.fluid-idl-http-client;
  fluid-idl-scotty = markBroken super.fluid-idl-scotty;

  # Work around https://github.com/haskell/c2hs/issues/192.
  c2hs = dontCheck super.c2hs;

  # Needs pginit to function and pgrep to verify.
  tmp-postgres = overrideCabal super.tmp-postgres (drv: {
    libraryToolDepends = drv.libraryToolDepends or [] ++ [pkgs.postgresql];
    testToolDepends = drv.testToolDepends or [] ++ [pkgs.procps];
  });

  # These packages depend on each other, forming an infinite loop.
  scalendar = markBroken (super.scalendar.override { SCalendar = null; });
  SCalendar = markBroken (super.SCalendar.override { scalendar = null; });

  # Needs QuickCheck <2.10, which we don't have.
  edit-distance = doJailbreak super.edit-distance;
  blaze-markup = doJailbreak super.blaze-markup;
  blaze-html = doJailbreak super.blaze-html;
  attoparsec = dontCheck super.attoparsec;      # 1 out of 67 tests fails
  int-cast = doJailbreak super.int-cast;
  nix-derivation = doJailbreak super.nix-derivation;

  # Needs QuickCheck <2.10, HUnit <1.6 and base <4.10
  pointfree = doJailbreak super.pointfree;

  # Needs tasty-quickcheck ==0.8.*, which we don't have.
  cryptohash-sha256 = dontCheck super.cryptohash-sha256;
  cryptohash-sha1 = doJailbreak super.cryptohash-sha1;
  cryptohash-md5 = doJailbreak super.cryptohash-md5;
  text-short = doJailbreak super.text-short;
  gitHUD = dontCheck super.gitHUD;

  # https://github.com/aisamanra/config-ini/issues/12
  config-ini = dontCheck super.config-ini;

  # doctest >=0.9 && <0.12
  genvalidity-property = doJailbreak super.genvalidity-property;
  path = dontCheck super.path;

  # Test suite fails due to trying to create directories
  path-io = dontCheck super.path-io;

  # Duplicate instance with smallcheck.
  store = dontCheck super.store;

  # With ghc-8.2.x haddock would time out for unknown reason
  # See https://github.com/haskell/haddock/issues/679
  language-puppet = dontHaddock super.language-puppet;
  filecache = overrideCabal super.filecache (drv: { doCheck = !pkgs.stdenv.isDarwin; });

  # Missing FlexibleContexts in testsuite
  # https://github.com/EduardSergeev/monad-memo/pull/4
  monad-memo =
    let patch = pkgs.fetchpatch
          { url = https://github.com/EduardSergeev/monad-memo/pull/4.patch;
            sha256 = "14mf9940arilg6v54w9bc4z567rfbmm7gknsklv965fr7jpinxxj";
          };
    in appendPatch super.monad-memo patch;

  # https://github.com/alphaHeavy/protobuf/issues/34
  protobuf = dontCheck super.protobuf;

  # https://github.com/bos/text-icu/issues/32
  text-icu = dontCheck super.text-icu;

  # https://github.com/haskell/cabal/issues/4969
  # haddock-api = (super.haddock-api.overrideScope (self: super: {
  #   haddock-library = self.haddock-library_1_6_0;
  # })).override { hspec = self.hspec_2_4_8; };

  # Jailbreak "unix-compat >=0.1.2 && <0.5".
  # Jailbreak "graphviz >=2999.18.1 && <2999.20".
  darcs = overrideCabal super.darcs (drv: { preConfigure = "sed -i -e 's/unix-compat .*,/unix-compat,/' -e 's/fgl .*,/fgl,/' -e 's/graphviz .*,/graphviz,/' darcs.cabal"; });

  # aarch64 and armv7l fixes.
  happy = if (pkgs.stdenv.hostPlatform.isAarch32 || pkgs.stdenv.hostPlatform.isAarch64) then dontCheck super.happy else super.happy; # Similar to https://ghc.haskell.org/trac/ghc/ticket/13062
  hashable = if (pkgs.stdenv.hostPlatform.isAarch32 || pkgs.stdenv.hostPlatform.isAarch64) then dontCheck super.hashable else super.hashable; # https://github.com/tibbe/hashable/issues/95
  servant-docs = if (pkgs.stdenv.hostPlatform.isAarch32 || pkgs.stdenv.hostPlatform.isAarch64) then dontCheck super.servant-docs else super.servant-docs;
  swagger2 = if (pkgs.stdenv.hostPlatform.isAarch32 || pkgs.stdenv.hostPlatform.isAarch64) then dontHaddock (dontCheck super.swagger2) else super.swagger2;

  # requires a release including https://github.com/haskell-servant/servant-swagger/commit/249530d9f85fe76dfb18b100542f75a27e6a3079
  servant-swagger = dontCheck super.servant-swagger;

  # Tries to read a file it is not allowed to in the test suite
  load-env = dontCheck super.load-env;

  # https://github.com/yesodweb/Shelly.hs/issues/162
  shelly = dontCheck super.shelly;

  # Copy hledger man pages from data directory into the proper place. This code
  # should be moved into the cabal2nix generator.
  hledger = overrideCabal super.hledger (drv: {
    postInstall = ''
      for i in $(seq 1 9); do
        for j in embeddedfiles/*.$i; do
          mkdir -p $out/share/man/man$i
          cp -v $j $out/share/man/man$i/
        done
      done
      mkdir -p $out/share/info
      cp -v embeddedfiles/*.info* $out/share/info/
    '';
  });
  hledger-ui = (overrideCabal super.hledger-ui (drv: {
    postInstall = ''
      for i in $(seq 1 9); do
        for j in *.$i; do
          mkdir -p $out/share/man/man$i
          cp -v $j $out/share/man/man$i/
        done
      done
      mkdir -p $out/share/info
      cp -v *.info* $out/share/info/
    '';
  }));
  hledger-web = overrideCabal super.hledger-web (drv: {
    postInstall = ''
      for i in $(seq 1 9); do
        for j in *.$i; do
          mkdir -p $out/share/man/man$i
          cp -v $j $out/share/man/man$i/
        done
      done
      mkdir -p $out/share/info
      cp -v *.info* $out/share/info/
    '';
  });

  # https://github.com/haskell-rewriting/term-rewriting/issues/11
  term-rewriting = dontCheck (doJailbreak super.term-rewriting);

  # https://github.com/nick8325/twee/pull/1
  twee-lib = dontHaddock super.twee-lib;

  # Needs older hlint
  hpio = dontCheck super.hpio;

  # https://github.com/fpco/inline-c/issues/72
  inline-c = dontCheck super.inline-c;

  # https://github.com/GaloisInc/pure-zlib/issues/6
  pure-zlib = doJailbreak super.pure-zlib;

  # https://github.com/strake/lenz-template.hs/issues/1
  lenz-template = doJailbreak super.lenz-template;

  # https://github.com/haskell-hvr/resolv/issues/1
  resolv = dontCheck super.resolv;

  # spdx 0.2.2.0 needs older tasty
  # was fixed in spdx master (4288df6e4b7840eb94d825dcd446b42fef25ef56)
  spdx = dontCheck super.spdx;

  # The test suite does not know how to find the 'alex' binary.
  alex = overrideCabal super.alex (drv: {
    testSystemDepends = (drv.testSystemDepends or []) ++ [pkgs.which];
    preCheck = ''export PATH="$PWD/dist/build/alex:$PATH"'';
  });

  # This package refers to the wrong library (itself in fact!)
  vulkan = super.vulkan.override { vulkan = pkgs.vulkan-loader; };

  # # Builds only with the latest version of indexed-list-literals.
  # vector-sized_1_0_3_0 = super.vector-sized_1_0_3_0.override {
  #   indexed-list-literals = self.indexed-list-literals_0_2_1_1;
  # };

  # https://github.com/dmwit/encoding/pull/3
  encoding = appendPatch super.encoding ./patches/encoding-Cabal-2.0.patch;

  # Work around overspecified constraint on github ==0.18.
  github-backup = doJailbreak super.github-backup;

  # https://github.com/fpco/streaming-commons/issues/49
  streaming-commons = dontCheck super.streaming-commons;

  # Test suite depends on old QuickCheck 2.10.x.
  cassava = dontCheck super.cassava;

  # Test suite depends on cabal-install
  doctest = dontCheck super.doctest;

  # https://github.com/haskell-servant/servant-auth/issues/113
  servant-auth-client = dontCheck super.servant-auth-client;

  # Test has either build errors or fails anyway, depending on the compiler.
  vector-algorithms = dontCheck super.vector-algorithms;

  # The test suite attempts to use the network.
  dhall =
    generateOptparseApplicativeCompletion "dhall" (
      dontCheck super.dhall
  );

  dhall-json =
    generateOptparseApplicativeCompletions ["dhall-to-json" "dhall-to-yaml"] (
      super.dhall-json
  );

  dhall-nix =
    generateOptparseApplicativeCompletion "dhall-to-nix" (
      super.dhall-nix
  );

  # https://github.com/well-typed/cborg/issues/174
  cborg = doJailbreak super.cborg;
  serialise = doJailbreak (dontCheck super.serialise);

  # https://github.com/phadej/tree-diff/issues/19
  tree-diff = doJailbreak super.tree-diff;

  # https://github.com/haskell-hvr/hgettext/issues/14
  hgettext = doJailbreak super.hgettext;

  # The test suite is broken. Break out of "base-compat >=0.9.3 && <0.10, hspec >=2.4.4 && <2.5".
  haddock-library = doJailbreak (dontCheck super.haddock-library);
  # haddock-library_1_6_0 = doJailbreak (dontCheck super.haddock-library_1_6_0);

<<<<<<< HEAD
  # cabal2nix requires hpack >= 0.29.6 but the LTS has hpack-0.28.2.
  # Lets remove this once the LTS has upraded to 0.29.6.
  hpack = super.hpack_0_29_7;

  # The test suite does not know how to find the 'cabal2nix' binary.
  # Also generate shell completions.
  cabal2nix = generateOptparseApplicativeCompletion "cabal2nix"
    (overrideCabal super.cabal2nix (drv: {
      preCheck = ''
        export PATH="$PWD/dist/build/cabal2nix:$PATH"
        export HOME="$TMPDIR/home"
      '';
    }));

  # Break out of "aeson <1.3, temporary <1.3".
  stack = generateOptparseApplicativeCompletion "stack" (doJailbreak super.stack);
=======
  # The tool needs a newer hpack version than the one mandated by LTS-12.x.
  cabal2nix = super.cabal2nix.overrideScope (self: super: {
    hpack = self.hpack_0_31_1;
    yaml = self.yaml_0_11_0_0;
  });
  stack2nix = super.stack2nix.overrideScope (self: super: {
    hpack = self.hpack_0_31_1;
    yaml = self.yaml_0_11_0_0;
  });
>>>>>>> 57cb7663

  # https://github.com/pikajude/stylish-cabal/issues/11
  stylish-cabal = super.stylish-cabal.override { hspec = self.hspec_2_4_8; hspec-core = self.hspec-core_2_4_8; };
  hspec_2_4_8 = super.hspec_2_4_8.override { hspec-core = self.hspec-core_2_4_8; hspec-discover = self.hspec-discover_2_4_8; };

  # musl fixes
  # dontCheck: use of non-standard strptime "%s" which musl doesn't support; only used in test
  unix-time = if pkgs.stdenv.hostPlatform.isMusl then dontCheck super.unix-time else super.unix-time;
  # dontCheck: printf double rounding behavior
  prettyprinter = if pkgs.stdenv.hostPlatform.isMusl then dontCheck super.prettyprinter else super.prettyprinter;

  # Fix with Cabal 2.2, https://github.com/guillaume-nargeot/hpc-coveralls/pull/73
  hpc-coveralls = appendPatch super.hpc-coveralls (pkgs.fetchpatch {
    url = "https://github.com/guillaume-nargeot/hpc-coveralls/pull/73/commits/344217f513b7adfb9037f73026f5d928be98d07f.patch";
    sha256 = "056rk58v9h114mjx62f41x971xn9p3nhsazcf9zrcyxh1ymrdm8j";
  });

  # Tests require a browser: https://github.com/ku-fpg/blank-canvas/issues/73
  blank-canvas = dontCheck super.blank-canvas;
  blank-canvas_0_6_2 = dontCheck super.blank-canvas_0_6_2;

  # needed because of testing-feat >=0.4.0.2 && <1.1
  language-ecmascript = doJailbreak super.language-ecmascript;

  # sexpr is old, broken and has no issue-tracker. Let's fix it the best we can.
  sexpr =
    appendPatch (overrideCabal super.sexpr (drv: {
      isExecutable = false;
      libraryHaskellDepends = drv.libraryHaskellDepends ++ [self.QuickCheck];
    })) ./patches/sexpr-0.2.1.patch;

  # Can be removed once yi-language >= 0.18 is in the LTS
  yi-core = super.yi-core.overrideScope (self: super: { yi-language = self.yi-language_0_18_0; });

  # https://github.com/haskell/hoopl/issues/50
  hoopl = dontCheck super.hoopl;

  # https://github.com/snapframework/xmlhtml/pull/37
  xmlhtml = doJailbreak super.xmlhtml;

<<<<<<< HEAD
  # Generate shell completions
  purescript = generateOptparseApplicativeCompletion "purs" super.purescript;
=======
  # https://github.com/NixOS/nixpkgs/issues/46467
  safe-money-aeson = super.safe-money-aeson.overrideScope (self: super: { safe-money = self.safe-money_0_7; });
  safe-money-store = super.safe-money-store.overrideScope (self: super: { safe-money = self.safe-money_0_7; });
  safe-money-cereal = super.safe-money-cereal.overrideScope (self: super: { safe-money = self.safe-money_0_7; });
  safe-money-serialise = super.safe-money-serialise.overrideScope (self: super: { safe-money = self.safe-money_0_7; });
  safe-money-xmlbf = super.safe-money-xmlbf.overrideScope (self: super: { safe-money = self.safe-money_0_7; });

  # https://github.com/adinapoli/mandrill/pull/52
  mandrill = appendPatch super.mandrill (pkgs.fetchpatch {
    url = https://github.com/adinapoli/mandrill/commit/30356d9dfc025a5f35a156b17685241fc3882c55.patch;
    sha256 = "1qair09xs6vln3vsjz7sy4hhv037146zak4mq3iv6kdhmp606hqv";
  });

  # Can be removed once vinyl >= 0.10 is in the LTS.
  Frames = super.Frames.overrideScope (self: super: { vinyl = self.vinyl_0_10_0; });

  # https://github.com/Euterpea/Euterpea2/pull/22
  Euterpea = overrideSrc super.Euterpea {
    src = pkgs.fetchFromGitHub {
      owner = "Euterpea";
      repo = "Euterpea2";
      rev = "6f49b790adfb8b65d95a758116c20098fb0cd34c";
      sha256 = "0qz1svb96n42nmig16vyphwxas34hypgayvwc91ri7w7xd6yi1ba";
    };
  };

  # https://github.com/kcsongor/generic-lens/pull/60
  generic-lens = appendPatch super.generic-lens (pkgs.fetchpatch {
    url = https://github.com/kcsongor/generic-lens/commit/d9af1ec22785d6c21e928beb88fc3885c6f05bed.patch;
    sha256 = "0ljwcha9l52gs5bghxq3gbzxfqmfz3hxxcg9arjsjw8f7kw946xq";
  });

  xmonad-extras = doJailbreak super.xmonad-extras;

  arbtt = doJailbreak super.arbtt;

  # https://github.com/danfran/cabal-macosx/issues/13
  cabal-macosx = dontCheck super.cabal-macosx;

  # https://github.com/DanielG/cabal-helper/issues/59
  cabal-helper = doJailbreak super.cabal-helper;
>>>>>>> 57cb7663

} // import ./configuration-tensorflow.nix {inherit pkgs haskellLib;} self super<|MERGE_RESOLUTION|>--- conflicted
+++ resolved
@@ -1080,34 +1080,19 @@
   haddock-library = doJailbreak (dontCheck super.haddock-library);
   # haddock-library_1_6_0 = doJailbreak (dontCheck super.haddock-library_1_6_0);
 
-<<<<<<< HEAD
-  # cabal2nix requires hpack >= 0.29.6 but the LTS has hpack-0.28.2.
-  # Lets remove this once the LTS has upraded to 0.29.6.
-  hpack = super.hpack_0_29_7;
-
-  # The test suite does not know how to find the 'cabal2nix' binary.
+  # The tool needs a newer hpack version than the one mandated by LTS-12.x.
   # Also generate shell completions.
   cabal2nix = generateOptparseApplicativeCompletion "cabal2nix"
-    (overrideCabal super.cabal2nix (drv: {
-      preCheck = ''
-        export PATH="$PWD/dist/build/cabal2nix:$PATH"
-        export HOME="$TMPDIR/home"
-      '';
+    (super.cabal2nix.overrideScope (self: super: {
+      hpack = self.hpack_0_31_1;
+      yaml = self.yaml_0_11_0_0;
     }));
-
-  # Break out of "aeson <1.3, temporary <1.3".
-  stack = generateOptparseApplicativeCompletion "stack" (doJailbreak super.stack);
-=======
-  # The tool needs a newer hpack version than the one mandated by LTS-12.x.
-  cabal2nix = super.cabal2nix.overrideScope (self: super: {
-    hpack = self.hpack_0_31_1;
-    yaml = self.yaml_0_11_0_0;
-  });
   stack2nix = super.stack2nix.overrideScope (self: super: {
     hpack = self.hpack_0_31_1;
     yaml = self.yaml_0_11_0_0;
   });
->>>>>>> 57cb7663
+  # Break out of "aeson <1.3, temporary <1.3".
+  stack = generateOptparseApplicativeCompletion "stack" (doJailbreak super.stack);
 
   # https://github.com/pikajude/stylish-cabal/issues/11
   stylish-cabal = super.stylish-cabal.override { hspec = self.hspec_2_4_8; hspec-core = self.hspec-core_2_4_8; };
@@ -1148,10 +1133,9 @@
   # https://github.com/snapframework/xmlhtml/pull/37
   xmlhtml = doJailbreak super.xmlhtml;
 
-<<<<<<< HEAD
   # Generate shell completions
   purescript = generateOptparseApplicativeCompletion "purs" super.purescript;
-=======
+
   # https://github.com/NixOS/nixpkgs/issues/46467
   safe-money-aeson = super.safe-money-aeson.overrideScope (self: super: { safe-money = self.safe-money_0_7; });
   safe-money-store = super.safe-money-store.overrideScope (self: super: { safe-money = self.safe-money_0_7; });
@@ -1193,6 +1177,5 @@
 
   # https://github.com/DanielG/cabal-helper/issues/59
   cabal-helper = doJailbreak super.cabal-helper;
->>>>>>> 57cb7663
 
 } // import ./configuration-tensorflow.nix {inherit pkgs haskellLib;} self super