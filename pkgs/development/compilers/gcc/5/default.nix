{ stdenv, fetchurl, noSysDirs
, langC ? true, langCC ? true, langFortran ? false
, langObjC ? targetPlatform.isDarwin
, langObjCpp ? targetPlatform.isDarwin
, langJava ? false
, langAda ? false
, langVhdl ? false
, langGo ? false
, profiledCompiler ? false
, staticCompiler ? false
, enableShared ? true
, texinfo ? null
, perl ? null # optional, for texi2pod (then pod2man); required for Java
, gmp, mpfr, libmpc, gettext, which
, libelf                      # optional, for link-time optimizations (LTO)
, isl ? null # optional, for the Graphite optimization framework.
, zlib ? null, boehmgc ? null
, zip ? null, unzip ? null, pkgconfig ? null
, gtk2 ? null, libart_lgpl ? null
, libX11 ? null, libXt ? null, libSM ? null, libICE ? null, libXtst ? null
, libXrender ? null, xproto ? null, renderproto ? null, xextproto ? null
, libXrandr ? null, libXi ? null, inputproto ? null, randrproto ? null
, x11Support ? langJava
, gnatboot ? null
, enableMultilib ? false
, enablePlugin ? hostPlatform == buildPlatform # Whether to support user-supplied plug-ins
, name ? "gcc"
, libcCross ? null
, crossStageStatic ? true
, gnat ? null
, libpthread ? null, libpthreadCross ? null  # required for GNU/Hurd
, stripped ? true
, gnused ? null
, binutils ? null
, cloog # unused; just for compat with gcc4, as we override the parameter on some places
, darwin ? null
, buildPlatform, hostPlatform, targetPlatform
, buildPackages
}:

assert langJava     -> zip != null && unzip != null
                       && zlib != null && boehmgc != null
                       && perl != null;  # for `--enable-java-home'
assert langAda      -> gnatboot != null;
assert langVhdl     -> gnat != null;

# LTO needs libelf and zlib.
assert libelf != null -> zlib != null;

# Make sure we get GNU sed.
assert hostPlatform.isDarwin -> gnused != null;

# Need c++filt on darwin
assert hostPlatform.isDarwin -> binutils != null;

# The go frontend is written in c++
assert langGo -> langCC;

with stdenv.lib;
with builtins;

let version = "5.4.0";
    sha256 = "0fihlcy5hnksdxk0sn6bvgnyq8gfrgs8m794b1jxwd1dxinzg3b0";

    # Whether building a cross-compiler for GNU/Hurd.
    crossGNU = targetPlatform != hostPlatform && targetPlatform.config == "i586-pc-gnu";

    enableParallelBuilding = true;

    patches =
      [ ../use-source-date-epoch.patch ]
      ++ optional (targetPlatform != hostPlatform) ../libstdc++-target.patch
      ++ optional noSysDirs ../no-sys-dirs.patch
      # The GNAT Makefiles did not pay attention to CFLAGS_FOR_TARGET for its
      # target libraries and tools.
      ++ optional langAda ../gnat-cflags.patch
      ++ optional langFortran ../gfortran-driving.patch

      # This could be applied unconditionally but I don't want to cause a full
      # Linux rebuild.
      ++ optional stdenv.cc.isClang ./libcxx38-and-above.patch;

    javaEcj = fetchurl {
      # The `$(top_srcdir)/ecj.jar' file is automatically picked up at
      # `configure' time.

      # XXX: Eventually we might want to take it from upstream.
      url = "ftp://sourceware.org/pub/java/ecj-4.3.jar";
      sha256 = "0jz7hvc0s6iydmhgh5h2m15yza7p2rlss2vkif30vm9y77m97qcx";
    };

    # Antlr (optional) allows the Java `gjdoc' tool to be built.  We want a
    # binary distribution here to allow the whole chain to be bootstrapped.
    javaAntlr = fetchurl {
      url = http://www.antlr.org/download/antlr-4.4-complete.jar;
      sha256 = "02lda2imivsvsis8rnzmbrbp8rh1kb8vmq4i67pqhkwz7lf8y6dz";
    };

    xlibs = [
      libX11 libXt libSM libICE libXtst libXrender libXrandr libXi
      xproto renderproto xextproto inputproto randrproto
    ];

    javaAwtGtk = langJava && x11Support;

    /* Platform flags */
    platformFlags = let
        gccArch = targetPlatform.platform.gcc.arch or null;
        gccCpu = targetPlatform.platform.gcc.cpu or null;
        gccAbi = targetPlatform.platform.gcc.abi or null;
        gccFpu = targetPlatform.platform.gcc.fpu or null;
        gccFloat = targetPlatform.platform.gcc.float or null;
        gccMode = targetPlatform.platform.gcc.mode or null;
        withArch = if gccArch != null then " --with-arch=${gccArch}" else "";
        withCpu = if gccCpu != null then " --with-cpu=${gccCpu}" else "";
        withAbi = if gccAbi != null then " --with-abi=${gccAbi}" else "";
        withFpu = if gccFpu != null then " --with-fpu=${gccFpu}" else "";
        withFloat = if gccFloat != null then " --with-float=${gccFloat}" else "";
        withMode = if gccMode != null then " --with-mode=${gccMode}" else "";
      in
        withArch +
        withCpu +
        withAbi +
        withFpu +
        withFloat +
        withMode;

    /* Cross-gcc settings */
    crossMingw = targetPlatform != hostPlatform && targetPlatform.libc == "msvcrt";
    crossDarwin = targetPlatform != hostPlatform && targetPlatform.libc == "libSystem";
    crossConfigureFlags =
        "--target=${targetPlatform.config}" +
        platformFlags +
        # Ensure that -print-prog-name is able to find the correct programs.
        " --with-as=${binutils}/bin/${targetPlatform.config}-as" +
        " --with-ld=${binutils}/bin/${targetPlatform.config}-ld" +
        (if crossMingw && crossStageStatic then
          " --with-headers=${libcCross}/include" +
          " --with-gcc" +
          " --with-gnu-as" +
          " --with-gnu-ld" +
          " --with-gnu-ld" +
          " --disable-shared" +
          " --disable-nls" +
          " --disable-debug" +
          " --enable-sjlj-exceptions" +
          " --enable-threads=win32" +
          " --disable-win32-registry"
          else if crossStageStatic then
          " --disable-libssp --disable-nls" +
          " --without-headers" +
          " --disable-threads " +
          " --disable-libgomp " +
          " --disable-libquadmath" +
          " --disable-shared" +
          " --disable-libatomic " +  # libatomic requires libc
          " --disable-decimal-float" # libdecnumber requires libc
          else
          (if crossDarwin then " --with-sysroot=${getLib libcCross}/share/sysroot"
           else                " --with-headers=${getDev libcCross}/include") +
          " --enable-__cxa_atexit" +
          " --enable-long-long" +
          (if crossMingw then
            " --enable-threads=win32" +
            " --enable-sjlj-exceptions" +
            " --enable-hash-synchronization" +
            " --disable-libssp" +
            " --disable-nls" +
            " --with-dwarf2" +
            # I think noone uses shared gcc libs in mingw, so we better do the same.
            # In any case, mingw32 g++ linking is broken by default with shared libs,
            # unless adding "-lsupc++" to any linking command. I don't know why.
            " --disable-shared" +
            # To keep ABI compatibility with upstream mingw-w64
            " --enable-fully-dynamic-string"
            else (if targetPlatform.libc == "uclibc" then
              # libsanitizer requires netrom/netrom.h which is not
              # available in uclibc.
              " --disable-libsanitizer" +
              # In uclibc cases, libgomp needs an additional '-ldl'
              # and as I don't know how to pass it, I disable libgomp.
              " --disable-libgomp" else "") +
            " --enable-threads=posix" +
            " --enable-nls" +
            " --disable-decimal-float") # No final libdecnumber (it may work only in 386)
          );
    stageNameAddon = if crossStageStatic then "-stage-static" else "-stage-final";
    crossNameAddon = if targetPlatform != hostPlatform then "-${targetPlatform.config}" + stageNameAddon else "";

  bootstrap = targetPlatform == hostPlatform;

in

# We need all these X libraries when building AWT with GTK+.
assert x11Support -> (filter (x: x == null) ([ gtk2 libart_lgpl ] ++ xlibs)) == [];

stdenv.mkDerivation ({
  name = "${name}${if stripped then "" else "-debug"}-${version}" + crossNameAddon;

  builder = ../builder.sh;

  src = fetchurl {
    url = "mirror://gnu/gcc/gcc-${version}/gcc-${version}.tar.bz2";
    inherit sha256;
  };

  # FIXME stackprotector needs gcc 4.9 in bootstrap tools
  hardeningDisable = [ "stackprotector" "format" ];

  inherit patches;

  outputs = [ "out" "lib" "man" "info" ];
  setOutputFlags = false;
  NIX_NO_SELF_RPATH = true;

  libc_dev = stdenv.cc.libc_dev;

  # This should kill all the stdinc frameworks that gcc and friends like to
  # insert into default search paths.
  prePatch = stdenv.lib.optionalString hostPlatform.isDarwin ''
    substituteInPlace gcc/config/darwin-c.c \
      --replace 'if (stdinc)' 'if (0)'

    substituteInPlace libgcc/config/t-slibgcc-darwin \
      --replace "-install_name @shlib_slibdir@/\$(SHLIB_INSTALL_NAME)" "-install_name $lib/lib/\$(SHLIB_INSTALL_NAME)"

    substituteInPlace libgfortran/configure \
      --replace "-install_name \\\$rpath/\\\$soname" "-install_name $lib/lib/\\\$soname"
  '';

  postPatch =
    if (hostPlatform.isHurd
        || (libcCross != null                  # e.g., building `gcc.crossDrv'
            && libcCross ? crossConfig
            && libcCross.crossConfig == "i586-pc-gnu")
        || (crossGNU && libcCross != null))
    then
      # On GNU/Hurd glibc refers to Hurd & Mach headers and libpthread is not
      # in glibc, so add the right `-I' flags to the default spec string.
      assert libcCross != null -> libpthreadCross != null;
      let
        libc = if libcCross != null then libcCross else stdenv.glibc;
        gnu_h = "gcc/config/gnu.h";
        extraCPPDeps =
             libc.propagatedBuildInputs
          ++ stdenv.lib.optional (libpthreadCross != null) libpthreadCross
          ++ stdenv.lib.optional (libpthread != null) libpthread;
        extraCPPSpec =
          concatStrings (intersperse " "
                          (map (x: "-I${x.dev or x}/include") extraCPPDeps));
        extraLibSpec =
          if libpthreadCross != null
          then "-L${libpthreadCross}/lib ${libpthreadCross.TARGET_LDFLAGS}"
          else "-L${libpthread}/lib";
      in
        '' echo "augmenting \`CPP_SPEC' in \`${gnu_h}' with \`${extraCPPSpec}'..."
           sed -i "${gnu_h}" \
               -es'|CPP_SPEC *"\(.*\)$|CPP_SPEC "${extraCPPSpec} \1|g'

           echo "augmenting \`LIB_SPEC' in \`${gnu_h}' with \`${extraLibSpec}'..."
           sed -i "${gnu_h}" \
               -es'|LIB_SPEC *"\(.*\)$|LIB_SPEC "${extraLibSpec} \1|g'

           echo "setting \`NATIVE_SYSTEM_HEADER_DIR' and \`STANDARD_INCLUDE_DIR' to \`${libc.dev}/include'..."
           sed -i "${gnu_h}" \
               -es'|#define STANDARD_INCLUDE_DIR.*$|#define STANDARD_INCLUDE_DIR "${libc.dev}/include"|g'
        ''
    else if targetPlatform != hostPlatform || stdenv.cc.libc != null then
      # On NixOS, use the right path to the dynamic linker instead of
      # `/lib/ld*.so'.
      let
        libc = if libcCross != null then libcCross else stdenv.cc.libc;
      in
        '' echo "fixing the \`GLIBC_DYNAMIC_LINKER' and \`UCLIBC_DYNAMIC_LINKER' macros..."
           for header in "gcc/config/"*-gnu.h "gcc/config/"*"/"*.h
           do
             grep -q LIBC_DYNAMIC_LINKER "$header" || continue
             echo "  fixing \`$header'..."
             sed -i "$header" \
                 -e 's|define[[:blank:]]*\([UCG]\+\)LIBC_DYNAMIC_LINKER\([0-9]*\)[[:blank:]]"\([^\"]\+\)"$|define \1LIBC_DYNAMIC_LINKER\2 "${libc.out}\3"|g'
           done
        ''
    else null;

  inherit noSysDirs staticCompiler langJava crossStageStatic
    libcCross crossMingw;

  nativeBuildInputs = [ texinfo which gettext ]
    ++ (optional (perl != null) perl)
    ++ (optional javaAwtGtk pkgconfig);

  buildInputs = [ gmp mpfr libmpc libelf ]
    ++ (optional (isl != null) isl)
    ++ (optional (zlib != null) zlib)
    ++ (optionals langJava [ boehmgc zip unzip ])
    ++ (optionals javaAwtGtk ([ gtk2 libart_lgpl ] ++ xlibs))
    ++ (optionals (targetPlatform != hostPlatform) [binutils])
    ++ (optionals (buildPlatform != hostPlatform) [buildPackages.stdenv.cc])
    ++ (optionals langAda [gnatboot])
    ++ (optionals langVhdl [gnat])

    # The builder relies on GNU sed (for instance, Darwin's `sed' fails with
    # "-i may not be used with stdin"), and `stdenvNative' doesn't provide it.
    ++ (optional hostPlatform.isDarwin gnused)
    ++ (optional hostPlatform.isDarwin binutils)
    ;

  NIX_LDFLAGS = stdenv.lib.optionalString  hostPlatform.isSunOS "-lm -ldl";

  preConfigure = stdenv.lib.optionalString (hostPlatform.isSunOS && hostPlatform.is64bit) ''
    export NIX_LDFLAGS=`echo $NIX_LDFLAGS | sed -e s~$prefix/lib~$prefix/lib/amd64~g`
    export LDFLAGS_FOR_TARGET="-Wl,-rpath,$prefix/lib/amd64 $LDFLAGS_FOR_TARGET"
    export CXXFLAGS_FOR_TARGET="-Wl,-rpath,$prefix/lib/amd64 $CXXFLAGS_FOR_TARGET"
    export CFLAGS_FOR_TARGET="-Wl,-rpath,$prefix/lib/amd64 $CFLAGS_FOR_TARGET"
  '';

  dontDisableStatic = true;

  configureFlags = "
    ${if hostPlatform.isSunOS then
      " --enable-long-long --enable-libssp --enable-threads=posix --disable-nls --enable-__cxa_atexit " +
      # On Illumos/Solaris GNU as is preferred
      " --with-gnu-as --without-gnu-ld "
      else ""}
    --enable-lto
    ${if enableMultilib then "--enable-multilib --disable-libquadmath" else "--disable-multilib"}
    ${if enableShared then "" else "--disable-shared"}
    ${if enablePlugin then "--enable-plugin" else "--disable-plugin"}
    ${optionalString (isl != null) "--with-isl=${isl}"}
    ${if langJava then
      "--with-ecj-jar=${javaEcj} " +

      # Follow Sun's layout for the convenience of IcedTea/OpenJDK.  See
      # <http://mail.openjdk.java.net/pipermail/distro-pkg-dev/2010-April/008888.html>.
      "--enable-java-home --with-java-home=\${prefix}/lib/jvm/jre "
      else ""}
    ${if javaAwtGtk then "--enable-java-awt=gtk" else ""}
    ${if langJava && javaAntlr != null then "--with-antlr-jar=${javaAntlr}" else ""}
    --with-gmp-include=${gmp.dev}/include
    --with-gmp-lib=${gmp.out}/lib
    --with-mpfr-include=${mpfr.dev}/include
    --with-mpfr-lib=${mpfr.out}/lib
    --with-mpc=${libmpc}
    ${if libelf != null then "--with-libelf=${libelf}" else ""}
    --disable-libstdcxx-pch
    --without-included-gettext
    --with-system-zlib
    --enable-static
    --enable-languages=${
      concatStrings (intersperse ","
        (  optional langC        "c"
        ++ optional langCC       "c++"
        ++ optional langFortran  "fortran"
        ++ optional langJava     "java"
        ++ optional langAda      "ada"
        ++ optional langVhdl     "vhdl"
        ++ optional langGo       "go"
        ++ optional langObjC     "objc"
        ++ optional langObjCpp   "obj-c++"
        ++ optionals crossDarwin [ "objc" "obj-c++" ]
        )
      )
    }
    ${optionalString (!(crossMingw && crossStageStatic))
      "--with-native-system-header-dir=${getDev (stdenv.ccCross or stdenv.cc).libc}/include"}
    ${if langAda then " --enable-libada" else ""}
    ${if targetPlatform == hostPlatform && targetPlatform.isi686 then "--with-arch=i686" else ""}
    ${if targetPlatform != hostPlatform then crossConfigureFlags else ""}
    ${if !bootstrap then "--disable-bootstrap" else ""}
    ${if targetPlatform == hostPlatform then platformFlags else ""}
  " + optionalString
        (hostPlatform != buildPlatform)
        (platformFlags + ''
          --build=${buildPlatform.config}
          --host=${hostPlatform.config}
          --target=${targetPlatform.config}
        '');

  targetConfig = if targetPlatform != hostPlatform then targetPlatform.config else null;

  buildFlags = if bootstrap then
    (if profiledCompiler then "profiledbootstrap" else "bootstrap")
    else "";

  installTargets =
    if stripped
    then "install-strip"
    else "install";

  crossAttrs = {
    AR_FOR_BUILD = "ar";
    AS_FOR_BUILD = "as";
    LD_FOR_BUILD = "ld";
    NM_FOR_BUILD = "nm";
    OBJCOPY_FOR_BUILD = "objcopy";
    OBJDUMP_FOR_BUILD = "objdump";
    RANLIB_FOR_BUILD = "ranlib";
    SIZE_FOR_BUILD = "size";
    STRINGS_FOR_BUILD = "strings";
    STRIP_FOR_BUILD = "strip";
    CC_FOR_BUILD = "gcc";
    CXX_FOR_BUILD = "g++";

    AR = "${targetPlatform.config}-ar";
    AS = "${targetPlatform.config}-as";
    LD = "${targetPlatform.config}-ld";
    NM = "${targetPlatform.config}-nm";
    OBJCOPY = "${targetPlatform.config}-objcopy";
    OBJDUMP = "${targetPlatform.config}-objdump";
    RANLIB = "${targetPlatform.config}-ranlib";
    SIZE = "${targetPlatform.config}-size";
    STRINGS = "${targetPlatform.config}-strings";
    STRIP = "${targetPlatform.config}-strip";
    CC = "${targetPlatform.config}-gcc";
    CXX = "${targetPlatform.config}-g++";

    AR_FOR_TARGET = "${targetPlatform.config}-ar";
    AS_FOR_TARGET = "${targetPlatform.config}-as";
    LD_FOR_TARGET = "${targetPlatform.config}-ld";
    NM_FOR_TARGET = "${targetPlatform.config}-nm";
    OBJCOPY_FOR_TARGET = "${targetPlatform.config}-objcopy";
    OBJDUMP_FOR_TARGET = "${targetPlatform.config}-objdump";
    RANLIB_FOR_TARGET = "${targetPlatform.config}-ranlib";
    SIZE_FOR_TARGET = "${targetPlatform.config}-size";
    STRINGS_FOR_TARGET = "${targetPlatform.config}-strings";
    STRIP_FOR_TARGET = "${targetPlatform.config}-strip";
    CC_FOR_TARGET = "${targetPlatform.config}-gcc";
    CXX_FOR_TARGET = "${targetPlatform.config}-g++";
<<<<<<< HEAD

=======
    # If we are making a cross compiler, cross != null
    NIX_CC_CROSS = optionalString (targetPlatform == hostPlatform) builtins.toString stdenv.cc;
>>>>>>> c9ca5419
    dontStrip = true;
    buildFlags = "";
  };

  NIX_BUILD_CC = stdenv.cc;
  NIX_CC_CROSS = stdenv.ccCross or null;

  # Needed for the cross compilation to work
  AR = "ar";
  LD = "ld";
  # http://gcc.gnu.org/install/specific.html#x86-64-x-solaris210
  CC = if stdenv.system == "x86_64-solaris" then "gcc -m64" else "gcc";

  # Setting $CPATH and $LIBRARY_PATH to make sure both `gcc' and `xgcc' find the
  # library headers and binaries, regarless of the language being compiled.
  #
  # Note: When building the Java AWT GTK+ peer, the build system doesn't honor
  # `--with-gmp' et al., e.g., when building
  # `libjava/classpath/native/jni/java-math/gnu_java_math_GMP.c', so we just add
  # them to $CPATH and $LIBRARY_PATH in this case.
  #
  # Likewise, the LTO code doesn't find zlib.
  #
  # Cross-compiling, we need gcc not to read ./specs in order to build the g++
  # compiler (after the specs for the cross-gcc are created). Having
  # LIBRARY_PATH= makes gcc read the specs from ., and the build breaks.

  CPATH = optionals (targetPlatform == hostPlatform) (makeSearchPathOutput "dev" "include" ([]
    ++ optional (zlib != null) zlib
    ++ optionals langJava [ boehmgc ]
    ++ optionals javaAwtGtk xlibs
    ++ optionals javaAwtGtk [ gmp mpfr ]
    ++ optional (libpthread != null) libpthread
    ++ optional (libpthreadCross != null) libpthreadCross

    # On GNU/Hurd glibc refers to Mach & Hurd
    # headers.
    ++ optionals (libcCross != null && libcCross ? "propagatedBuildInputs" )
                 libcCross.propagatedBuildInputs
  ));

  LIBRARY_PATH = optionals (targetPlatform == hostPlatform) (makeLibraryPath ([]
    ++ optional (zlib != null) zlib
    ++ optional langJava boehmgc
    ++ optionals javaAwtGtk xlibs
    ++ optionals javaAwtGtk [ gmp mpfr ]
    ++ optional (libpthread != null) libpthread)
  );

  EXTRA_TARGET_FLAGS = optionals
    (targetPlatform != hostPlatform && libcCross != null)
    ([
      "-idirafter ${getDev libcCross}/include"
    ] ++ optionals (! crossStageStatic) [
      "-B${libcCross.out}/lib"
    ]);

  EXTRA_TARGET_LDFLAGS = optionals
    (targetPlatform != hostPlatform && libcCross != null)
    ([
      "-Wl,-L${libcCross.out}/lib"
    ] ++ (if crossStageStatic then [
        "-B${libcCross.out}/lib"
      ] else [
        "-Wl,-rpath,${libcCross.out}/lib"
        "-Wl,-rpath-link,${libcCross.out}/lib"
    ]) ++ optionals (libpthreadCross != null) [
      "-L${libpthreadCross}/lib"
      "-Wl,${libpthreadCross.TARGET_LDFLAGS}"
    ]);

  passthru =
    { inherit langC langCC langObjC langObjCpp langAda langFortran langVhdl langGo version; isGNU = true; };

  inherit enableParallelBuilding enableMultilib;

  inherit (stdenv) is64bit;

  meta = {
    homepage = http://gcc.gnu.org/;
    license = stdenv.lib.licenses.gpl3Plus;  # runtime support libraries are typically LGPLv3+
    description = "GNU Compiler Collection, version ${version}"
      + (if stripped then "" else " (with debugging info)");

    longDescription = ''
      The GNU Compiler Collection includes compiler front ends for C, C++,
      Objective-C, Fortran, OpenMP for C/C++/Fortran, Java, and Ada, as well
      as libraries for these languages (libstdc++, libgcj, libgomp,...).

      GCC development is a part of the GNU Project, aiming to improve the
      compiler used in the GNU system including the GNU/Linux variant.
    '';

    maintainers = with stdenv.lib.maintainers; [ viric peti ];

    # gnatboot is not available out of linux platforms, so we disable the darwin build
    # for the gnat (ada compiler).
    platforms =
      stdenv.lib.platforms.linux ++
      stdenv.lib.platforms.freebsd ++
      optionals (langAda == false) stdenv.lib.platforms.darwin;
  };
}

// optionalAttrs (targetPlatform != hostPlatform && targetPlatform.libc == "msvcrt" && crossStageStatic) {
  makeFlags = [ "all-gcc" "all-target-libgcc" ];
  installTargets = "install-gcc install-target-libgcc";
}

# Strip kills static libs of other archs (hence targetPlatform != hostPlatform)
// optionalAttrs (!stripped || targetPlatform != hostPlatform) { dontStrip = true; }

// optionalAttrs (enableMultilib) { dontMoveLib64 = true; }
)<|MERGE_RESOLUTION|>--- conflicted
+++ resolved
@@ -426,12 +426,7 @@
     STRIP_FOR_TARGET = "${targetPlatform.config}-strip";
     CC_FOR_TARGET = "${targetPlatform.config}-gcc";
     CXX_FOR_TARGET = "${targetPlatform.config}-g++";
-<<<<<<< HEAD
-
-=======
-    # If we are making a cross compiler, cross != null
-    NIX_CC_CROSS = optionalString (targetPlatform == hostPlatform) builtins.toString stdenv.cc;
->>>>>>> c9ca5419
+
     dontStrip = true;
     buildFlags = "";
   };
