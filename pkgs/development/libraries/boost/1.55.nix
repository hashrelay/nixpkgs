--- conflicted
+++ resolved
@@ -1,19 +1,4 @@
-<<<<<<< HEAD
-{ stdenv, fetchurl, icu, expat, zlib, bzip2, python, fixDarwinDylibNames
-, toolset ? if stdenv.isDarwin then "clang" else null
-, enableRelease ? true
-, enableDebug ? false
-, enableSingleThreaded ? false
-, enableMultiThreaded ? true
-, enableShared ? true
-, enableStatic ? false
-, enablePIC ? false
-, enableExceptions ? false
-, taggedLayout ? ((enableRelease && enableDebug) || (enableSingleThreaded && enableMultiThreaded) || (enableShared && enableStatic))
-}:
-=======
 { callPackage, fetchurl, ... } @ args:
->>>>>>> 8e02bde1
 
 callPackage ./generic.nix (args // rec {
   version = "1.55.0";
@@ -22,50 +7,4 @@
     url = "mirror://sourceforge/boost/boost_1_55_0.tar.bz2";
     sha256 = "0lkv5dzssbl5fmh2nkaszi8x9qbj80pr4acf9i26sj3rvlih1w7z";
   };
-<<<<<<< HEAD
-
-  patches = stdenv.lib.optional (toolset == "clang") [ ./boost-155-clang.patch ];
-
-  enableParallelBuilding = true;
-
-  buildInputs =
-    [ icu expat zlib bzip2 python ]
-    ++ stdenv.lib.optional stdenv.isDarwin fixDarwinDylibNames;
-
-  configureScript = "./bootstrap.sh";
-  configureFlags = "--with-icu=${icu} --with-python=${python}/bin/python" + withToolset;
-
-  buildPhase = "${stdenv.lib.optionalString (toolset == "clang") "unset NIX_ENFORCE_PURITY; "}./b2 -j$NIX_BUILD_CORES -sEXPAT_INCLUDE=${expat}/include -sEXPAT_LIBPATH=${expat}/lib --layout=${layout} variant=${variant} threading=${threading} link=${link} ${cflags} install";
-
-  # normal install does not install bjam, this is a separate step
-  installPhase = ''
-    cd tools/build/v2
-    sh bootstrap.sh${withToolset}
-    ./b2 -j$NIX_BUILD_CORES -sEXPAT_INCLUDE=${expat}/include -sEXPAT_LIBPATH=${expat}/lib --layout=${layout} variant=${variant} threading=${threading} link=${link} ${cflags} install${withToolset}
-    rm $out/bin/bjam
-    ln -s $out/bin/b2 $out/bin/bjam
-    rm -rf $out/share/boost-build/example
-  '';
-
-  crossAttrs = rec {
-    buildInputs = [ expat.crossDrv zlib.crossDrv bzip2.crossDrv ];
-    # all buildInputs set previously fell into propagatedBuildInputs, as usual, so we have to
-    # override them.
-    propagatedBuildInputs = buildInputs;
-    # We want to substitute the contents of configureFlags, removing thus the
-    # usual --build and --host added on cross building.
-    preConfigure = ''
-      export configureFlags="--prefix=$out --without-icu"
-    '';
-    buildPhase = ''
-      set -x
-      cat << EOF > user-config.jam
-      using gcc : cross : $crossConfig-g++ ;
-      EOF
-      ./b2 -j$NIX_BUILD_CORES -sEXPAT_INCLUDE=${expat.crossDrv}/include -sEXPAT_LIBPATH=${expat.crossDrv}/lib --layout=${layout} --user-config=user-config.jam toolset=gcc-cross variant=${variant} threading=${threading} link=${link} ${cflags} --without-python install
-    '';
-  };
-}; in res // { lib = res; }
-=======
-})
->>>>>>> 8e02bde1
+})