--- conflicted
+++ resolved
@@ -130,16 +130,6 @@
 
   patches = [
     ./0001-meson-patch-in-an-install-prefix-for-building-on-nix.patch
-<<<<<<< HEAD
-    ./0002-meson-patch-ch-install-prefix.patch
-
-    # Fix building docs with latest libxslt.
-    (fetchpatch {
-      url = "https://gitlab.com/libvirt/libvirt/-/commit/54814c87f3706cc8eb894634ebef0f9cf7dabae6.patch";
-      sha256 = "1k1mGyxyofYzXr3cVtM8ZYsb6tDCzidCRKwKoNS0ocA=";
-    })
-=======
->>>>>>> aa6313a2
   ];
 
   # remove some broken tests
