{ lib, stdenv, fetchurl

, mouseSupport ? false
, unicode ? true

, gpm

# Extra Options
, abiVersion ? "5"
}:

stdenv.mkDerivation rec {
  name = "ncurses-5.9";

  src = fetchurl {
    url = "mirror://gnu/ncurses/${name}.tar.gz";
    sha256 = "0fsn7xis81za62afan0vvm38bvgzg5wfmv1m86flqcj0nj7jjilh";
  };

  # gcc-5.patch should be removed after 5.9
  patches = [ ./clang.patch ./gcc-5.patch ];

  outputs = [ "dev" "lib" "out" "man" ];
  setOutputFlags = false; # some aren't supported

  configureFlags = [
    "--with-shared"
    "--without-debug"
    "--enable-pc-files"
    "--enable-symlinks"
  ] ++ lib.optional unicode "--enable-widec";

  buildInputs = lib.optional (mouseSupport && stdenv.isLinux) gpm;

  preConfigure = ''
    export PKG_CONFIG_LIBDIR="$dev/lib/pkgconfig"
    mkdir -p "$PKG_CONFIG_LIBDIR"
<<<<<<< HEAD
    configureFlagsArray+=(
      "--libdir=$lib/lib"
      "--includedir=$dev/include"
      "--bindir=$dev/bin"
      "--mandir=$man/share/man"
      "--with-pkg-config-libdir=$PKG_CONFIG_LIBDIR"
    )
=======
>>>>>>> b809f886
  '' + lib.optionalString stdenv.isCygwin ''
    sed -i -e 's,LIB_SUFFIX="t,LIB_SUFFIX=",' configure
  '';

  selfNativeBuildInput = true;

  enableParallelBuilding = true;

  doCheck = false;

  # When building a wide-character (Unicode) build, create backward
  # compatibility links from the the "normal" libraries to the
  # wide-character libraries (e.g. libncurses.so to libncursesw.so).
  postFixup = ''
    # Determine what suffixes our libraries have
    suffix="$(awk -F': ' 'f{print $3; f=0} /default library suffix/{f=1}' config.log)"
    libs="$(ls $dev/lib/pkgconfig | tr ' ' '\n' | sed "s,\(.*\)$suffix\.pc,\1,g")"
    suffixes="$(echo "$suffix" | awk '{for (i=1; i < length($0); i++) {x=substr($0, i+1, length($0)-i); print x}}')"

    # Get the path to the config util
    cfg=$(basename $dev/bin/ncurses*-config)

    # symlink the full suffixed include directory
    ln -svf . $dev/include/ncurses$suffix

    for newsuffix in $suffixes ""; do
      # Create a non-abi versioned config util links
      ln -svf $cfg $dev/bin/ncurses$newsuffix-config

      # Allow for end users who #include <ncurses?w/*.h>
      ln -svf . $dev/include/ncurses$newsuffix

      for library in $libs; do
        for dylibtype in so dll dylib; do
<<<<<<< HEAD
          if [ -e "$lib/lib/lib''${library}$suffix.$dylibtype" ]; then
            ln -svf lib''${library}$suffix.$dylibtype $lib/lib/lib$library$newsuffix.$dylibtype
=======
          if [ -e "$out/lib/lib''${lib}$suffix.$dylibtype" ]; then
            ln -svf lib''${lib}$suffix.$dylibtype $out/lib/lib$lib$newsuffix.$dylibtype
            ln -svf lib''${lib}$suffix.$dylibtype.${abiVersion} $out/lib/lib$lib$newsuffix.$dylibtype.${abiVersion}
>>>>>>> b809f886
          fi
        done
        for statictype in a dll.a la; do
          if [ -e "$lib/lib/lib''${library}$suffix.$statictype" ]; then
            ln -svf lib''${library}$suffix.$statictype $lib/lib/lib$library$newsuffix.$statictype
          fi
        done
        ln -svf ''${library}$suffix.pc $dev/lib/pkgconfig/$library$newsuffix.pc
      done
    done
  '';

  preFixup = ''
    rm $out/lib/*.a
  '';

  meta = {
    description = "Free software emulation of curses in SVR4 and more";

    longDescription = ''
      The Ncurses (new curses) library is a free software emulation of
      curses in System V Release 4.0, and more.  It uses Terminfo
      format, supports pads and color and multiple highlights and
      forms characters and function-key mapping, and has all the other
      SYSV-curses enhancements over BSD Curses.

      The ncurses code was developed under GNU/Linux.  It has been in
      use for some time with OpenBSD as the system curses library, and
      on FreeBSD and NetBSD as an external package.  It should port
      easily to any ANSI/POSIX-conforming UNIX.  It has even been
      ported to OS/2 Warp!
    '';

    homepage = http://www.gnu.org/software/ncurses/;

    license = lib.licenses.mit;
    platforms = lib.platforms.all;
    maintainers = [ lib.maintainers.wkennington ];
  };

  passthru = {
    ldflags = "-lncurses";
    inherit unicode abiVersion;
  };
}<|MERGE_RESOLUTION|>--- conflicted
+++ resolved
@@ -35,7 +35,6 @@
   preConfigure = ''
     export PKG_CONFIG_LIBDIR="$dev/lib/pkgconfig"
     mkdir -p "$PKG_CONFIG_LIBDIR"
-<<<<<<< HEAD
     configureFlagsArray+=(
       "--libdir=$lib/lib"
       "--includedir=$dev/include"
@@ -43,8 +42,6 @@
       "--mandir=$man/share/man"
       "--with-pkg-config-libdir=$PKG_CONFIG_LIBDIR"
     )
-=======
->>>>>>> b809f886
   '' + lib.optionalString stdenv.isCygwin ''
     sed -i -e 's,LIB_SUFFIX="t,LIB_SUFFIX=",' configure
   '';
@@ -79,14 +76,9 @@
 
       for library in $libs; do
         for dylibtype in so dll dylib; do
-<<<<<<< HEAD
           if [ -e "$lib/lib/lib''${library}$suffix.$dylibtype" ]; then
             ln -svf lib''${library}$suffix.$dylibtype $lib/lib/lib$library$newsuffix.$dylibtype
-=======
-          if [ -e "$out/lib/lib''${lib}$suffix.$dylibtype" ]; then
-            ln -svf lib''${lib}$suffix.$dylibtype $out/lib/lib$lib$newsuffix.$dylibtype
-            ln -svf lib''${lib}$suffix.$dylibtype.${abiVersion} $out/lib/lib$lib$newsuffix.$dylibtype.${abiVersion}
->>>>>>> b809f886
+            ln -svf lib''${library}$suffix.$dylibtype.${abiVersion} $lib/lib/lib$library$newsuffix.$dylibtype.${abiVersion}
           fi
         done
         for statictype in a dll.a la; do
@@ -100,7 +92,7 @@
   '';
 
   preFixup = ''
-    rm $out/lib/*.a
+    rm "$lib"/lib/*.a
   '';
 
   meta = {
