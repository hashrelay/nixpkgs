--- conflicted
+++ resolved
@@ -4,13 +4,8 @@
 }:
 
 let
-<<<<<<< HEAD
-  version = "0.26.4"; # even major numbers are stable
-  sha256 = "0raw35nkd6mkp0pk1gdr385nvrhsxvflcf3glln1srfnb8m51pky";
-=======
   version = "0.26.5"; # even major numbers are stable
   sha256 = "1vni6kqpcx4jy9q8mhhxphfjych76xxmgs3jyg8yacbl6gxfazfy";
->>>>>>> e39bf7a7
 
   qtcairo_patches =
     let qtcairo = fetchgit { # the version for poppler-0.24
