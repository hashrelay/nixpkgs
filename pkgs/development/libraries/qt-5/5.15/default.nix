/*

# Updates

Before a major version update, make a copy of this directory. (We like to
keep the old version around for a short time after major updates.) Add a
top-level attribute to `top-level/all-packages.nix`.

1. Update the URL in `pkgs/development/libraries/qt-5/$VERSION/fetch.sh`.
2. From the top of the Nixpkgs tree, run
   `./maintainers/scripts/fetch-kde-qt.sh > pkgs/development/libraries/qt-5/$VERSION/srcs.nix`.
3. Check that the new packages build correctly.
4. Commit the changes and open a pull request.

*/

{
  newScope,
  stdenv, fetchurl, fetchpatch, fetchFromGitHub, makeSetupHook, makeWrapper,
  bison, cups ? null, harfbuzz, libGL, perl,
  gstreamer, gst-plugins-base, gtk3, dconf,
  llvmPackages_5,

  # options
  developerBuild ? false,
  decryptSslTraffic ? false,
  debug ? false,
}:

with stdenv.lib;

let

  qtCompatVersion = srcs.qtbase.version;

  stdenvActual = if stdenv.cc.isClang then llvmPackages_5.stdenv else stdenv;

  mirror = "https://download.qt.io";
  srcs = import ./srcs.nix { inherit fetchurl; inherit mirror; } // {
    # qtwebkit does not have an official release tarball on the qt mirror and is
    # mostly maintained by the community.
    qtwebkit = rec {
      src = fetchFromGitHub {
        owner = "qt";
        repo = "qtwebkit";
        rev = "v${version}";
        sha256 = "0x8rng96h19xirn7qkz3lydal6v4vn00bcl0s3brz36dfs0z8wpg";
      };
      version = "5.212.0-alpha4";
    };
  };

  patches = {
    qtbase =
      optionals stdenv.isDarwin [
        ./qtbase.patch.d/0001-qtbase-mkspecs-mac.patch

        # Downgrade minimal required SDK to 10.12
        ./qtbase.patch.d/0013-define-kiosurfacesuccess.patch
        ./qtbase.patch.d/macos-sdk-10.12/0001-Revert-QCocoaDrag-set-image-only-on-the-first-drag-i.patch
        ./qtbase.patch.d/macos-sdk-10.12/0002-Revert-QCocoaDrag-drag-make-sure-clipboard-is-ours-a.patch
        ./qtbase.patch.d/macos-sdk-10.12/0003-Revert-QCocoaDrag-maybeDragMultipleItems-fix-erroneo.patch
        ./qtbase.patch.d/macos-sdk-10.12/0004-Revert-QCocoaDrag-avoid-using-the-deprecated-API-if-.patch
        ./qtbase.patch.d/macos-sdk-10.12/0005-Revert-macOS-Fix-use-of-deprecated-NSOffState.patch
        ./qtbase.patch.d/macos-sdk-10.12/0006-git-checkout-v5.15.0-src-plugins-platforms-cocoa-qco.patch
        ./qtbase.patch.d/qtbase-sdk-10.12-mac.patch
      ]
      ++ [
        ./qtbase.patch.d/0003-qtbase-mkspecs.patch
        ./qtbase.patch.d/0004-qtbase-replace-libdir.patch
        ./qtbase.patch.d/0005-qtbase-cmake.patch
        ./qtbase.patch.d/0006-qtbase-gtk3.patch
        ./qtbase.patch.d/0007-qtbase-xcursor.patch
        ./qtbase.patch.d/0008-qtbase-tzdir.patch
        ./qtbase.patch.d/0009-qtbase-qtpluginpath.patch
        ./qtbase.patch.d/0010-qtbase-assert.patch
        ./qtbase.patch.d/0011-fix-header_module.patch
      ];
    qtdeclarative = [ ./qtdeclarative.patch ];
    qtscript = [ ./qtscript.patch ];
    qtserialport = [ ./qtserialport.patch ];
<<<<<<< HEAD
    qtwebengine = [
      # Fix build with bison-3.7: https://code.qt.io/cgit/qt/qtwebengine-chromium.git/commit/?id=1a53f599
      (fetchpatch {
        name = "qtwebengine-bison-3.7-build.patch";
        url = "https://code.qt.io/cgit/qt/qtwebengine-chromium.git/patch/?id=1a53f599";
        sha256 = "1nqpyn5fq37q7i9nasag6i14lnz0d7sld5ikqhlm8qwq9d7gbmjy";
        stripLen = 1;
        extraPrefix = "src/3rdparty/";
      })
    ]
      ++ optional stdenv.isDarwin ./qtwebengine-darwin-no-platform-check.patch;
    qtwebkit = [
      (fetchpatch {
        name = "qtwebkit-bison-3.7-build.patch";
        url = "https://github.com/qtwebkit/qtwebkit/commit/d92b11fea65364fefa700249bd3340e0cd4c5b31.patch";
        sha256 = "0h8ymfnwgkjkwaankr3iifiscsvngqpwb91yygndx344qdiw9y0n";
      })
      ./qtwebkit.patch
    ] ++ optionals stdenv.isDarwin [
      ./qtwebkit-darwin-no-readline.patch
      ./qtwebkit-darwin-no-qos-classes.patch
    ];
=======
    qtwebengine = optional stdenv.isDarwin ./qtwebengine-darwin-no-platform-check.patch;
    qtwebkit = [ ./qtwebkit.patch ]
      ++ optionals stdenv.isDarwin [
        ./qtwebkit-darwin-no-readline.patch
        ./qtwebkit-darwin-no-qos-classes.patch
      ];
>>>>>>> 4cd4cfc0
    qttools = [ ./qttools.patch ];
  };

  qtModule =
    import ../qtModule.nix
    {
      inherit perl;
      inherit (stdenv) lib;
      # Use a variant of mkDerivation that does not include wrapQtApplications
      # to avoid cyclic dependencies between Qt modules.
      mkDerivation =
        import ../mkDerivation.nix
        { inherit (stdenv) lib; inherit debug; wrapQtAppsHook = null; }
        stdenvActual.mkDerivation;
    }
    { inherit self srcs patches; };

  addPackages = self: with self;
    let
      callPackage = self.newScope { inherit qtCompatVersion qtModule srcs; };
    in {

      mkDerivationWith =
        import ../mkDerivation.nix
        { inherit (stdenv) lib; inherit debug; inherit (self) wrapQtAppsHook; };

      mkDerivation = mkDerivationWith stdenvActual.mkDerivation;

      qtbase = callPackage ../modules/qtbase.nix {
        inherit (srcs.qtbase) src version;
        patches = patches.qtbase;
        inherit bison cups harfbuzz libGL;
        withGtk3 = true; inherit dconf gtk3;
        inherit developerBuild decryptSslTraffic;
      };

      qtcharts = callPackage ../modules/qtcharts.nix {};
      qtconnectivity = callPackage ../modules/qtconnectivity.nix {};
      qtdeclarative = callPackage ../modules/qtdeclarative.nix {};
      qtdoc = callPackage ../modules/qtdoc.nix {};
      qtgraphicaleffects = callPackage ../modules/qtgraphicaleffects.nix {};
      qtimageformats = callPackage ../modules/qtimageformats.nix {};
      qtlocation = callPackage ../modules/qtlocation.nix {};
      qtmacextras = callPackage ../modules/qtmacextras.nix {};
      qtmultimedia = callPackage ../modules/qtmultimedia.nix {
        inherit gstreamer gst-plugins-base;
      };
      qtnetworkauth = callPackage ../modules/qtnetworkauth.nix {};
      qtquick1 = null;
      qtquickcontrols = callPackage ../modules/qtquickcontrols.nix {};
      qtquickcontrols2 = callPackage ../modules/qtquickcontrols2.nix {};
      qtscript = callPackage ../modules/qtscript.nix {};
      qtsensors = callPackage ../modules/qtsensors.nix {};
      qtserialport = callPackage ../modules/qtserialport.nix {};
      qtspeech = callPackage ../modules/qtspeech.nix {};
      qtsvg = callPackage ../modules/qtsvg.nix {};
      qtscxml = callPackage ../modules/qtscxml.nix {};
      qttools = callPackage ../modules/qttools.nix {};
      qttranslations = callPackage ../modules/qttranslations.nix {};
      qtvirtualkeyboard = callPackage ../modules/qtvirtualkeyboard.nix {};
      qtwayland = callPackage ../modules/qtwayland.nix {};
      qtwebchannel = callPackage ../modules/qtwebchannel.nix {};
      qtwebengine = callPackage ../modules/qtwebengine.nix {};
      qtwebglplugin = callPackage ../modules/qtwebglplugin.nix {};
      qtwebkit = callPackage ../modules/qtwebkit.nix {};
      qtwebsockets = callPackage ../modules/qtwebsockets.nix {};
      qtwebview = callPackage ../modules/qtwebview.nix {};
      qtx11extras = callPackage ../modules/qtx11extras.nix {};
      qtxmlpatterns = callPackage ../modules/qtxmlpatterns.nix {};

      env = callPackage ../qt-env.nix {};
      full = env "qt-full-${qtbase.version}" ([
        qtcharts qtconnectivity qtdeclarative qtdoc qtgraphicaleffects
        qtimageformats qtlocation qtmultimedia qtquickcontrols qtquickcontrols2
        qtscript qtsensors qtserialport qtsvg qttools qttranslations
        qtvirtualkeyboard qtwebchannel qtwebengine qtwebkit qtwebsockets
        qtwebview qtx11extras qtxmlpatterns
      ] ++ optional (!stdenv.isDarwin) qtwayland
        ++ optional (stdenv.isDarwin) qtmacextras);

      qmake = makeSetupHook {
        deps = [ self.qtbase.dev ];
        substitutions = {
          fix_qmake_libtool = ../hooks/fix-qmake-libtool.sh;
        };
      } ../hooks/qmake-hook.sh;

      wrapQtAppsHook = makeSetupHook {
        deps =
          [ self.qtbase.dev makeWrapper ]
          ++ optional stdenv.isLinux self.qtwayland.dev;
      } ../hooks/wrap-qt-apps-hook.sh;
    };

   self = makeScope newScope addPackages;

in self<|MERGE_RESOLUTION|>--- conflicted
+++ resolved
@@ -79,18 +79,7 @@
     qtdeclarative = [ ./qtdeclarative.patch ];
     qtscript = [ ./qtscript.patch ];
     qtserialport = [ ./qtserialport.patch ];
-<<<<<<< HEAD
-    qtwebengine = [
-      # Fix build with bison-3.7: https://code.qt.io/cgit/qt/qtwebengine-chromium.git/commit/?id=1a53f599
-      (fetchpatch {
-        name = "qtwebengine-bison-3.7-build.patch";
-        url = "https://code.qt.io/cgit/qt/qtwebengine-chromium.git/patch/?id=1a53f599";
-        sha256 = "1nqpyn5fq37q7i9nasag6i14lnz0d7sld5ikqhlm8qwq9d7gbmjy";
-        stripLen = 1;
-        extraPrefix = "src/3rdparty/";
-      })
-    ]
-      ++ optional stdenv.isDarwin ./qtwebengine-darwin-no-platform-check.patch;
+    qtwebengine = optional stdenv.isDarwin ./qtwebengine-darwin-no-platform-check.patch;
     qtwebkit = [
       (fetchpatch {
         name = "qtwebkit-bison-3.7-build.patch";
@@ -102,14 +91,6 @@
       ./qtwebkit-darwin-no-readline.patch
       ./qtwebkit-darwin-no-qos-classes.patch
     ];
-=======
-    qtwebengine = optional stdenv.isDarwin ./qtwebengine-darwin-no-platform-check.patch;
-    qtwebkit = [ ./qtwebkit.patch ]
-      ++ optionals stdenv.isDarwin [
-        ./qtwebkit-darwin-no-readline.patch
-        ./qtwebkit-darwin-no-qos-classes.patch
-      ];
->>>>>>> 4cd4cfc0
     qttools = [ ./qttools.patch ];
   };
 
