--- conflicted
+++ resolved
@@ -1,13 +1,6 @@
 { callPackage, ... } @ args:
 
-<<<<<<< HEAD
-callPackage ./generic-v3-cmake.nix {
+callPackage ./generic-v3-cmake.nix ({
   version = "3.21.12";
   sha256 = "sha256-VZQEFHq17UsTH5CZZOcJBKiScGV2xPJ/e6gkkVliRCU=";
-}
-=======
-callPackage ./generic-v3-cmake.nix ({
-  version = "3.21.8";
-  sha256 = "sha256-cSNHX18CvMmydpYWqfe6WWk9rGxIlFfY/85rfSyznU4=";
-} // args)
->>>>>>> b0644b46
+} // args)