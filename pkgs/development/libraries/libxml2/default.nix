{ stdenv, lib, fetchurl, fetchpatch
, zlib, xz, libintl, python, gettext, ncurses, findXMLCatalogs
, pythonSupport ? stdenv.buildPlatform == stdenv.hostPlatform
, icuSupport ? false, icu ? null
, enableShared ? stdenv.hostPlatform.libc != "msvcrt"
, enableStatic ? !enableShared,
}:

stdenv.mkDerivation rec {
  pname = "libxml2";
  version = "2.9.10";

  src = fetchurl {
    url = "http://xmlsoft.org/sources/${pname}-${version}.tar.gz";
    sha256 = "07xynh8hcxb2yb1fs051xrgszjvj37wnxvxgsj10rzmqzy9y3zma";
  };
  patches = [
    # Upstream bugs:
    #   https://bugzilla.gnome.org/show_bug.cgi?id=789714
    #   https://gitlab.gnome.org/GNOME/libxml2/issues/64
    # Patch from https://bugzilla.opensuse.org/show_bug.cgi?id=1065270 ,
    # but only the UTF-8 part.
    # Can also be mitigated by fixing malformed XML inputs, such as in
    # https://gitlab.gnome.org/GNOME/gnumeric/merge_requests/3 .
    # Other discussion:
    #   https://github.com/itstool/itstool/issues/22
    #   https://github.com/NixOS/nixpkgs/pull/63174
    #   https://github.com/NixOS/nixpkgs/pull/72342
    ./utf8-xmlErrorFuncHandler.patch
    (fetchpatch {
      name = "CVE-2019-20388.patch";
      url = "https://gitlab.gnome.org/GNOME/libxml2/commit/6088a74bcf7d0c42e24cff4594d804e1d3c9fbca.patch";
      sha256 = "070s7al2r2k92320h9cdfc2097jy4kk04d0disc98ddc165r80jl";
    })
    (fetchpatch {
      name = "CVE-2020-7595.patch";
      url = "https://gitlab.gnome.org/GNOME/libxml2/commit/0e1a49c8907645d2e155f0d89d4d9895ac5112b5.patch";
      sha256 = "0klvaxkzakkpyq0m44l9xrpn5kwaii194sqsivfm6zhnb9hhl15l";
    })
    (fetchpatch {
      name = "CVE-2020-24977.patch";
      url = "https://gitlab.gnome.org/GNOME/libxml2/commit/50f06b3efb638efb0abd95dc62dca05ae67882c2.patch";
      sha256 = "093f1ic5qfiq8nk9mc6b8p1qcs8m9hir3ardr6r5il4zi2dnjrj4";
<<<<<<< HEAD
=======
    })
    # Fix compatibility with Python 3.9.
    # https://gitlab.gnome.org/GNOME/libxml2/-/issues/149
    (fetchpatch {
      name = "python39.patch";
      url = "https://gitlab.gnome.org/nwellnhof/libxml2/-/commit/e4fb36841800038c289997432ca547c9bfef9db1.patch";
      sha256 = "0h3vpy9fg3339b14qa64640ypp65z3hrrrmpjl8qm72srkp24ci5";
>>>>>>> c8c4268f
    })
  ];

  outputs = [ "bin" "dev" "out" "man" "doc" ]
    ++ lib.optional pythonSupport "py"
    ++ lib.optional (enableStatic && enableShared) "static";

  buildInputs = lib.optional pythonSupport python
    ++ lib.optional (pythonSupport && python?isPy2 && python.isPy2) gettext
    ++ lib.optional (pythonSupport && python?isPy3 && python.isPy3) ncurses
    ++ lib.optional (stdenv.isDarwin &&
                     pythonSupport && python?isPy2 && python.isPy2) libintl
    # Libxml2 has an optional dependency on liblzma.  However, on impure
    # platforms, it may end up using that from /usr/lib, and thus lack a
    # RUNPATH for that, leading to undefined references for its users.
    ++ lib.optional stdenv.isFreeBSD xz;

  propagatedBuildInputs = [ zlib findXMLCatalogs ] ++ lib.optional icuSupport icu;

  configureFlags = [
    "--exec_prefix=$dev"
    (lib.enableFeature enableStatic "static")
    (lib.enableFeature enableShared "shared")
    (lib.withFeature icuSupport "icu")
    (lib.withFeatureAs pythonSupport "python" python)
  ];

  enableParallelBuilding = true;

  # disable test that's problematic with newer pythons: see
  # https://mail.gnome.org/archives/xml/2017-August/msg00014.html
  preCheck = lib.optionalString (pythonSupport && !(python?pythonOlder && python.pythonOlder "3.5")) ''
    echo "" > python/tests/tstLastError.py
  '';

  doCheck = (stdenv.hostPlatform == stdenv.buildPlatform) && !stdenv.isDarwin &&
    stdenv.hostPlatform.libc != "musl";

  preInstall = lib.optionalString pythonSupport
    ''substituteInPlace python/libxml2mod.la --replace "${python}" "$py"'';
  installFlags = lib.optional pythonSupport
    "pythondir=\"${placeholder ''py''}/lib/${python.libPrefix}/site-packages\"";

  postFixup = ''
    moveToOutput bin/xml2-config "$dev"
    moveToOutput lib/xml2Conf.sh "$dev"
    moveToOutput share/man/man1 "$bin"
  '' + lib.optionalString (enableStatic && enableShared) ''
    moveToOutput lib/libxml2.a "$static"
  '';

  passthru = { inherit version; pythonSupport = pythonSupport; };

  meta = {
    homepage = "http://xmlsoft.org/";
    description = "An XML parsing library for C";
    license = lib.licenses.mit;
    platforms = lib.platforms.all;
    maintainers = [ lib.maintainers.eelco ];
  };
}<|MERGE_RESOLUTION|>--- conflicted
+++ resolved
@@ -41,8 +41,6 @@
       name = "CVE-2020-24977.patch";
       url = "https://gitlab.gnome.org/GNOME/libxml2/commit/50f06b3efb638efb0abd95dc62dca05ae67882c2.patch";
       sha256 = "093f1ic5qfiq8nk9mc6b8p1qcs8m9hir3ardr6r5il4zi2dnjrj4";
-<<<<<<< HEAD
-=======
     })
     # Fix compatibility with Python 3.9.
     # https://gitlab.gnome.org/GNOME/libxml2/-/issues/149
@@ -50,7 +48,6 @@
       name = "python39.patch";
       url = "https://gitlab.gnome.org/nwellnhof/libxml2/-/commit/e4fb36841800038c289997432ca547c9bfef9db1.patch";
       sha256 = "0h3vpy9fg3339b14qa64640ypp65z3hrrrmpjl8qm72srkp24ci5";
->>>>>>> c8c4268f
     })
   ];
 
