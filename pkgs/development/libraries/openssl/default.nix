{ stdenv, fetchurl, perl }:

let
  name = "openssl-1.0.0e";

  opensslCrossSystem = stdenv.lib.attrByPath [ "openssl" "system" ]
    (throw "openssl needs its platform name cross building" null)
    stdenv.cross;
in

stdenv.mkDerivation {
  inherit name;

  src = fetchurl {
    url = "http://www.openssl.org/source/${name}.tar.gz";
    sha256 = "1xw0ffzmr4wbnb0glywgks375dvq8x87pgxmwx6vhgvkflkxqqg3";
  };

  patches =
    [ # Allow the location of the X509 certificate file (the CA
      # bundle) to be set through the environment variable
      # ‘OPENSSL_X509_CERT_FILE’.  This is necessary because the
      # default location ($out/ssl/cert.pem) doesn't exist, and
      # hardcoding something like /etc/ssl/cert.pem is impure and
      # cannot be overriden per-process.  For security, the
      # environment variable is ignored for setuid binaries.
      ./cert-file.patch
    ]
<<<<<<< HEAD
    ++ stdenv.lib.optional stdenv.isDarwin ./darwin-arch.patch
    ++ stdenv.lib.optional (stdenv.system == "x86_64-freebsd") ./freebsd-x86_64-asm.patch;
=======
    ++ stdenv.lib.optional stdenv.isDarwin ./darwin-arch.patch;
>>>>>>> 71c6de73

  buildNativeInputs = [ perl ];

  # On x86_64-darwin, "./config" misdetects the system as
  # "darwin-i386-cc".  So specify the system type explicitly.
  configureScript =
    if stdenv.system == "x86_64-darwin" then "./Configure darwin64-x86_64-cc" else "./config";

  configureFlags = "shared --libdir=lib";

  makeFlags = "MANDIR=$(out)/share/man";

  postInstall =
    ''
      # If we're building dynamic libraries, then don't install static
      # libraries.
      if [ -n "$(echo $out/lib/*.so)" ]; then
          rm $out/lib/*.a
      fi
    ''; # */

  crossAttrs = {
    preConfigure=''
      # It's configure does not like --build or --host
      export configureFlags="--libdir=lib --cross-compile-prefix=${stdenv.cross.config}- shared ${opensslCrossSystem}"
    '';

    postInstall = ''
      # Openssl installs readonly files, which otherwise we can't strip.
      # This could at some stdenv hash change be put out of crossAttrs, too
      chmod -R +w $out

      # Remove references to perl, to avoid depending on it at runtime
      rm $out/bin/c_rehash $out/ssl/misc/CA.pl $out/ssl/misc/tsget
    '';
    configureScript = "./Configure";
  };

  meta = {
    homepage = http://www.openssl.org/;
    description = "A cryptographic library that implements the SSL and TLS protocols";
    platforms = stdenv.lib.platforms.all;
    maintainers = [ stdenv.lib.maintainers.simons ];
  };
}<|MERGE_RESOLUTION|>--- conflicted
+++ resolved
@@ -26,12 +26,8 @@
       # environment variable is ignored for setuid binaries.
       ./cert-file.patch
     ]
-<<<<<<< HEAD
     ++ stdenv.lib.optional stdenv.isDarwin ./darwin-arch.patch
     ++ stdenv.lib.optional (stdenv.system == "x86_64-freebsd") ./freebsd-x86_64-asm.patch;
-=======
-    ++ stdenv.lib.optional stdenv.isDarwin ./darwin-arch.patch;
->>>>>>> 71c6de73
 
   buildNativeInputs = [ perl ];
 
