<<<<<<< HEAD
{ stdenv, lib, fetchurl, cmake, libGLU, libGL, pkgconfig, libpulseaudio
, qt4 ? null, extra-cmake-modules ? null, qtbase ? null, qttools ? null
, withQt5 ? false
=======
{ stdenv, lib, fetchurl, cmake, libGLU_combined, pkgconfig, libpulseaudio
, extra-cmake-modules, qtbase, qttools
>>>>>>> ab0a8286
, debug ? false }:

with lib;

let
  soname = "phonon4qt5";
  buildsystemdir = "share/cmake/${soname}";
in

stdenv.mkDerivation rec {
  pname = "phonon";
  version = "4.11.1";

  meta = {
    homepage = https://phonon.kde.org/;
    description = "Multimedia API for Qt";
    license = stdenv.lib.licenses.lgpl2;
    platforms = stdenv.lib.platforms.linux;
    maintainers = with stdenv.lib.maintainers; [ ttuegel ];
  };

  src = fetchurl {
    url = "mirror://kde/stable/phonon/${version}/phonon-${version}.tar.xz";
    sha256 = "0bfy8iqmjhlg3ma3iqd3kxjc2zkzpjgashbpf5x17y0dc2i1whxl";
  };

<<<<<<< HEAD
  buildInputs =
    [ libGLU libGL libpulseaudio ]
    ++ (if withQt5 then [ qtbase qttools ] else [ qt4 ]);
=======
  buildInputs = [
    libGLU_combined
    libpulseaudio
    qtbase
    qttools
  ];
>>>>>>> ab0a8286

  nativeBuildInputs = [
    cmake
    pkgconfig
    extra-cmake-modules
  ];

  outputs = [ "out" "dev" ];

  NIX_CFLAGS_COMPILE = "-fPIC";

  cmakeFlags = [
    "-DCMAKE_BUILD_TYPE=${if debug then "Debug" else "Release"}"
  ];

  preConfigure = ''
    cmakeFlags+=" -DPHONON_QT_MKSPECS_INSTALL_DIR=''${!outputDev}/mkspecs"
    cmakeFlags+=" -DPHONON_QT_IMPORTS_INSTALL_DIR=''${!outputBin}/$qtQmlPrefix"
    cmakeFlags+=" -DPHONON_QT_PLUGIN_INSTALL_DIR=''${!outputBin}/$qtPluginPrefix/designer"
  '';

  postPatch = ''
    sed -i PhononConfig.cmake.in \
        -e "/get_filename_component(rootDir/ s/^.*$//" \
        -e "/^set(PHONON_INCLUDE_DIR/ s|\''${rootDir}/||" \
        -e "/^set(PHONON_LIBRARY_DIR/ s|\''${rootDir}/||" \
        -e "/^set(PHONON_BUILDSYSTEM_DIR/ s|\''${rootDir}|''${!outputDev}|"

    sed -i cmake/FindPhononInternal.cmake \
        -e "/set(INCLUDE_INSTALL_DIR/ c set(INCLUDE_INSTALL_DIR \"''${!outputDev}/include\")"

    sed -i cmake/FindPhononInternal.cmake \
        -e "/set(PLUGIN_INSTALL_DIR/ c set(PLUGIN_INSTALL_DIR \"$qtPluginPrefix/..\")"

    sed -i CMakeLists.txt \
        -e "/set(BUILDSYSTEM_INSTALL_DIR/ c set(BUILDSYSTEM_INSTALL_DIR \"''${!outputDev}/${buildsystemdir}\")"
  '';

  postFixup = ''
    sed -i "''${!outputDev}/lib/pkgconfig/${soname}.pc" \
        -e "/^exec_prefix=/ c exec_prefix=''${!outputBin}/bin"
  '';
}<|MERGE_RESOLUTION|>--- conflicted
+++ resolved
@@ -1,12 +1,16 @@
-<<<<<<< HEAD
-{ stdenv, lib, fetchurl, cmake, libGLU, libGL, pkgconfig, libpulseaudio
-, qt4 ? null, extra-cmake-modules ? null, qtbase ? null, qttools ? null
-, withQt5 ? false
-=======
-{ stdenv, lib, fetchurl, cmake, libGLU_combined, pkgconfig, libpulseaudio
-, extra-cmake-modules, qtbase, qttools
->>>>>>> ab0a8286
-, debug ? false }:
+{ stdenv
+, lib
+, fetchurl
+, cmake
+, libGLU
+, libGL
+, pkgconfig
+, libpulseaudio
+, extra-cmake-modules
+, qtbase
+, qttools
+, debug ? false
+}:
 
 with lib;
 
@@ -32,18 +36,13 @@
     sha256 = "0bfy8iqmjhlg3ma3iqd3kxjc2zkzpjgashbpf5x17y0dc2i1whxl";
   };
 
-<<<<<<< HEAD
-  buildInputs =
-    [ libGLU libGL libpulseaudio ]
-    ++ (if withQt5 then [ qtbase qttools ] else [ qt4 ]);
-=======
   buildInputs = [
-    libGLU_combined
+    libGLU
+    libGL
     libpulseaudio
     qtbase
     qttools
   ];
->>>>>>> ab0a8286
 
   nativeBuildInputs = [
     cmake
