{ stdenv, fetchurl, cmake, pkgconfig
, libjack2, libsndfile, fftw, curl, gcc
, libXt, qt55, readline
, useSCEL ? false, emacs
}:

let optional = stdenv.lib.optional;
in

stdenv.mkDerivation rec {
  name = "supercollider-${version}";
  version = "3.7.2";


  src = fetchurl {
    url = "https://github.com/supercollider/supercollider/releases/download/Version-${version}/SuperCollider-${version}-Source-linux.tar.bz2";
    sha256 = "1mybxcnl7flliz74kdfnvh18v5dwd9zbdsw2kc7wpl4idcly1n0s";
  };

<<<<<<< HEAD
  hardeningDisable = [ "stackprotector" ];

  # QGtkStyle unavailable
  patchPhase = ''
    substituteInPlace editors/sc-ide/widgets/code_editor/autocompleter.cpp \
      --replace Q_WS_X11 Q_GTK_STYLE
  '';

=======
>>>>>>> d93f9171
  cmakeFlags = ''
    -DSC_WII=OFF
    -DSC_EL=${if useSCEL then "ON" else "OFF"}
  '';

  nativeBuildInputs = [ cmake pkgconfig ];

  buildInputs = [
<<<<<<< HEAD
    gcc ljack2 libsndfile fftw curl libXt qt readline ]
      ++ optional useSCEL emacs;
=======
    gcc libjack2 libsndfile fftw curl libXt qt55.qtwebkit qt55.qttools readline ]
    ++ optional useSCEL emacs;

  meta = {
    description = "Programming language for real time audio synthesis";
    homepage = "http://supercollider.sourceforge.net/";
    license = stdenv.lib.licenses.gpl3Plus;
    platforms = stdenv.lib.platforms.linux;
  };
>>>>>>> d93f9171
}<|MERGE_RESOLUTION|>--- conflicted
+++ resolved
@@ -17,17 +17,8 @@
     sha256 = "1mybxcnl7flliz74kdfnvh18v5dwd9zbdsw2kc7wpl4idcly1n0s";
   };
 
-<<<<<<< HEAD
   hardeningDisable = [ "stackprotector" ];
 
-  # QGtkStyle unavailable
-  patchPhase = ''
-    substituteInPlace editors/sc-ide/widgets/code_editor/autocompleter.cpp \
-      --replace Q_WS_X11 Q_GTK_STYLE
-  '';
-
-=======
->>>>>>> d93f9171
   cmakeFlags = ''
     -DSC_WII=OFF
     -DSC_EL=${if useSCEL then "ON" else "OFF"}
@@ -36,12 +27,8 @@
   nativeBuildInputs = [ cmake pkgconfig ];
 
   buildInputs = [
-<<<<<<< HEAD
-    gcc ljack2 libsndfile fftw curl libXt qt readline ]
+    gcc libjack2 libsndfile fftw curl libXt qt55.qtwebkit qt55.qttools readline ]
       ++ optional useSCEL emacs;
-=======
-    gcc libjack2 libsndfile fftw curl libXt qt55.qtwebkit qt55.qttools readline ]
-    ++ optional useSCEL emacs;
 
   meta = {
     description = "Programming language for real time audio synthesis";
@@ -49,5 +36,4 @@
     license = stdenv.lib.licenses.gpl3Plus;
     platforms = stdenv.lib.platforms.linux;
   };
->>>>>>> d93f9171
 }