{ lib
, buildNpmPackage
, fetchFromGitHub
, fetchPypi
, nodejs
, python3
, gettext
, nixosTests
, plugins ? [ ]
}:

let
  python = python3.override {
    packageOverrides = self: super: {
      django = super.django_4;

      stripe = super.stripe.overridePythonAttrs rec {
        version = "7.9.0";

        src = fetchPypi {
          pname = "stripe";
          inherit version;
          hash = "sha256-hOXkMINaSwzU/SpXzjhTJp0ds0OREc2mtu11LjSc9KE=";
        };
      };

      pretix-plugin-build = self.callPackage ./plugin-build.nix { };
    };
  };

  pname = "pretix";
  version = "2024.3.0";

  src = fetchFromGitHub {
    owner = "pretix";
    repo = "pretix";
    rev = "refs/tags/v${version}";
    hash = "sha256-Wz1vZcqgwyS0xJgTtRxqfaJpJ1fAMhIyxvTvBT/ABSo=";
  };

  npmDeps = buildNpmPackage {
    pname = "pretix-node-modules";
    inherit version src;

    sourceRoot = "${src.name}/src/pretix/static/npm_dir";
    npmDepsHash = "sha256-2fHlEEmYzpF3SyvF7+FbwCt+zQVGF0/kslDFnJ+DQGE=";

    dontBuild = true;

    installPhase = ''
      runHook preInstall

      mkdir $out
      cp -R node_modules $out/

      runHook postInstall
    '';
  };
in
python.pkgs.buildPythonApplication rec {
  inherit pname version src;
  pyproject = true;

  patches = [
    # Discover pretix.plugin entrypoints during build and add them into
    # INSTALLED_APPS, so that their static files are collected.
    ./plugin-build.patch
  ];

  postPatch = ''
    NODE_PREFIX=src/pretix/static.dist/node_prefix
    mkdir -p $NODE_PREFIX
    cp -R ${npmDeps}/node_modules $NODE_PREFIX/
    chmod -R u+w $NODE_PREFIX/

    # unused
    sed -i "/setuptools-rust/d" pyproject.toml

    substituteInPlace pyproject.toml \
      --replace-fail phonenumberslite phonenumbers \
      --replace-fail psycopg2-binary psycopg2 \
      --replace-fail vat_moss_forked==2020.3.20.0.11.0 vat-moss \
      --replace-fail "bleach==5.0.*" bleach \
<<<<<<< HEAD
      --replace-fail "django-filter==23.5" django-filter \
      --replace-fail "dnspython==2.5.*" dnspython \
=======
      --replace-fail "dnspython==2.6.*" dnspython \
      --replace-fail "django-countries==7.5.*" django-countries \
      --replace-fail "django-filter==24.1" django-filter \
>>>>>>> 038c0347
      --replace-fail "importlib_metadata==7.*" importlib_metadata \
      --replace-fail "markdown==3.6" markdown \
      --replace-fail "protobuf==5.26.*" protobuf \
      --replace-fail "pycryptodome==3.20.*" pycryptodome \
      --replace-fail "pypdf==3.9.*" pypdf \
      --replace-fail "python-dateutil==2.9.*" python-dateutil \
      --replace-fail "sentry-sdk==1.42.*" sentry-sdk \
      --replace-fail "stripe==7.9.*" stripe
  '';

  build-system = with python.pkgs; [
    gettext
    nodejs
    setuptools
    tomli
  ];

  dependencies = with python.pkgs; [
    arabic-reshaper
    babel
    beautifulsoup4
    bleach
    celery
    chardet
    cryptography
    css-inline
    defusedcsv
    dj-static
    django
    django-bootstrap3
    django-compressor
    django-countries
    django-filter
    django-formset-js-improved
    django-formtools
    django-hierarkey
    django-hijack
    django-i18nfield
    django-libsass
    django-localflavor
    django-markup
    django-oauth-toolkit
    django-otp
    django-phonenumber-field
    django-redis
    django-scopes
    django-statici18n
    djangorestframework
    dnspython
    drf-ujson2
    geoip2
    importlib-metadata
    isoweek
    jsonschema
    kombu
    libsass
    lxml
    markdown
    mt-940
    oauthlib
    openpyxl
    packaging
    paypalrestsdk
    paypal-checkout-serversdk
    pyjwt
    phonenumbers
    pillow
    pretix-plugin-build
    protobuf
    psycopg2
    pycountry
    pycparser
    pycryptodome
    pypdf
    python-bidi
    python-dateutil
    pytz
    pytz-deprecation-shim
    pyuca
    qrcode
    redis
    reportlab
    requests
    sentry-sdk
    sepaxml
    slimit
    static3
    stripe
    text-unidecode
    tlds
    tqdm
    vat-moss
    vobject
    webauthn
    zeep
  ] ++ plugins;

  optional-dependencies = with python.pkgs; {
    memcached = [
      pylibmc
    ];
  };

  postInstall = ''
    mkdir -p $out/bin
    cp ./src/manage.py $out/bin/pretix-manage

    # Trim packages size
    rm -rfv $out/${python.sitePackages}/pretix/static.dist/node_prefix
  '';

  dontStrip = true; # no binaries

  nativeCheckInputs = with python.pkgs; [
    pytestCheckHook
    pytest-xdist
    pytest-mock
    pytest-django
    pytest-asyncio
    pytest-rerunfailures
    freezegun
    fakeredis
    responses
  ] ++ lib.flatten (lib.attrValues optional-dependencies);

  pytestFlagsArray = [
    "--reruns" "3"
  ];

  preCheck = ''
    export PYTHONPATH=$(pwd)/src:$PYTHONPATH
    export DJANGO_SETTINGS_MODULE=tests.settings
  '';

  passthru = {
    inherit
      npmDeps
      python
    ;
    plugins = lib.recurseIntoAttrs
      (python.pkgs.callPackage ./plugins {
        inherit (python.pkgs) callPackage;
      }
    );
    tests = {
      inherit (nixosTests) pretix;
    };
  };

  meta = with lib; {
    description = "Ticketing software that cares about your event—all the way";
    homepage = "https://github.com/pretix/pretix";
    license = with licenses; [
      agpl3Only
      # 3rd party components below src/pretix/static
      bsd2
      isc
      mit
      ofl # fontawesome
      unlicense
      # all other files below src/pretix/static and src/pretix/locale and aux scripts
      asl20
    ];
    maintainers = with maintainers; [ hexa ];
    mainProgram = "pretix-manage";
    platforms = platforms.linux;
  };
}<|MERGE_RESOLUTION|>--- conflicted
+++ resolved
@@ -81,14 +81,9 @@
       --replace-fail psycopg2-binary psycopg2 \
       --replace-fail vat_moss_forked==2020.3.20.0.11.0 vat-moss \
       --replace-fail "bleach==5.0.*" bleach \
-<<<<<<< HEAD
-      --replace-fail "django-filter==23.5" django-filter \
-      --replace-fail "dnspython==2.5.*" dnspython \
-=======
       --replace-fail "dnspython==2.6.*" dnspython \
       --replace-fail "django-countries==7.5.*" django-countries \
       --replace-fail "django-filter==24.1" django-filter \
->>>>>>> 038c0347
       --replace-fail "importlib_metadata==7.*" importlib_metadata \
       --replace-fail "markdown==3.6" markdown \
       --replace-fail "protobuf==5.26.*" protobuf \
