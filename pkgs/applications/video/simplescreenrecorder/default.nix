--- conflicted
+++ resolved
@@ -2,13 +2,8 @@
 , libXfixes, libGLU_combined, pkgconfig, libpulseaudio, qtbase, cmake, ninja
 }:
 
-<<<<<<< HEAD
-stdenv.mkDerivation rec {
+mkDerivation rec {
   pname = "simplescreenrecorder";
-=======
-mkDerivation rec {
-  name = "simplescreenrecorder-${version}";
->>>>>>> 81760f32
   version = "0.3.11";
 
   src = fetchurl {
