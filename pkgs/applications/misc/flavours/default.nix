--- conflicted
+++ resolved
@@ -11,14 +11,10 @@
     sha256 = "sha256-rDy859jg+F8XC4sJogIgdn1FoT8cf7S+KORt+7kboAc=";
   };
 
-<<<<<<< HEAD
-  cargoSha256 = "sha256-I8ZH35L2CVLy6ypmdOPd8VEG/sQeGaHyT1HWNdwyZVo=";
-=======
   buildInputs = [ ]
     ++ lib.optionals stdenv.isDarwin [ libiconv ];
 
-  cargoSha256 = "sha256-cAXiAPhHdxdd8pFQ0Gq7eHO2p/Dam53gDbE583UYY/k=";
->>>>>>> f4d69ad1
+  cargoSha256 = "sha256-I8ZH35L2CVLy6ypmdOPd8VEG/sQeGaHyT1HWNdwyZVo=";
 
   meta = with lib; {
     description = "An easy to use base16 scheme manager/builder that integrates with any workflow";
