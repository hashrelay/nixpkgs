{ lib, stdenv, fetchFromGitHub, libav_0_8, libkeyfinder, qtbase, qtxmlpatterns, qmake, taglib }:

stdenv.mkDerivation rec {
  pname = "keyfinder";
  version = "2.2";

  src = fetchFromGitHub {
    sha256 = "0vjszk1h8vj2qycgbffzy6k7amg75jlvlnzwaqhz9nll2pcvw0zl";
    rev = version;
    repo = "is_KeyFinder";
    owner = "ibsh";
  };

  nativeBuildInputs = [ qmake ];
  buildInputs = [ libav_0_8 libkeyfinder qtbase qtxmlpatterns taglib ];

  postPatch = ''
    substituteInPlace is_KeyFinder.pro \
       --replace "-stdlib=libc++" "" \
       --replace "\$\$[QT_INSTALL_PREFIX]" "$out"
  '';

<<<<<<< HEAD
  dontWrapQtApps = true;

  enableParallelBuilding = true;

=======
>>>>>>> 8e3e72d5
  meta = with lib; {
    description = "Musical key detection for digital audio (graphical UI)";
    longDescription = ''
      KeyFinder is an open source key detection tool, for DJs interested in
      harmonic and tonal mixing. Designed primarily for electronic and dance
      music, it is highly configurable and can be applied to many genres. It
      supports a huge range of codecs thanks to LibAV, and writes to metadata
      tags using TagLib. It's intended to be very focused: no library
      management, no track suggestions, no media player. Just a fast,
      efficient workflow tool.
    '';
    homepage = "http://www.ibrahimshaath.co.uk/keyfinder/";
    license = licenses.gpl3Plus;
    platforms = platforms.linux;
  };
}<|MERGE_RESOLUTION|>--- conflicted
+++ resolved
@@ -20,13 +20,8 @@
        --replace "\$\$[QT_INSTALL_PREFIX]" "$out"
   '';
 
-<<<<<<< HEAD
   dontWrapQtApps = true;
 
-  enableParallelBuilding = true;
-
-=======
->>>>>>> 8e3e72d5
   meta = with lib; {
     description = "Musical key detection for digital audio (graphical UI)";
     longDescription = ''
