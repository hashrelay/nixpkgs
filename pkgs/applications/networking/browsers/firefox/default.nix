--- conflicted
+++ resolved
@@ -152,13 +152,8 @@
 
   firefox-unwrapped = common {
     pname = "firefox";
-<<<<<<< HEAD
-    version = "52.0";
-    sha512 = "bffe5fd9eee240f252bf8a882c46f04551d21f6f58b8da68779cd106ed012ea77ee16bc287c847f8a7b959203c79f1b1d3f50151111f9610e1ca7a57c7b811f7";
-=======
     version = "52.0.1";
     sha512 = "535e2cc0ee645d4ebe9f1d2d1f4fbb16ff5d1745ce493add6b2e323ca3b0907c3054705c5a15eaadb314d5d6474ba1825554fd1ff0780ab7f76fd3f9672a6974";
->>>>>>> b288f052
     updateScript = import ./update.nix {
       attrPath = "firefox-unwrapped";
       inherit writeScript lib common-updater-scripts xidel coreutils gnused gnugrep curl;
@@ -167,13 +162,8 @@
 
   firefox-esr-unwrapped = common {
     pname = "firefox-esr";
-<<<<<<< HEAD
-    version = "52.0esr";
-    sha512 = "7e191c37af98163131cbba4dcc820a4edc0913d81c3b2493d9aad0a2886e7aed41a990fa5281ccfb08566ecfdfd7df7353063a01ad92d2ec6e1ce19d277b6e67";
-=======
     version = "52.0.1esr";
     sha512 = "c1f0aea279254e7788f62bba7892840edd2b667f385a649d374c9e783b93ec7faf9e5ebfccd04cd94f46da37aeb6bd7785d17faca2ad441a0b6e8587917faab2";
->>>>>>> b288f052
     updateScript = import ./update.nix {
       attrPath = "firefox-esr-unwrapped";
       versionSuffix = "esr";
