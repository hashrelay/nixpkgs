{ version
, sha256_32bit
, sha256_64bit
, settingsSha256
, persistencedSha256
, useGLVND ? true
, useProfiles ? true
, preferGtk2 ? false

, prePatch ? ""
, patches ? []
}:

{ stdenv, callPackage, callPackage_i686, fetchurl, fetchpatch
, kernel ? null, xorg, zlib, perl, nukeReferences
, # Whether to build the libraries only (i.e. not the kernel module or
  # nvidia-settings).  Used to support 32-bit binaries on 64-bit
  # Linux.
  libsOnly ? false
}:

with stdenv.lib;

assert (!libsOnly) -> kernel != null;

let
  nameSuffix = optionalString (!libsOnly) "-${kernel.version}";
  pkgSuffix = optionalString (versionOlder version "304") "-pkg0";

  self = stdenv.mkDerivation {
    name = "nvidia-x11-${version}${nameSuffix}";

    builder = ./builder.sh;

    src =
      if stdenv.system == "i686-linux" then
        fetchurl {
          url = "https://download.nvidia.com/XFree86/Linux-x86/${version}/NVIDIA-Linux-x86-${version}${pkgSuffix}.run";
          sha256 = sha256_32bit;
        }
      else if stdenv.system == "x86_64-linux" then
        fetchurl {
          url = "https://download.nvidia.com/XFree86/Linux-x86_64/${version}/NVIDIA-Linux-x86_64-${version}${pkgSuffix}.run";
          sha256 = sha256_64bit;
        }
      else throw "nvidia-x11 does not support platform ${stdenv.system}";

    patches = if libsOnly then null else patches;
    inherit prePatch;
    inherit version useGLVND useProfiles;
    inherit (stdenv) system;

    outputs = [ "out" ] ++ optional (!libsOnly) "bin";
    outputDev = if libsOnly then null else "bin";

    kernel = if libsOnly then null else kernel.dev;

    hardeningDisable = [ "pic" "format" ];

    dontStrip = true;
    dontPatchELF = true;

    libPath = makeLibraryPath [ xorg.libXext xorg.libX11 xorg.libXv xorg.libXrandr zlib stdenv.cc.cc ];

<<<<<<< HEAD
    nativeBuildInputs = [ perl nukeReferences ] ++ kernel.moduleBuildDependencies;
=======
    nativeBuildInputs = [ perl nukeReferences ]
      ++ optionals (!libsOnly) kernel.moduleBuildDependencies;
>>>>>>> ab3a12ed

    disallowedReferences = optional (!libsOnly) [ kernel.dev ];

    passthru = {
      settings = callPackage (import ./settings.nix self settingsSha256) {
        withGtk2 = preferGtk2;
        withGtk3 = !preferGtk2;
      };
      persistenced = mapNullable (hash: callPackage (import ./persistenced.nix self hash) { }) persistencedSha256;
    };

    meta = with stdenv.lib; {
      homepage = http://www.nvidia.com/object/unix.html;
      description = "X.org driver and kernel module for NVIDIA graphics cards";
      license = licenses.unfreeRedistributable;
      platforms = platforms.linux;
      maintainers = [ maintainers.vcunat ];
      priority = 4; # resolves collision with xorg-server's "lib/xorg/modules/extensions/libglx.so"
    };
  };

in self<|MERGE_RESOLUTION|>--- conflicted
+++ resolved
@@ -62,12 +62,8 @@
 
     libPath = makeLibraryPath [ xorg.libXext xorg.libX11 xorg.libXv xorg.libXrandr zlib stdenv.cc.cc ];
 
-<<<<<<< HEAD
-    nativeBuildInputs = [ perl nukeReferences ] ++ kernel.moduleBuildDependencies;
-=======
     nativeBuildInputs = [ perl nukeReferences ]
       ++ optionals (!libsOnly) kernel.moduleBuildDependencies;
->>>>>>> ab3a12ed
 
     disallowedReferences = optional (!libsOnly) [ kernel.dev ];
 
