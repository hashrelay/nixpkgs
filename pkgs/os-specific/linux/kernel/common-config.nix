--- conflicted
+++ resolved
@@ -33,20 +33,14 @@
   forceRust = features.rust or false;
   kernelSupportsRust = lib.versionAtLeast version "6.7";
 
-<<<<<<< HEAD
   # Currently only enabling Rust by default on kernel 6.12+,
   # which actually has features that use Rust that we want.
   defaultRust = lib.versionAtLeast version "6.12" && rustAvailable;
-  withRust = (forceRust || defaultRust) && kernelSupportsRust;
-=======
-  # Currently not enabling Rust by default, as upstream requires rustc 1.81
-  defaultRust = false;
   withRust =
     assert lib.assertMsg (!(forceRust && !kernelSupportsRust)) ''
       Kernels below 6.7 (the kernel being built is ${version}) don't support Rust.
     '';
     (forceRust || defaultRust) && kernelSupportsRust;
->>>>>>> 35c52ab0
 
   options = {
 
