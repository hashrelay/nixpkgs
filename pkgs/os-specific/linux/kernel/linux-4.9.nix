--- conflicted
+++ resolved
@@ -1,19 +1,11 @@
 { stdenv, buildPackages, fetchurl, perl, buildLinux, ... } @ args:
 
 buildLinux (args // rec {
-<<<<<<< HEAD
-  version = "4.9.167";
-=======
   version = "4.9.168";
->>>>>>> 09286ef2
   extraMeta.branch = "4.9";
 
   src = fetchurl {
     url = "mirror://kernel/linux/kernel/v4.x/linux-${version}.tar.xz";
-<<<<<<< HEAD
-    sha256 = "130a7z31sdha84w67vfx0j1sq68v15aksfkcshz219p75y561f52";
-=======
     sha256 = "07h9xwxpdxb6gm1fy0d8s6p1zalmw3mbzjgd4gipvmzsxwhiqiad";
->>>>>>> 09286ef2
   };
 } // (args.argsOverride or {}))