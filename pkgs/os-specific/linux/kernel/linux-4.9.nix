--- conflicted
+++ resolved
@@ -1,19 +1,11 @@
 { stdenv, hostPlatform, fetchurl, perl, buildLinux, ... } @ args:
 
 import ./generic.nix (args // rec {
-<<<<<<< HEAD
-  version = "4.9.72";
-=======
   version = "4.9.73";
->>>>>>> ab3a12ed
   extraMeta.branch = "4.9";
 
   src = fetchurl {
     url = "mirror://kernel/linux/kernel/v4.x/linux-${version}.tar.xz";
-<<<<<<< HEAD
-    sha256 = "0fxqfqcqn6rk6rxzmy8r3vgzvy9xlnb3hvg2rniykbcyxgqh3wk9";
-=======
     sha256 = "0avfq79fn8rfjbn24wfr9pz438qvwm8vdm3si4fl4v3d7z2nb2sm";
->>>>>>> ab3a12ed
   };
 } // (args.argsOverride or {}))