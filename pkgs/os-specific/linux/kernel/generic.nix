--- conflicted
+++ resolved
@@ -175,12 +175,8 @@
 
   passthru = {
     features = kernelFeatures;
-<<<<<<< HEAD
-    inherit commonStructuredConfig isZen isHardened isLibre;
+    inherit commonStructuredConfig isZen isHardened isLibre modDirVersion;
     isXen = lib.warn "The isXen attribute is deprecated. All Nixpkgs kernels that support it now have Xen enabled." true;
-=======
-    inherit commonStructuredConfig isXen isZen isHardened isLibre modDirVersion;
->>>>>>> c99b6f53
     kernelOlder = lib.versionOlder version;
     kernelAtLeast = lib.versionAtLeast version;
     passthru = kernel.passthru // (removeAttrs passthru [ "passthru" ]);
