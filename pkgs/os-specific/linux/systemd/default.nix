<<<<<<< HEAD
{ stdenv, fetchFromGitHub, pkgconfig, intltool, gperf, libcap, kmod
, zlib, xz, pam, acl, cryptsetup, libuuid, m4, utillinux, libffi
=======
{ stdenv, fetchFromGitHub, pkgconfig, intltool, gperf, libcap, dbus, kmod
, xz, pam, acl, cryptsetup, libuuid, m4, utillinux
>>>>>>> b809f886
, glib, kbd, libxslt, coreutils, libgcrypt
, kexectools, libmicrohttpd, linuxHeaders, libseccomp
, autoreconfHook, gettext, docbook_xsl, docbook_xml_dtd_42, docbook_xml_dtd_45
, pythonPackages ? null, pythonSupport ? false
, enableKDbus ? false
}:

assert stdenv.isLinux;

assert pythonSupport -> pythonPackages != null;

stdenv.mkDerivation rec {
<<<<<<< HEAD
  version = "226";
=======
  version = "227";
>>>>>>> b809f886
  name = "systemd-${version}";

  src = fetchFromGitHub {
    owner = "NixOS";
    repo = "systemd";
<<<<<<< HEAD
    rev = "16d61e9657b643cc25ff0538688eb870ce2dd4a5";
    sha256 = "07sc1x43j60d5jnps0d7bfka10fihnpgkdrfrh9iskgmc9qangjb";
  };

  patches = [ ./hwdb-location.diff ];

  /* gave up for now!
  outputs = [ "out" "libudev" "doc" ]; # TODO: "dev"
  # note: there are many references to ${systemd}/...
  outputDev = "out";
  propagatedOutputs = "libudev";
  */
  outputs = [ "out" "man" ];
=======
    rev = "7d94d27801d20278103d8c146633fe81e06697d6";
    sha256 = "0cvzsrazqgbia3zajb0z4ik8myfil4bdy2c29qs6w93d6yvrjfkj";
  };

  outputs = [ "out" "man" "doc" ];
>>>>>>> b809f886

  buildInputs =
    [ linuxHeaders pkgconfig intltool gperf libcap kmod xz pam acl
      /* cryptsetup */ libuuid m4 glib libxslt libgcrypt
<<<<<<< HEAD
      libmicrohttpd kexectools libseccomp libffi
=======
      libmicrohttpd kexectools libseccomp
>>>>>>> b809f886
      /* FIXME: we may be able to prevent the following dependencies
         by generating an autoconf'd tarball, but that's probably not
         worth it. */
      autoreconfHook gettext docbook_xsl docbook_xml_dtd_42 docbook_xml_dtd_45
    ] ++ stdenv.lib.optionals pythonSupport [pythonPackages.python pythonPackages.lxml];


  configureFlags =
    [ "--localstatedir=/var"
      "--sysconfdir=/etc"
      "--with-rootprefix=$(out)"
      "--with-kbd-loadkeys=${kbd}/bin/loadkeys"
      "--with-kbd-setfont=${kbd}/bin/setfont"
      "--with-rootprefix=$(out)"
      "--with-dbuspolicydir=$(out)/etc/dbus-1/system.d"
      "--with-dbussystemservicedir=$(out)/share/dbus-1/system-services"
      "--with-dbussessionservicedir=$(out)/share/dbus-1/services"
      "--with-tty-gid=3" # tty in NixOS has gid 3
      "--enable-compat-libs" # get rid of this eventually
      "--disable-tests"

      "--disable-hostnamed"
      "--enable-networkd"
      "--disable-sysusers"
      "--disable-timedated"
      "--enable-timesyncd"
      "--disable-firstboot"
      "--disable-localed"
      "--enable-resolved"
      "--disable-split-usr"
      "--disable-libcurl"
      "--disable-libidn"
      "--disable-quotacheck"
      "--disable-ldconfig"
      "--disable-smack"

      "--with-sysvinit-path="
      "--with-sysvrcnd-path="
      "--with-rc-local-script-path-stop=/etc/halt.local"
    ] ++ stdenv.lib.optional enableKDbus "--enable-kdbus";

  preConfigure =
    ''
      ./autogen.sh

      # FIXME: patch this in systemd properly (and send upstream).
      for i in src/remount-fs/remount-fs.c src/core/mount.c src/core/swap.c src/fsck/fsck.c units/emergency.service.in units/rescue.service.in src/journal/cat.c src/core/shutdown.c src/nspawn/nspawn.c src/shared/generator.c; do
        test -e $i
        substituteInPlace $i \
          --replace /usr/bin/getent ${stdenv.glibc.bin}/bin/getent \
          --replace /bin/mount ${utillinux.bin}/bin/mount \
          --replace /bin/umount ${utillinux.bin}/bin/umount \
          --replace /sbin/swapon ${utillinux.bin}/sbin/swapon \
          --replace /sbin/swapoff ${utillinux.bin}/sbin/swapoff \
          --replace /sbin/fsck ${utillinux.bin}/sbin/fsck \
          --replace /bin/echo ${coreutils}/bin/echo \
          --replace /bin/cat ${coreutils}/bin/cat \
<<<<<<< HEAD
          --replace /sbin/sulogin ${utillinux.bin}/sbin/sulogin \
=======
          --replace /sbin/sulogin ${utillinux}/sbin/sulogin \
>>>>>>> b809f886
          --replace /usr/lib/systemd/systemd-fsck $out/lib/systemd/systemd-fsck
      done

      substituteInPlace src/journal/catalog.c \
        --replace /usr/lib/systemd/catalog/ $out/lib/systemd/catalog/

      configureFlagsArray+=("--with-ntp-servers=0.nixos.pool.ntp.org 1.nixos.pool.ntp.org 2.nixos.pool.ntp.org 3.nixos.pool.ntp.org")

      #export NIX_CFLAGS_LINK+=" -Wl,-rpath,$libudev/lib"
    '';

<<<<<<< HEAD
  /*
  makeFlags = [
    "udevlibexecdir=$(libudev)/lib/udev"
    # udev rules refer to $out, and anything but libs should probably go to $out
    "udevrulesdir=$(out)/lib/udev/rules.d"
    "udevhwdbdir=$(out)/lib/udev/hwdb.d"
  ];
  */


=======
>>>>>>> b809f886
  PYTHON_BINARY = "${coreutils}/bin/env python"; # don't want a build time dependency on Python

  NIX_CFLAGS_COMPILE =
    [ # Can't say ${polkit.bin}/bin/pkttyagent here because that would
      # lead to a cyclic dependency.
      "-UPOLKIT_AGENT_BINARY_PATH" "-DPOLKIT_AGENT_BINARY_PATH=\"/run/current-system/sw/bin/pkttyagent\""
      "-fno-stack-protector"

      # Set the release_agent on /sys/fs/cgroup/systemd to the
      # currently running systemd (/run/current-system/systemd) so
      # that we don't use an obsolete/garbage-collected release agent.
      "-USYSTEMD_CGROUP_AGENT_PATH" "-DSYSTEMD_CGROUP_AGENT_PATH=\"/run/current-system/systemd/lib/systemd/systemd-cgroups-agent\""

      "-USYSTEMD_BINARY_PATH" "-DSYSTEMD_BINARY_PATH=\"/run/current-system/systemd/lib/systemd/systemd\""
    ];

  installFlags =
    [ "localstatedir=$(TMPDIR)/var"
      "sysconfdir=$(out)/etc"
      "sysvinitdir=$(TMPDIR)/etc/init.d"
      "pamconfdir=$(out)/etc/pam.d"
    ];

  postInstall =
    ''
      # sysinit.target: Don't depend on
      # systemd-tmpfiles-setup.service. This interferes with NixOps's
      # send-keys feature (since sshd.service depends indirectly on
      # sysinit.target).
      mv $out/lib/systemd/system/sysinit.target.wants/systemd-tmpfiles-setup-dev.service $out/lib/systemd/system/multi-user.target.wants/

      mkdir -p $out/example/systemd
      mv $out/lib/{modules-load.d,binfmt.d,sysctl.d,tmpfiles.d} $out/example
      mv $out/lib/systemd/{system,user} $out/example/systemd

      rm -rf $out/etc/systemd/system

      # Install SysV compatibility commands.
      mkdir -p $out/sbin
      ln -s $out/lib/systemd/systemd $out/sbin/telinit
      for i in init halt poweroff runlevel reboot shutdown; do
        ln -s $out/bin/systemctl $out/sbin/$i
      done

      # Fix reference to /bin/false in the D-Bus services.
      for i in $out/share/dbus-1/system-services/*.service; do
        substituteInPlace $i --replace /bin/false ${coreutils}/bin/false
      done

      rm -rf $out/etc/rpm

      rm $out/lib/*.la

<<<<<<< HEAD
      rm -rf $out/share/doc

=======
>>>>>>> b809f886
      # "kernel-install" shouldn't be used on NixOS.
      find $out -name "*kernel-install*" -exec rm {} \;
    ''; # */
  /*
      # Move lib(g)udev to a separate output. TODO: maybe split them up
      #   to avoid libudev pulling glib
      mkdir -p "$libudev/lib"
      mv "$out"/lib/lib{,g}udev* "$libudev/lib/"

      for i in "$libudev"/lib/*.la; do
        substituteInPlace $i --replace "$out" "$libudev"
      done
      for i in "$out"/lib/pkgconfig/{libudev,gudev-1.0}.pc; do
        substituteInPlace $i --replace "libdir=$out" "libdir=$libudev"
      done
  */

  enableParallelBuilding = true;
  /*
  # some libs fail to link to liblzma and/or libffi
  postFixup = let extraLibs = stdenv.lib.makeLibraryPath [ xz.out libffi.out zlib.out ];
    in ''
      for f in "$out"/lib/*.so.0.*; do
        patchelf --set-rpath `patchelf --print-rpath "$f"`':${extraLibs}' "$f"
      done
    '';
  */

  # The interface version prevents NixOS from switching to an
  # incompatible systemd at runtime.  (Switching across reboots is
  # fine, of course.)  It should be increased whenever systemd changes
  # in a backwards-incompatible way.  If the interface version of two
  # systemd builds is the same, then we can switch between them at
  # runtime; otherwise we can't and we need to reboot.
  passthru.interfaceVersion = 2;

  meta = {
    homepage = "http://www.freedesktop.org/wiki/Software/systemd";
    description = "A system and service manager for Linux";
    platforms = stdenv.lib.platforms.linux;
    maintainers = [ stdenv.lib.maintainers.eelco stdenv.lib.maintainers.simons ];
  };
}
<|MERGE_RESOLUTION|>--- conflicted
+++ resolved
@@ -1,10 +1,5 @@
-<<<<<<< HEAD
 { stdenv, fetchFromGitHub, pkgconfig, intltool, gperf, libcap, kmod
 , zlib, xz, pam, acl, cryptsetup, libuuid, m4, utillinux, libffi
-=======
-{ stdenv, fetchFromGitHub, pkgconfig, intltool, gperf, libcap, dbus, kmod
-, xz, pam, acl, cryptsetup, libuuid, m4, utillinux
->>>>>>> b809f886
 , glib, kbd, libxslt, coreutils, libgcrypt
 , kexectools, libmicrohttpd, linuxHeaders, libseccomp
 , autoreconfHook, gettext, docbook_xsl, docbook_xml_dtd_42, docbook_xml_dtd_45
@@ -17,46 +12,30 @@
 assert pythonSupport -> pythonPackages != null;
 
 stdenv.mkDerivation rec {
-<<<<<<< HEAD
-  version = "226";
-=======
   version = "227";
->>>>>>> b809f886
   name = "systemd-${version}";
 
   src = fetchFromGitHub {
     owner = "NixOS";
     repo = "systemd";
-<<<<<<< HEAD
-    rev = "16d61e9657b643cc25ff0538688eb870ce2dd4a5";
-    sha256 = "07sc1x43j60d5jnps0d7bfka10fihnpgkdrfrh9iskgmc9qangjb";
+    rev = "7d94d27801d20278103d8c146633fe81e06697d6";
+    sha256 = "0cvzsrazqgbia3zajb0z4ik8myfil4bdy2c29qs6w93d6yvrjfkj";
   };
 
   patches = [ ./hwdb-location.diff ];
 
   /* gave up for now!
-  outputs = [ "out" "libudev" "doc" ]; # TODO: "dev"
+  outputs = [ "out" "libudev" "doc" ]; # maybe: "dev"
   # note: there are many references to ${systemd}/...
   outputDev = "out";
   propagatedOutputs = "libudev";
   */
   outputs = [ "out" "man" ];
-=======
-    rev = "7d94d27801d20278103d8c146633fe81e06697d6";
-    sha256 = "0cvzsrazqgbia3zajb0z4ik8myfil4bdy2c29qs6w93d6yvrjfkj";
-  };
-
-  outputs = [ "out" "man" "doc" ];
->>>>>>> b809f886
 
   buildInputs =
     [ linuxHeaders pkgconfig intltool gperf libcap kmod xz pam acl
       /* cryptsetup */ libuuid m4 glib libxslt libgcrypt
-<<<<<<< HEAD
       libmicrohttpd kexectools libseccomp libffi
-=======
-      libmicrohttpd kexectools libseccomp
->>>>>>> b809f886
       /* FIXME: we may be able to prevent the following dependencies
          by generating an autoconf'd tarball, but that's probably not
          worth it. */
@@ -114,11 +93,7 @@
           --replace /sbin/fsck ${utillinux.bin}/sbin/fsck \
           --replace /bin/echo ${coreutils}/bin/echo \
           --replace /bin/cat ${coreutils}/bin/cat \
-<<<<<<< HEAD
           --replace /sbin/sulogin ${utillinux.bin}/sbin/sulogin \
-=======
-          --replace /sbin/sulogin ${utillinux}/sbin/sulogin \
->>>>>>> b809f886
           --replace /usr/lib/systemd/systemd-fsck $out/lib/systemd/systemd-fsck
       done
 
@@ -130,7 +105,6 @@
       #export NIX_CFLAGS_LINK+=" -Wl,-rpath,$libudev/lib"
     '';
 
-<<<<<<< HEAD
   /*
   makeFlags = [
     "udevlibexecdir=$(libudev)/lib/udev"
@@ -141,8 +115,6 @@
   */
 
 
-=======
->>>>>>> b809f886
   PYTHON_BINARY = "${coreutils}/bin/env python"; # don't want a build time dependency on Python
 
   NIX_CFLAGS_COMPILE =
@@ -196,11 +168,6 @@
 
       rm $out/lib/*.la
 
-<<<<<<< HEAD
-      rm -rf $out/share/doc
-
-=======
->>>>>>> b809f886
       # "kernel-install" shouldn't be used on NixOS.
       find $out -name "*kernel-install*" -exec rm {} \;
     ''; # */
