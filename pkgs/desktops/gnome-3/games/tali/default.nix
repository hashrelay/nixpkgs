--- conflicted
+++ resolved
@@ -4,21 +4,12 @@
 }:
 
 stdenv.mkDerivation rec {
-<<<<<<< HEAD
   pname = "tali";
-  version = "3.32.0";
+  version = "3.32.1";
 
   src = fetchurl {
     url = "mirror://gnome/sources/tali/${stdenv.lib.versions.majorMinor version}/${pname}-${version}.tar.xz";
-    sha256 = "0s5clkn0qm298mvphx1xdymg67w1p8vvgvypvs97k6lfjqijkx3v";
-=======
-  name = "tali-${version}";
-  version = "3.32.1";
-
-  src = fetchurl {
-    url = "mirror://gnome/sources/tali/${stdenv.lib.versions.majorMinor version}/${name}.tar.xz";
     sha256 = "0na7sswfh63wj44aibcnqdsbb24yfngcwgi07lv8rky6rry0kqgz";
->>>>>>> 8943fb5f
   };
 
   passthru = {
