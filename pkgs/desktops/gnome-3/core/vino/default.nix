--- conflicted
+++ resolved
@@ -30,13 +30,6 @@
 
 stdenv.mkDerivation rec {
   pname = "vino";
-<<<<<<< HEAD
-  version = "3.22.0";
-
-  src = fetchurl {
-    url = "mirror://gnome/sources/vino/${stdenv.lib.versions.majorMinor version}/${pname}-${version}.tar.xz";
-    sha256 = "2911c779b6a2c46e5bc8e5a0c94c2a4d5bd4a1ee7e35f2818702cb13d9d23bab";
-=======
   version = "unstable-2019-07-08";
 
   src = fetchFromGitLab {
@@ -45,7 +38,6 @@
     repo = "vino";
     rev = "aed81a798558c8127b765cd4fb4dc726d10f1e21";
     sha256 = "16r4cj5nsygmd9v97nq6d1yhynzak9hdnaprcdbmwfhh0c9w8jv3";
->>>>>>> b40ee826
   };
 
   doCheck = true;
