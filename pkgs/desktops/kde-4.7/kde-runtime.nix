--- conflicted
+++ resolved
@@ -1,21 +1,11 @@
-<<<<<<< HEAD
 { kde, kdelibs, shared_desktop_ontologies, bzip2, libssh, exiv2, attica
-, libcanberra, virtuoso, samba, ntrack
-=======
-{ kde, kdelibs, shared_desktop_ontologies, bzip2, xz, libssh, exiv2, attica
 , libcanberra, virtuoso, samba, ntrack, libjpeg
->>>>>>> 668a5052
 }:
 
 kde {
   buildInputs =
-<<<<<<< HEAD
     [ kdelibs shared_desktop_ontologies bzip2 libssh exiv2 attica
-      samba (libcanberra.override { gtk = null; }) ntrack
-=======
-    [ kdelibs shared_desktop_ontologies bzip2 xz libssh exiv2 attica
       samba (libcanberra.override { gtk = null; }) ntrack libjpeg
->>>>>>> 668a5052
     ];
 
   passthru.propagatedUserEnvPackages = [ virtuoso ];
