# The Nixpkgs CC is not directly usable, since it doesn't know where
# the C library and standard header files are. Therefore the compiler
# produced by that package cannot be installed directly in a user
# environment and used from the command line. So we use a wrapper
# script that sets up the right environment variables so that the
# compiler and the linker just "work".

{ name ? "", stdenv, nativeTools, nativeLibc, nativePrefix ? ""
, cc ? null, libc ? null, binutils ? null, coreutils ? null, shell ? stdenv.shell
, zlib ? null, extraPackages ? [], extraBuildCommands ? ""
, dyld ? null # TODO: should this be a setup-hook on dyld?
, isGNU ? false, isClang ? cc.isClang or false, gnugrep ? null
}:

with stdenv.lib;

assert nativeTools -> nativePrefix != "";
assert !nativeTools ->
  cc != null && binutils != null && coreutils != null && gnugrep != null;
assert !nativeLibc -> libc != null;

# For ghdl (the vhdl language provider to gcc) we need zlib in the wrapper.
assert cc.langVhdl or false -> zlib != null;

let

  ccVersion = (builtins.parseDrvName cc.name).version;
  ccName = (builtins.parseDrvName cc.name).name;

  libc_bin = if nativeLibc then null else libc.bin or libc;
  libc_dev = if nativeLibc then null else libc.dev or libc;
  libc_lib = if nativeLibc then null else libc.out or libc;
  cc_solib = cc.lib or cc;
  binutils_bin = if nativeTools then "$binutils" else binutils.bin or binutils;
  # The wrapper scripts use 'cat', so we may need coreutils.
  coreutils_bin = if nativeTools then null else coreutils.bin or coreutils;
in

stdenv.mkDerivation {
  name =
    (if name != "" then name else ccName + "-wrapper") +
    (if cc != null && ccVersion != "" then "-" + ccVersion else "");

  preferLocalBuild = true;

<<<<<<< HEAD
  inherit cc shell libc_bin libc_dev libc_lib binutils_bin coreutils_bin;
=======
  inherit cc shell;
  libc = if nativeLibc then null else libc;
  binutils = if nativeTools then "" else binutils;
  # The wrapper scripts use 'cat' and 'grep', so we may need coreutils
  # and gnugrep.
  coreutils = if nativeTools then "" else coreutils;
  gnugrep = if nativeTools then "" else gnugrep;
>>>>>>> 53e0f8b1

  passthru = { inherit libc nativeTools nativeLibc nativePrefix isGNU isClang; };

  buildCommand =
    ''
      mkdir -p $out/bin $out/nix-support

      wrap() {
        local dst="$1"
        local wrapper="$2"
        export prog="$3"
        substituteAll "$wrapper" "$out/bin/$dst"
        chmod +x "$out/bin/$dst"
      }
    ''

    + optionalString (!nativeLibc) (if (!stdenv.isDarwin) then ''
      dynamicLinker="${libc_lib}/lib/$dynamicLinker"
      echo $dynamicLinker > $out/nix-support/dynamic-linker

      if [ -e ${libc_lib}/lib/32/ld-linux.so.2 ]; then
        echo ${libc_lib}/lib/32/ld-linux.so.2 > $out/nix-support/dynamic-linker-m32
      fi

      # The dynamic linker is passed in `ldflagsBefore' to allow
      # explicit overrides of the dynamic linker by callers to gcc/ld
      # (the *last* value counts, so ours should come first).
      echo "-dynamic-linker" $dynamicLinker > $out/nix-support/libc-ldflags-before
    '' else ''
      echo $dynamicLinker > $out/nix-support/dynamic-linker

      echo "export LD_DYLD_PATH=\"$dynamicLinker\"" >> $out/nix-support/setup-hook
    '')

    + optionalString (!nativeLibc) ''
      # The "-B${libc_lib}/lib/" flag is a quick hack to force gcc to link
      # against the crt1.o from our own glibc, rather than the one in
      # /usr/lib.  (This is only an issue when using an `impure'
      # compiler/linker, i.e., one that searches /usr/lib and so on.)
      #
      # Unfortunately, setting -B appears to override the default search
      # path. Thus, the gcc-specific "../includes-fixed" directory is
      # now longer searched and glibc's <limits.h> header fails to
      # compile, because it uses "#include_next <limits.h>" to find the
      # limits.h file in ../includes-fixed. To remedy the problem,
      # another -idirafter is necessary to add that directory again.
      echo "-B${libc_lib}/lib/ -idirafter ${libc_dev}/include -idirafter ${cc}/lib/gcc/*/*/include-fixed" > $out/nix-support/libc-cflags

      echo "-L${libc_lib}/lib" > $out/nix-support/libc-ldflags

      echo "${libc_lib}" > $out/nix-support/orig-libc
    ''

    + (if nativeTools then ''
      ccPath="${if stdenv.isDarwin then cc else nativePrefix}/bin"
      ldPath="${nativePrefix}/bin"
    '' else ''
      echo $cc > $out/nix-support/orig-cc

      # GCC shows ${cc_solib}/lib in `gcc -print-search-dirs', but not
      # ${cc_solib}/lib64 (even though it does actually search there...)..
      # This confuses libtool.  So add it to the compiler tool search
      # path explicitly.
      if [ -e "${cc_solib}/lib64" -a ! -L "${cc_solib}/lib64" ]; then
        ccLDFlags+=" -L${cc_solib}/lib64"
        ccCFlags+=" -B${cc_solib}/lib64"
      fi
      ccLDFlags+=" -L${cc_solib}/lib"

      ${optionalString cc.langVhdl or false ''
        ccLDFlags+=" -L${zlib.out}/lib"
      ''}

      # Find the gcc libraries path (may work only without multilib).
      ${optionalString cc.langAda or false ''
        basePath=`echo ${cc_solib}/lib/*/*/*`
        ccCFlags+=" -B$basePath -I$basePath/adainclude"
        gnatCFlags="-aI$basePath/adainclude -aO$basePath/adalib"
        echo "$gnatCFlags" > $out/nix-support/gnat-cflags
      ''}

      if [ -e $ccPath/clang ]; then
        # Need files like crtbegin.o from gcc
        # It's unclear if these will ever be provided by an LLVM project
        ccCFlags="$ccCFlags -B$basePath"
        ccCFlags="$ccCFlags -isystem$cc/lib/clang/$ccVersion/include"
      fi

      echo "$ccLDFlags" > $out/nix-support/cc-ldflags
      echo "$ccCFlags" > $out/nix-support/cc-cflags

      ccPath="${cc}/bin"
      ldPath="${binutils_bin}/bin"

      # Propagate the wrapped cc so that if you install the wrapper,
      # you get tools like gcov, the manpages, etc. as well (including
      # for binutils and Glibc).
      echo ${cc} ${cc.man or ""} ${binutils_bin} ${libc_bin} > $out/nix-support/propagated-user-env-packages

      echo ${toString extraPackages} > $out/nix-support/propagated-native-build-inputs
    ''

    + optionalString (stdenv.isSunOS && nativePrefix != "") ''
      # Solaris needs an additional ld wrapper.
      ldPath="${nativePrefix}/bin"
      exec="$ldPath/ld"
      wrap ld-solaris ${./ld-solaris-wrapper.sh}
    '')

    + ''
      # Create a symlink to as (the assembler).  This is useful when a
      # cc-wrapper is installed in a user environment, as it ensures that
      # the right assembler is called.
      if [ -e $ldPath/as ]; then
        ln -s $ldPath/as $out/bin/as
      fi

      wrap ld ${./ld-wrapper.sh} ''${ld:-$ldPath/ld}

      if [ -e ${binutils_bin}/bin/ld.gold ]; then
        wrap ld.gold ${./ld-wrapper.sh} ${binutils_bin}/bin/ld.gold
      fi

      if [ -e ${binutils_bin}/bin/ld.bfd ]; then
        wrap ld.bfd ${./ld-wrapper.sh} ${binutils_bin}/bin/ld.bfd
      fi

      export real_cc=cc
      export real_cxx=c++
      export default_cxx_stdlib_compile="${
        if stdenv.isLinux && !(cc.isGNU or false)
          then "-isystem $(echo -n ${cc.gcc}/include/c++/*) -isystem $(echo -n ${cc.gcc}/include/c++/*)/$(${cc.gcc}/bin/gcc -dumpmachine)"
          else ""
      }"

      if [ -e $ccPath/gcc ]; then
        wrap gcc ${./cc-wrapper.sh} $ccPath/gcc
        ln -s gcc $out/bin/cc
        export real_cc=gcc
        export real_cxx=g++
      elif [ -e $ccPath/clang ]; then
        wrap clang ${./cc-wrapper.sh} $ccPath/clang
        ln -s clang $out/bin/cc
        export real_cc=clang
        export real_cxx=clang++
      fi

      if [ -e $ccPath/g++ ]; then
        wrap g++ ${./cc-wrapper.sh} $ccPath/g++
        ln -s g++ $out/bin/c++
      elif [ -e $ccPath/clang++ ]; then
        wrap clang++ ${./cc-wrapper.sh} $ccPath/clang++
        ln -s clang++ $out/bin/c++
      fi

      if [ -e $ccPath/cpp ]; then
        wrap cpp ${./cc-wrapper.sh} $ccPath/cpp
      fi
    ''

    + optionalString cc.langFortran or false ''
      wrap gfortran ${./cc-wrapper.sh} $ccPath/gfortran
      ln -sv gfortran $out/bin/g77
      ln -sv gfortran $out/bin/f77
    ''

    + optionalString cc.langJava or false ''
      wrap gcj ${./cc-wrapper.sh} $ccPath/gcj
    ''

    + optionalString cc.langGo or false ''
      wrap gccgo ${./cc-wrapper.sh} $ccPath/gccgo
    ''

    + optionalString cc.langAda or false ''
      wrap gnatgcc ${./cc-wrapper.sh} $ccPath/gnatgcc
      wrap gnatmake ${./gnat-wrapper.sh} $ccPath/gnatmake
      wrap gnatbind ${./gnat-wrapper.sh} $ccPath/gnatbind
      wrap gnatlink ${./gnatlink-wrapper.sh} $ccPath/gnatlink
    ''

    + optionalString cc.langVhdl or false ''
      ln -s $ccPath/ghdl $out/bin/ghdl
    ''

    + ''
      substituteAll ${./setup-hook.sh} $out/nix-support/setup-hook.tmp
      cat $out/nix-support/setup-hook.tmp >> $out/nix-support/setup-hook
      rm $out/nix-support/setup-hook.tmp

      substituteAll ${./add-flags} $out/nix-support/add-flags.sh
      cp -p ${./utils.sh} $out/nix-support/utils.sh
    ''
    + extraBuildCommands;

  # The dynamic linker has different names on different Linux platforms.
  dynamicLinker =
    if !nativeLibc then
      (if stdenv.system == "i686-linux" then "ld-linux.so.2" else
       if stdenv.system == "x86_64-linux" then "ld-linux-x86-64.so.2" else
       # ARM with a wildcard, which can be "" or "-armhf".
       if stdenv.isArm then "ld-linux*.so.3" else
       if stdenv.system == "powerpc-linux" then "ld.so.1" else
       if stdenv.system == "mips64el-linux" then "ld.so.1" else
       if stdenv.system == "x86_64-darwin" then "/usr/lib/dyld" else
       abort "Don't know the name of the dynamic linker for this platform.")
    else "";

  crossAttrs = {
    shell = shell.crossDrv + shell.crossDrv.shellPath;
    libc = stdenv.ccCross.libc;
    coreutils = coreutils.crossDrv;
    binutils = binutils.crossDrv;
    cc = cc.crossDrv;
    #
    # This is not the best way to do this. I think the reference should be
    # the style in the gcc-cross-wrapper, but to keep a stable stdenv now I
    # do this sufficient if/else.
    dynamicLinker =
      (if stdenv.cross.arch == "arm" then "ld-linux.so.3" else
       if stdenv.cross.arch == "mips" then "ld.so.1" else
       if stdenv.lib.hasSuffix "pc-gnu" stdenv.cross.config then "ld.so.1" else
       abort "don't know the name of the dynamic linker for this platform");
  };

  meta =
    let cc_ = if cc != null then cc else {}; in
    (if cc_ ? meta then removeAttrs cc.meta ["priority"] else {}) //
    { description =
        stdenv.lib.attrByPath ["meta" "description"] "System C compiler" cc_
        + " (wrapper script)";
    };
}<|MERGE_RESOLUTION|>--- conflicted
+++ resolved
@@ -31,9 +31,9 @@
   libc_dev = if nativeLibc then null else libc.dev or libc;
   libc_lib = if nativeLibc then null else libc.out or libc;
   cc_solib = cc.lib or cc;
-  binutils_bin = if nativeTools then "$binutils" else binutils.bin or binutils;
-  # The wrapper scripts use 'cat', so we may need coreutils.
-  coreutils_bin = if nativeTools then null else coreutils.bin or coreutils;
+  binutils_bin = if nativeTools then "" else binutils.bin or binutils;
+  # The wrapper scripts use 'cat' and 'grep', so we may need coreutils.
+  coreutils_bin = if nativeTools then "" else coreutils.bin or coreutils;
 in
 
 stdenv.mkDerivation {
@@ -43,17 +43,8 @@
 
   preferLocalBuild = true;
 
-<<<<<<< HEAD
   inherit cc shell libc_bin libc_dev libc_lib binutils_bin coreutils_bin;
-=======
-  inherit cc shell;
-  libc = if nativeLibc then null else libc;
-  binutils = if nativeTools then "" else binutils;
-  # The wrapper scripts use 'cat' and 'grep', so we may need coreutils
-  # and gnugrep.
-  coreutils = if nativeTools then "" else coreutils;
   gnugrep = if nativeTools then "" else gnugrep;
->>>>>>> 53e0f8b1
 
   passthru = { inherit libc nativeTools nativeLibc nativePrefix isGNU isClang; };
 
