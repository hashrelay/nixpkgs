--- conflicted
+++ resolved
@@ -147,23 +147,8 @@
       inherit modprobe config;
       inherit (pkgs) stdenv writeText substituteAll udev procps;
       inherit (pkgs.lib) cleanSource;
-<<<<<<< HEAD
       firmwareDirs = config.services.udev.addFirmware;
       extraUdevPkgs = config.services.udev.addUdevPkgs;
-=======
-      firmwareDirs =
-           pkgs.lib.optional config.networking.enableIntel2200BGFirmware pkgs.ipw2200fw
-        ++ pkgs.lib.optional config.networking.enableIntel3945ABGFirmware pkgs.iwlwifi3945ucode
-        ++ pkgs.lib.optional config.networking.enableIntel4965AGNFirmware kernelPackages.iwlwifi4965ucode
-        ++ pkgs.lib.optional config.networking.enableZydasZD1211Firmware pkgs.zd1211fw
-        ++ pkgs.lib.optional config.hardware.enableGo7007 "${kernelPackages.wis_go7007}/firmware"
-        ++ config.services.udev.addFirmware
-        ++ ["${kernelPackages.kernel}/lib/firmware"];
-      extraUdevPkgs =
-           pkgs.lib.optional config.services.hal.enable pkgs.hal
-        ++ pkgs.lib.optional config.hardware.enableGo7007 kernelPackages.wis_go7007
-        ++ config.services.udev.addUdevPkgs;
->>>>>>> 311ff6c8
     })
       
     # Makes LVM logical volumes available. 
@@ -375,64 +360,12 @@
       inherit (config.services.bitlbee) portNumber interface;
     })
 
-<<<<<<< HEAD
-=======
-  # ALSA sound support.
-  ++ optional config.sound.enable
-    (import ../upstart-jobs/alsa.nix {
-      inherit modprobe;
-      inherit (pkgs) alsaUtils;
-    })
-
   # ACPI daemon.
   ++ optional config.powerManagement.enable
     (import ../upstart-jobs/acpid.nix {
       inherit config pkgs;
     })
 
-  # D-Bus system-wide daemon.
-  ++ optional config.services.dbus.enable
-    (import ../upstart-jobs/dbus.nix {
-      inherit (pkgs) stdenv dbus;
-      dbusServices =
-        pkgs.lib.optional config.services.hal.enable pkgs.hal ++
-        pkgs.lib.optional config.services.avahi.enable pkgs.avahi ++
-        pkgs.lib.optional config.services.disnix.enable pkgs.disnix
-        ;
-    })
-
-  # HAL daemon.
-  ++ optional config.services.hal.enable
-    (import ../upstart-jobs/hal.nix {
-      inherit (pkgs) stdenv hal;
-      inherit config;
-    })
-
-  ++ optional config.services.gpm.enable 
-    (import ../upstart-jobs/gpm.nix {
-      inherit (pkgs) gpm;
-      gpmConfig = config.services.gpm;
-    })
-
-  # Nagios system/network monitoring daemon.
-  ++ optional config.services.nagios.enable
-    (import ../upstart-jobs/nagios {
-      inherit config pkgs;
-    })
-
-  # Zabbix agent daemon.
-  ++ optional config.services.zabbixAgent.enable
-    (import ../upstart-jobs/zabbix-agent.nix {
-      inherit config pkgs;
-    })
-
-  # Zabbix server daemon.
-  ++ optional config.services.zabbixServer.enable
-    (import ../upstart-jobs/zabbix-server.nix {
-      inherit config pkgs;
-    })
-  
->>>>>>> 311ff6c8
   # Postfix mail server.
   ++ optional config.services.postfix.enable
     (import ../upstart-jobs/postfix.nix {
