--- conflicted
+++ resolved
@@ -147,21 +147,8 @@
       inherit modprobe config;
       inherit (pkgs) stdenv writeText substituteAll udev procps;
       inherit (pkgs.lib) cleanSource;
-<<<<<<< HEAD
-      firmwareDirs =
-           pkgs.lib.optional config.networking.enableIntel2200BGFirmware pkgs.ipw2200fw
-        ++ pkgs.lib.optional config.networking.enableIntel3945ABGFirmware pkgs.iwlwifi3945ucode
-        ++ pkgs.lib.optional config.networking.enableIntel4965AGNFirmware kernelPackages.iwlwifi4965ucode
-        ++ pkgs.lib.optional config.networking.enableZydasZD1211Firmware pkgs.zd1211fw
-        ++ pkgs.lib.optional config.hardware.enableGo7007 "${kernelPackages.wis_go7007}/firmware"
-        ++ config.services.udev.addFirmware;
-      extraUdevPkgs =
-           pkgs.lib.optional config.hardware.enableGo7007 kernelPackages.wis_go7007
-        ++ config.services.udev.addUdevPkgs;
-=======
       firmwareDirs = config.services.udev.addFirmware;
       extraUdevPkgs = config.services.udev.addUdevPkgs;
->>>>>>> 1c1c1e0b
     })
       
     # Makes LVM logical volumes available. 
