# Python

## User Guide

### Using Python

#### Overview

Several versions of the Python interpreter are available on Nix, as well as a
high amount of packages. The attribute `python` refers to the default
interpreter, which is currently CPython 2.7. It is also possible to refer to
specific versions, e.g. `python35` refers to CPython 3.5, and `pypy` refers to
the default PyPy interpreter.

Python is used a lot, and in different ways. This affects also how it is
packaged. In the case of Python on Nix, an important distinction is made between
whether the package is considered primarily an application, or whether it should
be used as a library, i.e., of primary interest are the modules in
`site-packages` that should be importable.

In the Nixpkgs tree Python applications can be found throughout, depending on
what they do, and are called from the main package set. Python libraries,
however, are in separate sets, with one set per interpreter version.

The interpreters have several common attributes. One of these attributes is
`pkgs`, which is a package set of Python libraries for this specific
interpreter. E.g., the `toolz` package corresponding to the default interpreter
is `python.pkgs.toolz`, and the CPython 3.5 version is `python35.pkgs.toolz`.
The main package set contains aliases to these package sets, e.g.
`pythonPackages` refers to `python.pkgs` and `python35Packages` to
`python35.pkgs`.

#### Installing Python and packages

The Nix and NixOS manuals explain how packages are generally installed. In the
case of Python and Nix, it is important to make a distinction between whether the
package is considered an application or a library.

Applications on Nix are typically installed into your user
profile imperatively using `nix-env -i`, and on NixOS declaratively by adding the
package name to `environment.systemPackages` in `/etc/nixos/configuration.nix`.
Dependencies such as libraries are automatically installed and should not be
installed explicitly.

The same goes for Python applications and libraries. Python applications can be
installed in your profile. But Python libraries you would like to use for
development cannot be installed, at least not individually, because they won't
be able to find each other resulting in import errors. Instead, it is possible
to create an environment with `python.buildEnv` or `python.withPackages` where
the interpreter and other executables are able to find each other and all of the
modules.

In the following examples we create an environment with Python 3.5, `numpy` and
`toolz`. As you may imagine, there is one limitation here, and that's that
you can install only one environment at a time. You will notice the complaints
about collisions when you try to install a second environment.

##### Environment defined in separate `.nix` file

Create a file, e.g. `build.nix`, with the following expression
```nix
with import <nixpkgs> {};

python35.withPackages (ps: with ps; [ numpy toolz ])
```
and install it in your profile with
```shell
nix-env -if build.nix
```
Now you can use the Python interpreter, as well as the extra packages (`numpy`,
`toolz`) that you added to the environment.

##### Environment defined in `~/.config/nixpkgs/config.nix`

If you prefer to, you could also add the environment as a package override to the Nixpkgs set, e.g.
using `config.nix`,
```nix
{ # ...

  packageOverrides = pkgs: with pkgs; {
    myEnv = python35.withPackages (ps: with ps; [ numpy toolz ]);
  };
}
```
and install it in your profile with
```shell
nix-env -iA nixpkgs.myEnv
```
The environment is is installed by referring to the attribute, and considering
the `nixpkgs` channel was used.

##### Environment defined in `/etc/nixos/configuration.nix`

For the sake of completeness, here's another example how to install the environment system-wide.

```nix
{ # ...

  environment.systemPackages = with pkgs; [
    (python35.withPackages(ps: with ps; [ numpy toolz ]))
  ];
}
```

#### Temporary Python environment with `nix-shell`

The examples in the previous section showed how to install a Python environment
into a profile. For development you may need to use multiple environments.
`nix-shell` gives the possibility to temporarily load another environment, akin
to `virtualenv`.

There are two methods for loading a shell with Python packages. The first and recommended method
is to create an environment with `python.buildEnv` or `python.withPackages` and load that. E.g.
```sh
$ nix-shell -p 'python35.withPackages(ps: with ps; [ numpy toolz ])'
```
opens a shell from which you can launch the interpreter
```sh
[nix-shell:~] python3
```
The other method, which is not recommended, does not create an environment and requires you to list the packages directly,

```sh
$ nix-shell -p python35.pkgs.numpy python35.pkgs.toolz
```
Again, it is possible to launch the interpreter from the shell.
The Python interpreter has the attribute `pkgs` which contains all Python libraries for that specific interpreter.

##### Load environment from `.nix` expression
As explained in the Nix manual, `nix-shell` can also load an
expression from a `.nix` file. Say we want to have Python 3.5, `numpy`
and `toolz`, like before, in an environment. Consider a `shell.nix` file
with
```nix
with import <nixpkgs> {};

(python35.withPackages (ps: [ps.numpy ps.toolz])).env
```
Executing `nix-shell` gives you again a Nix shell from which you can run Python.

What's happening here?

1. We begin with importing the Nix Packages collections. `import <nixpkgs>` imports the `<nixpkgs>` function, `{}` calls it and the `with` statement brings all attributes of `nixpkgs` in the local scope. These attributes form the main package set.
2. Then we create a Python 3.5 environment with the `withPackages` function.
3. The `withPackages` function expects us to provide a function as an argument that takes the set of all python packages and returns a list of packages to include in the environment. Here, we select the packages `numpy` and `toolz` from the package set.

##### Execute command with `--run`
A convenient option with `nix-shell` is the `--run`
option, with which you can execute a command in the `nix-shell`. We can
e.g. directly open a Python shell
```sh
$ nix-shell -p python35Packages.numpy python35Packages.toolz --run "python3"
```
or run a script
```sh
$ nix-shell -p python35Packages.numpy python35Packages.toolz --run "python3 myscript.py"
```

##### `nix-shell` as shebang
In fact, for the second use case, there is a more convenient method. You can
add a [shebang](https://en.wikipedia.org/wiki/Shebang_(Unix)) to your script
specifying which dependencies `nix-shell` needs. With the following shebang, you
can just execute `./myscript.py`, and it will make available all dependencies and
run the script in the `python3` shell.

```py
#! /usr/bin/env nix-shell
#! nix-shell -i python3 -p "python3.withPackages(ps: [ps.numpy])"

import numpy

print(numpy.__version__)
```

### Developing with Python

Now that you know how to get a working Python environment with Nix, it is time
to go forward and start actually developing with Python. We will first have a
look at how Python packages are packaged on Nix. Then, we will look at how you
can use development mode with your code.

#### Packaging a library

With Nix all packages are built by functions. The main function in Nix for
building Python libraries is `buildPythonPackage`. Let's see how we can build the
`toolz` package.

```nix
{ lib, buildPythonPackage, fetchPypi }:

  toolz = buildPythonPackage rec {
    pname = "toolz";
    version = "0.7.4";

    src = fetchPypi {
      inherit pname version;
      sha256 = "43c2c9e5e7a16b6c88ba3088a9bfc82f7db8e13378be7c78d6c14a5f8ed05afd";
    };

    doCheck = false;

    meta = with lib; {
      homepage = https://github.com/pytoolz/toolz;
      description = "List processing tools and functional utilities";
      license = licenses.bsd3;
      maintainers = with maintainers; [ fridh ];
    };
  };
}
```

What happens here? The function `buildPythonPackage` is called and as argument
it accepts a set. In this case the set is a recursive set, `rec`. One of the
arguments is the name of the package, which consists of a basename (generally
following the name on PyPi) and a version. Another argument, `src` specifies the
source, which in this case is fetched from PyPI using the helper function
`fetchPypi`. The argument `doCheck` is used to set whether tests should be run
when building the package. Furthermore, we specify some (optional) meta
information. The output of the function is a derivation.

An expression for `toolz` can be found in the Nixpkgs repository. As explained
in the introduction of this Python section, a derivation of `toolz` is available
for each interpreter version, e.g. `python35.pkgs.toolz` refers to the `toolz`
derivation corresponding to the CPython 3.5 interpreter.
The above example works when you're directly working on
`pkgs/top-level/python-packages.nix` in the Nixpkgs repository. Often though,
you will want to test a Nix expression outside of the Nixpkgs tree.

The following expression creates a derivation for the `toolz` package,
and adds it along with a `numpy` package to a Python environment.

```nix
with import <nixpkgs> {};

( let
    my_toolz = python35.pkgs.buildPythonPackage rec {
      pname = "toolz";
      version = "0.7.4";

      src = python35.pkgs.fetchPypi {
        inherit pname version;
        sha256 = "43c2c9e5e7a16b6c88ba3088a9bfc82f7db8e13378be7c78d6c14a5f8ed05afd";
      };

      doCheck = false;

      meta = {
        homepage = "https://github.com/pytoolz/toolz/";
        description = "List processing tools and functional utilities";
      };
    };

  in python35.withPackages (ps: [ps.numpy my_toolz])
).env
```
Executing `nix-shell` will result in an environment in which you can use
Python 3.5 and the `toolz` package. As you can see we had to explicitly mention
for which Python version we want to build a package.

So, what did we do here? Well, we took the Nix expression that we used earlier
to build a Python environment, and said that we wanted to include our own
version of `toolz`, named `my_toolz`. To introduce our own package in the scope
of `withPackages` we used a `let` expression. You can see that we used
`ps.numpy` to select numpy from the nixpkgs package set (`ps`). We did not take
`toolz` from the Nixpkgs package set this time, but instead took our own version
that we introduced with the `let` expression.

#### Handling dependencies

Our example, `toolz`, does not have any dependencies on other Python packages or
system libraries. According to the manual, `buildPythonPackage` uses the
arguments `buildInputs` and `propagatedBuildInputs` to specify dependencies. If
something is exclusively a build-time dependency, then the dependency should be
included as a `buildInput`, but if it is (also) a runtime dependency, then it
should be added to `propagatedBuildInputs`. Test dependencies are considered
build-time dependencies and passed to `checkInputs`.

The following example shows which arguments are given to `buildPythonPackage` in
order to build [`datashape`](https://github.com/blaze/datashape).

```nix
{ # ...

  datashape = buildPythonPackage rec {
    pname = "datashape";
    version = "0.4.7";

    src = fetchPypi {
      inherit pname version;
      sha256 = "14b2ef766d4c9652ab813182e866f493475e65e558bed0822e38bf07bba1a278";
    };

    checkInputs = with self; [ pytest ];
    propagatedBuildInputs = with self; [ numpy multipledispatch dateutil ];

    meta = with lib; {
      homepage = https://github.com/ContinuumIO/datashape;
      description = "A data description language";
      license = licenses.bsd2;
      maintainers = with maintainers; [ fridh ];
    };
  };
}
```

We can see several runtime dependencies, `numpy`, `multipledispatch`, and
`dateutil`. Furthermore, we have one `buildInput`, i.e. `pytest`. `pytest` is a
test runner and is only used during the `checkPhase` and is therefore not added
to `propagatedBuildInputs`.

In the previous case we had only dependencies on other Python packages to consider.
Occasionally you have also system libraries to consider. E.g., `lxml` provides
Python bindings to `libxml2` and `libxslt`. These libraries are only required
when building the bindings and are therefore added as `buildInputs`.

```nix
{ # ...

  lxml = buildPythonPackage rec {
    pname = "lxml";
    version = "3.4.4";

    src = fetchPypi {
      inherit pname version;
      sha256 = "16a0fa97hym9ysdk3rmqz32xdjqmy4w34ld3rm3jf5viqjx65lxk";
    };

    buildInputs = with self; [ pkgs.libxml2 pkgs.libxslt ];

    meta = with lib; {
      description = "Pythonic binding for the libxml2 and libxslt libraries";
      homepage = https://lxml.de;
      license = licenses.bsd3;
      maintainers = with maintainers; [ sjourdois ];
    };
  };
}
```

In this example `lxml` and Nix are able to work out exactly where the relevant
files of the dependencies are. This is not always the case.

The example below shows bindings to The Fastest Fourier Transform in the West, commonly known as
FFTW. On Nix we have separate packages of FFTW for the different types of floats
(`"single"`, `"double"`, `"long-double"`). The bindings need all three types,
and therefore we add all three as `buildInputs`. The bindings don't expect to
find each of them in a different folder, and therefore we have to set `LDFLAGS`
and `CFLAGS`.

```nix
{ # ...

  pyfftw = buildPythonPackage rec {
    pname = "pyFFTW";
    version = "0.9.2";

    src = fetchPypi {
      inherit pname version;
      sha256 = "f6bbb6afa93085409ab24885a1a3cdb8909f095a142f4d49e346f2bd1b789074";
    };

    buildInputs = [ pkgs.fftw pkgs.fftwFloat pkgs.fftwLongDouble];

    propagatedBuildInputs = with self; [ numpy scipy ];

    # Tests cannot import pyfftw. pyfftw works fine though.
    doCheck = false;

    preConfigure = ''
      export LDFLAGS="-L${pkgs.fftw.dev}/lib -L${pkgs.fftwFloat.out}/lib -L${pkgs.fftwLongDouble.out}/lib"
      export CFLAGS="-I${pkgs.fftw.dev}/include -I${pkgs.fftwFloat.dev}/include -I${pkgs.fftwLongDouble.dev}/include"
    '';

    meta = with lib; {
      description = "A pythonic wrapper around FFTW, the FFT library, presenting a unified interface for all the supported transforms";
      homepage = http://hgomersall.github.com/pyFFTW;
      license = with licenses; [ bsd2 bsd3 ];
      maintainers = with maintainers; [ fridh ];
    };
  };
}
```
Note also the line `doCheck = false;`, we explicitly disabled running the test-suite.


#### Develop local package

As a Python developer you're likely aware of [development mode](http://setuptools.readthedocs.io/en/latest/setuptools.html#development-mode) (`python setup.py develop`);
instead of installing the package this command creates a special link to the project code.
That way, you can run updated code without having to reinstall after each and every change you make.
Development mode is also available. Let's see how you can use it.

In the previous Nix expression the source was fetched from an url. We can also refer to a local source instead using
`src = ./path/to/source/tree;`

If we create a `shell.nix` file which calls `buildPythonPackage`, and if `src`
is a local source, and if the local source has a `setup.py`, then development
mode is activated.

In the following example we create a simple environment that
has a Python 3.5 version of our package in it, as well as its dependencies and
other packages we like to have in the environment, all specified with `propagatedBuildInputs`.
Indeed, we can just add any package we like to have in our environment to `propagatedBuildInputs`.

```nix
with import <nixpkgs> {};
with pkgs.python35Packages;

buildPythonPackage rec {
  name = "mypackage";
  src = ./path/to/package/source;
  propagatedBuildInputs = [ pytest numpy pkgs.libsndfile ];
}
```

It is important to note that due to how development mode is implemented on Nix it is not possible to have multiple packages simultaneously in development mode.


### Organising your packages

So far we discussed how you can use Python on Nix, and how you can develop with
it. We've looked at how you write expressions to package Python packages, and we
looked at how you can create environments in which specified packages are
available.

At some point you'll likely have multiple packages which you would
like to be able to use in different projects. In order to minimise unnecessary
duplication we now look at how you can maintain a repository with your
own packages. The important functions here are `import` and `callPackage`.

### Including a derivation using `callPackage`

Earlier we created a Python environment using `withPackages`, and included the
`toolz` package via a `let` expression.
Let's split the package definition from the environment definition.

We first create a function that builds `toolz` in `~/path/to/toolz/release.nix`

```nix
{ lib, pkgs, buildPythonPackage }:

buildPythonPackage rec {
  pname = "toolz";
  version = "0.7.4";

  src = fetchPypi {
    inherit pname version;
    sha256 = "43c2c9e5e7a16b6c88ba3088a9bfc82f7db8e13378be7c78d6c14a5f8ed05afd";
  };

  meta = with lib; {
    homepage = "http://github.com/pytoolz/toolz/";
    description = "List processing tools and functional utilities";
    license = licenses.bsd3;
    maintainers = with maintainers; [ fridh ];
  };
}
```

It takes two arguments, `pkgs` and `buildPythonPackage`.
We now call this function using `callPackage` in the definition of our environment

```nix
with import <nixpkgs> {};

( let
    toolz = pkgs.callPackage /path/to/toolz/release.nix {
      pkgs = pkgs;
      buildPythonPackage = pkgs.python35Packages.buildPythonPackage;
    };
  in pkgs.python35.withPackages (ps: [ ps.numpy toolz ])
).env
```

Important to remember is that the Python version for which the package is made
depends on the `python` derivation that is passed to `buildPythonPackage`. Nix
tries to automatically pass arguments when possible, which is why generally you
don't explicitly define which `python` derivation should be used. In the above
example we use `buildPythonPackage` that is part of the set `python35Packages`,
and in this case the `python35` interpreter is automatically used.

## Reference

### Interpreters

Versions 2.7, 3.5, 3.6 and 3.7 of the CPython interpreter are available as
<<<<<<< HEAD
respectively `python27`, `python35`, `python36` and `python37`. The PyPy interpreter
is available as `pypy`. The aliases `python2` and `python3` correspond to respectively `python27` and
`python37`. The default interpreter, `python`, maps to `python2`.
The Nix expressions for the interpreters can be found in
`pkgs/development/interpreters/python`.
=======
respectively `python27`, `python35`, `python36`, and `python37`. The PyPy
interpreter is available as `pypy`. The aliases `python2` and `python3`
correspond to respectively `python27` and `python37`. The default interpreter,
`python`, maps to `python2`. The Nix expressions for the interpreters can be
found in `pkgs/development/interpreters/python`.
>>>>>>> 02bf0e58

All packages depending on any Python interpreter get appended
`out/{python.sitePackages}` to `$PYTHONPATH` if such directory
exists.

#### Missing `tkinter` module standard library

To reduce closure size the `Tkinter`/`tkinter` is available as a separate package, `pythonPackages.tkinter`.

#### Attributes on interpreters packages

Each interpreter has the following attributes:

- `libPrefix`. Name of the folder in `${python}/lib/` for corresponding interpreter.
- `interpreter`. Alias for `${python}/bin/${executable}`.
- `buildEnv`. Function to build python interpreter environments with extra packages bundled together. See section *python.buildEnv function* for usage and documentation.
- `withPackages`. Simpler interface to `buildEnv`. See section *python.withPackages function* for usage and documentation.
- `sitePackages`. Alias for `lib/${libPrefix}/site-packages`.
- `executable`. Name of the interpreter executable, e.g. `python3.7`.
- `pkgs`. Set of Python packages for that specific interpreter. The package set can be modified by overriding the interpreter and passing `packageOverrides`.

### Building packages and applications

Python libraries and applications that use `setuptools` or
`distutils` are typically build with respectively the `buildPythonPackage` and
`buildPythonApplication` functions. These two functions also support installing a `wheel`.

All Python packages reside in `pkgs/top-level/python-packages.nix` and all
applications elsewhere. In case a package is used as both a library and an application,
then the package should be in `pkgs/top-level/python-packages.nix` since only those packages are made
available for all interpreter versions. The preferred location for library expressions is in
`pkgs/development/python-modules`. It is important that these packages are
called from `pkgs/top-level/python-packages.nix` and not elsewhere, to guarantee
the right version of the package is built.

Based on the packages defined in `pkgs/top-level/python-packages.nix` an
attribute set is created for each available Python interpreter. The available
sets are

* `pkgs.python27Packages`
* `pkgs.python35Packages`
* `pkgs.python36Packages`
* `pkgs.python37Packages`
* `pkgs.pypyPackages`

and the aliases

* `pkgs.python2Packages` pointing to `pkgs.python27Packages`
* `pkgs.python3Packages` pointing to `pkgs.python37Packages`
* `pkgs.pythonPackages` pointing to `pkgs.python2Packages`

#### `buildPythonPackage` function

The `buildPythonPackage` function is implemented in
`pkgs/development/interpreters/python/build-python-package.nix`

The following is an example:
```nix
{ lib, buildPythonPackage, fetchPypi, hypothesis, setuptools_scm, attrs, py, setuptools, six, pluggy }:

buildPythonPackage rec {
  pname = "pytest";
  version = "3.3.1";

  src = fetchPypi {
    inherit pname version;
    sha256 = "cf8436dc59d8695346fcd3ab296de46425ecab00d64096cebe79fb51ecb2eb93";
  };

  postPatch = ''
    # don't test bash builtins
    rm testing/test_argcomplete.py
  '';

  checkInputs = [ hypothesis ];
  buildInputs = [ setuptools_scm ];
  propagatedBuildInputs = [ attrs py setuptools six pluggy ];

  meta = with lib; {
    maintainers = with maintainers; [ domenkozar lovek323 madjar lsix ];
    description = "Framework for writing tests";
  };
}
```

The `buildPythonPackage` mainly does four things:

* In the `buildPhase`, it calls `${python.interpreter} setup.py bdist_wheel` to
  build a wheel binary zipfile.
* In the `installPhase`, it installs the wheel file using `pip install *.whl`.
* In the `postFixup` phase, the `wrapPythonPrograms` bash function is called to
  wrap all programs in the `$out/bin/*` directory to include `$PATH`
  environment variable and add dependent libraries to script's `sys.path`.
* In the `installCheck` phase, `${python.interpreter} setup.py test` is ran.

As in Perl, dependencies on other Python packages can be specified in the
`buildInputs` and `propagatedBuildInputs` attributes.  If something is
exclusively a build-time dependency, use `buildInputs`; if it is (also) a runtime
dependency, use `propagatedBuildInputs`.

By default tests are run because `doCheck = true`. Test dependencies, like
e.g. the test runner, should be added to `checkInputs`.

By default `meta.platforms` is set to the same value
as the interpreter unless overridden otherwise.

##### `buildPythonPackage` parameters

All parameters from `stdenv.mkDerivation` function are still supported. The following are specific to `buildPythonPackage`:

* `catchConflicts ? true`: If `true`, abort package build if a package name appears more than once in dependency tree. Default is `true`.
* `checkInputs ? []`: Dependencies needed for running the `checkPhase`. These are added to `buildInputs` when `doCheck = true`.
* `disabled` ? false: If `true`, package is not build for the particular Python interpreter version.
* `dontWrapPythonPrograms ? false`: Skip wrapping of python programs.
* `installFlags ? []`: A list of strings. Arguments to be passed to `pip install`. To pass options to `python setup.py install`, use `--install-option`. E.g., `installFlags=["--install-option='--cpp_implementation'"].
* `format ? "setuptools"`: Format of the source. Valid options are `"setuptools"`, `"flit"`, `"wheel"`, and `"other"`. `"setuptools"` is for when the source has a `setup.py` and `setuptools` is used to build a wheel, `flit`, in case `flit` should be used to build a wheel, and `wheel` in case a wheel is provided. Use `other` when a custom `buildPhase` and/or `installPhase` is needed.
* `makeWrapperArgs ? []`: A list of strings. Arguments to be passed to `makeWrapper`, which wraps generated binaries. By default, the arguments to `makeWrapper` set `PATH` and `PYTHONPATH` environment variables before calling the binary. Additional arguments here can allow a developer to set environment variables which will be available when the binary is run. For example, `makeWrapperArgs = ["--set FOO BAR" "--set BAZ QUX"]`.
* `namePrefix`: Prepends text to `${name}` parameter. In case of libraries, this defaults to `"python3.5-"` for Python 3.5, etc., and in case of applications to `""`.
* `pythonPath ? []`: List of packages to be added into `$PYTHONPATH`. Packages in `pythonPath` are not propagated (contrary to `propagatedBuildInputs`).
* `preShellHook`: Hook to execute commands before `shellHook`.
* `postShellHook`: Hook to execute commands after `shellHook`.
* `removeBinByteCode ? true`: Remove bytecode from `/bin`. Bytecode is only created when the filenames end with `.py`.
* `setupPyBuildFlags ? []`: List of flags passed to `setup.py build_ext` command.

##### Overriding Python packages

The `buildPythonPackage` function has a `overridePythonAttrs` method that
can be used to override the package. In the following example we create an
environment where we have the `blaze` package using an older version of `pandas`.
We override first the Python interpreter and pass
`packageOverrides` which contains the overrides for packages in the package set.

```nix
with import <nixpkgs> {};

(let
  python = let
    packageOverrides = self: super: {
      pandas = super.pandas.overridePythonAttrs(old: rec {
        version = "0.19.1";
        src =  super.fetchPypi {
          pname = "pandas";
          inherit version;
          sha256 = "08blshqj9zj1wyjhhw3kl2vas75vhhicvv72flvf1z3jvapgw295";
        };
      });
    };
  in pkgs.python3.override {inherit packageOverrides;};

in python.withPackages(ps: [ps.blaze])).env
```

#### `buildPythonApplication` function

The `buildPythonApplication` function is practically the same as
`buildPythonPackage`. The main purpose of this function is to build a Python
package where one is interested only in the executables, and not importable
modules. For that reason, when adding this package to a `python.buildEnv`, the
modules won't be made available.

Another difference is that `buildPythonPackage` by default prefixes the names of
the packages with the version of the interpreter. Because this is irrelevant for
applications, the prefix is omitted.

When packaging a python application with `buildPythonApplication`, it should be
called with `callPackage` and passed `python` or `pythonPackages` (possibly
specifying an interpreter version), like this:

```nix
{ lib, python3Packages }:

python3Packages.buildPythonApplication rec {
  pname = "luigi";
  version = "2.7.9";

  src = python3Packages.fetchPypi {
    inherit pname version;
    sha256 = "035w8gqql36zlan0xjrzz9j4lh9hs0qrsgnbyw07qs7lnkvbdv9x";
  };

  propagatedBuildInputs = with python3Packages; [ tornado_4 python-daemon ];

  meta = with lib; {
    ...
  };
}
```

This is then added to `all-packages.nix` just as any other application would be.

```nix
luigi = callPackage ../applications/networking/cluster/luigi { };
```

Since the package is an application, a consumer doesn't need to care about
python versions or modules, which is why they don't go in `pythonPackages`.

#### `toPythonApplication` function

A distinction is made between applications and libraries, however, sometimes a
package is used as both. In this case the package is added as a library to
`python-packages.nix` and as an application to `all-packages.nix`. To reduce
duplication the `toPythonApplication` can be used to convert a library to an
application.

The Nix expression shall use `buildPythonPackage` and be called from
`python-packages.nix`. A reference shall be created from `all-packages.nix` to
the attribute in `python-packages.nix`, and the `toPythonApplication` shall be
applied to the reference:
```nix
youtube-dl = with pythonPackages; toPythonApplication youtube-dl;
```

#### `toPythonModule` function

In some cases, such as bindings, a package is created using
`stdenv.mkDerivation` and added as attribute in `all-packages.nix`.
The Python bindings should be made available from `python-packages.nix`.
The `toPythonModule` function takes a derivation and makes certain Python-specific modifications.
```nix
opencv = toPythonModule (pkgs.opencv.override {
  enablePython = true;
  pythonPackages = self;
});
```
Do pay attention to passing in the right Python version!

#### `python.buildEnv` function

Python environments can be created using the low-level `pkgs.buildEnv` function.
This example shows how to create an environment that has the Pyramid Web Framework.
Saving the following as `default.nix`
```nix
with import <nixpkgs> {};

python.buildEnv.override {
  extraLibs = [ pkgs.pythonPackages.pyramid ];
  ignoreCollisions = true;
}
```

and running `nix-build` will create
```
/nix/store/cf1xhjwzmdki7fasgr4kz6di72ykicl5-python-2.7.8-env
```

with wrapped binaries in `bin/`.

You can also use the `env` attribute to create local environments with needed
packages installed. This is somewhat comparable to `virtualenv`. For example,
running `nix-shell` with the following `shell.nix`
```nix
with import <nixpkgs> {};

(python3.buildEnv.override {
  extraLibs = with python3Packages; [ numpy requests ];
}).env
```

will drop you into a shell where Python will have the
specified packages in its path.


##### `python.buildEnv` arguments

* `extraLibs`: List of packages installed inside the environment.
* `postBuild`: Shell command executed after the build of environment.
* `ignoreCollisions`: Ignore file collisions inside the environment (default is `false`).

#### `python.withPackages` function

The `python.withPackages` function provides a simpler interface to the `python.buildEnv` functionality.
It takes a function as an argument that is passed the set of python packages and returns the list
of the packages to be included in the environment. Using the `withPackages` function, the previous
example for the Pyramid Web Framework environment can be written like this:
```nix
with import <nixpkgs> {};

python.withPackages (ps: [ps.pyramid])
```

`withPackages` passes the correct package set for the specific interpreter version as an
argument to the function. In the above example, `ps` equals `pythonPackages`.
But you can also easily switch to using python3:
```nix
with import <nixpkgs> {};

python3.withPackages (ps: [ps.pyramid])
```

Now, `ps` is set to `python3Packages`, matching the version of the interpreter.

As `python.withPackages` simply uses `python.buildEnv` under the hood, it also supports the `env`
attribute. The `shell.nix` file from the previous section can thus be also written like this:
```nix
with import <nixpkgs> {};

(python36.withPackages (ps: [ps.numpy ps.requests])).env
```

In contrast to `python.buildEnv`, `python.withPackages` does not support the more advanced options
such as `ignoreCollisions = true` or `postBuild`. If you need them, you have to use `python.buildEnv`.

Python 2 namespace packages may provide `__init__.py` that collide. In that case `python.buildEnv`
should be used with `ignoreCollisions = true`.

### Development mode

Development or editable mode is supported. To develop Python packages
`buildPythonPackage` has additional logic inside `shellPhase` to run `pip
install -e . --prefix $TMPDIR/`for the package.

Warning: `shellPhase` is executed only if `setup.py` exists.

Given a `default.nix`:
```nix
with import <nixpkgs> {};

buildPythonPackage { name = "myproject";

buildInputs = with pkgs.pythonPackages; [ pyramid ];

src = ./.; }
```

Running `nix-shell` with no arguments should give you
the environment in which the package would be built with
`nix-build`.

Shortcut to setup environments with C headers/libraries and python packages:
```shell
nix-shell -p pythonPackages.pyramid zlib libjpeg git
```

Note: There is a boolean value `lib.inNixShell` set to `true` if nix-shell is invoked.

### Tools

Packages inside nixpkgs are written by hand. However many tools exist in
community to help save time. No tool is preferred at the moment.

- [python2nix](https://github.com/proger/python2nix) by Vladimir Kirillov
- [pypi2nix](https://github.com/garbas/pypi2nix) by Rok Garbas
- [pypi2nix](https://github.com/offlinehacker/pypi2nix) by Jaka Hudoklin

### Deterministic builds

The Python interpreters are now built deterministically.
Minor modifications had to be made to the interpreters in order to generate
deterministic bytecode. This has security implications and is relevant for
those using Python in a `nix-shell`.

When the environment variable `DETERMINISTIC_BUILD` is set, all bytecode will have timestamp 1.
The `buildPythonPackage` function sets `DETERMINISTIC_BUILD=1` and
[PYTHONHASHSEED=0](https://docs.python.org/3.5/using/cmdline.html#envvar-PYTHONHASHSEED).
Both are also exported in `nix-shell`.


### Automatic tests

It is recommended to test packages as part of the build process.
Source distributions (`sdist`) often include test files, but not always.

By default the command `python setup.py test` is run as part of the
`checkPhase`, but often it is necessary to pass a custom `checkPhase`. An
example of such a situation is when `py.test` is used.

#### Common issues

- Non-working tests can often be deselected. By default `buildPythonPackage` runs `python setup.py test`.
  Most python modules follows the standard test protocol where the pytest runner can be used instead.
  `py.test` supports a `-k` parameter to ignore test methods or classes:

  ```nix
  buildPythonPackage {
    # ...
    # assumes the tests are located in tests
    checkInputs = [ pytest ];
    checkPhase = ''
      py.test -k 'not function_name and not other_function' tests
    '';
  }
  ```
- Unicode issues can typically be fixed by including `glibcLocales` in `buildInputs` and exporting `LC_ALL=en_US.utf-8`.
- Tests that attempt to access `$HOME` can be fixed by using the following work-around before running tests (e.g. `preCheck`): `export HOME=$(mktemp -d)`

## FAQ

### How to solve circular dependencies?

Consider the packages `A` and `B` that depend on each other. When packaging `B`,
a solution is to override package `A` not to depend on `B` as an input. The same
should also be done when packaging `A`.

### How to override a Python package?

We can override the interpreter and pass `packageOverrides`.
In the following example we rename the `pandas` package and build it.
```nix
with import <nixpkgs> {};

(let
  python = let
    packageOverrides = self: super: {
      pandas = super.pandas.overridePythonAttrs(old: {name="foo";});
    };
  in pkgs.python35.override {inherit packageOverrides;};

in python.withPackages(ps: [ps.pandas])).env
```
Using `nix-build` on this expression will build an environment that contains the
package `pandas` but with the new name `foo`.

All packages in the package set will use the renamed package.
A typical use case is to switch to another version of a certain package.
For example, in the Nixpkgs repository we have multiple versions of `django` and `scipy`.
In the following example we use a different version of `scipy` and create an environment that uses it.
All packages in the Python package set will now use the updated `scipy` version.

```nix
with import <nixpkgs> {};

( let
    packageOverrides = self: super: {
      scipy = super.scipy_0_17;
    };
  in (pkgs.python35.override {inherit packageOverrides;}).withPackages (ps: [ps.blaze])
).env
```
The requested package `blaze` depends on `pandas` which itself depends on `scipy`.

If you want the whole of Nixpkgs to use your modifications, then you can use `overlays`
as explained in this manual. In the following example we build a `inkscape` using a different version of `numpy`.
```nix
let
  pkgs = import <nixpkgs> {};
  newpkgs = import pkgs.path { overlays = [ (pkgsself: pkgssuper: {
    python27 = let
      packageOverrides = self: super: {
        numpy = super.numpy_1_10;
      };
    in pkgssuper.python27.override {inherit packageOverrides;};
  } ) ]; };
in newpkgs.inkscape
```

### `python setup.py bdist_wheel` cannot create .whl

Executing `python setup.py bdist_wheel` in a `nix-shell `fails with
```
ValueError: ZIP does not support timestamps before 1980
```

This is because files from the Nix store (which have a timestamp of the UNIX epoch of January 1, 1970) are included in the .ZIP, but .ZIP archives follow the DOS convention of counting timestamps from 1980.

The command `bdist_wheel` reads the `SOURCE_DATE_EPOCH` environment variable, which `nix-shell` sets to 1. Unsetting this variable or giving it a value corresponding to 1980 or later enables building wheels.

Use 1980 as timestamp:
```shell
nix-shell --run "SOURCE_DATE_EPOCH=315532800 python3 setup.py bdist_wheel"
```
or the current time:
```shell
nix-shell --run "SOURCE_DATE_EPOCH=$(date +%s) python3 setup.py bdist_wheel"
```
or unset `SOURCE_DATE_EPOCH`:
```shell
nix-shell --run "unset SOURCE_DATE_EPOCH; python3 setup.py bdist_wheel"
```

### `install_data` / `data_files` problems

If you get the following error:
```
could not create '/nix/store/6l1bvljpy8gazlsw2aw9skwwp4pmvyxw-python-2.7.8/etc':
Permission denied
```
This is a [known bug](https://github.com/pypa/setuptools/issues/130) in `setuptools`.
Setuptools `install_data` does not respect `--prefix`. An example of such package using the feature is `pkgs/tools/X11/xpra/default.nix`.
As workaround install it as an extra `preInstall` step:
```shell
${python.interpreter} setup.py install_data --install-dir=$out --root=$out
sed -i '/ = data\_files/d' setup.py
```

###  Rationale of non-existent global site-packages

On most operating systems a global `site-packages` is maintained. This however
becomes problematic if you want to run multiple Python versions or have multiple
versions of certain libraries for your projects. Generally, you would solve such
issues by creating virtual environments using `virtualenv`.

On Nix each package has an isolated dependency tree which, in the case of
Python, guarantees the right versions of the interpreter and libraries or
packages are available. There is therefore no need to maintain a global `site-packages`.

If you want to create a Python environment for development, then the recommended
method is to use `nix-shell`, either with or without the `python.buildEnv`
function.

### How to consume python modules using pip in a virtualenv like I am used to on other Operating Systems ?

This is an example of a `default.nix` for a `nix-shell`, which allows to consume a `virtualenv` environment,
and install python modules through `pip` the traditional way.

Create this `default.nix` file, together with a `requirements.txt` and simply execute `nix-shell`.

```nix
with import <nixpkgs> {};
with pkgs.python27Packages;

stdenv.mkDerivation {
  name = "impurePythonEnv";
  buildInputs = [
    # these packages are required for virtualenv and pip to work:
    #
    python27Full
    python27Packages.virtualenv
    python27Packages.pip
    # the following packages are related to the dependencies of your python
    # project.
    # In this particular example the python modules listed in the
    # requirements.txt require the following packages to be installed locally
    # in order to compile any binary extensions they may require.
    #
    taglib
    openssl
    git
    libxml2
    libxslt
    libzip
    stdenv
    zlib ];
  src = null;
  shellHook = ''
  # set SOURCE_DATE_EPOCH so that we can use python wheels
  SOURCE_DATE_EPOCH=$(date +%s)
  virtualenv --no-setuptools venv
  export PATH=$PWD/venv/bin:$PATH
  pip install -r requirements.txt
  '';
}
```

Note that the `pip install` is an imperative action. So every time `nix-shell`
is executed it will attempt to download the python modules listed in
requirements.txt. However these will be cached locally within the `virtualenv`
folder and not downloaded again.

### How to override a Python package from `configuration.nix`?

If you need to change a package's attribute(s) from `configuration.nix` you could do:

```nix
  nixpkgs.config.packageOverrides = super: {
    python = super.python.override {
      packageOverrides = python-self: python-super: {
        zerobin = python-super.zerobin.overrideAttrs (oldAttrs: {
          src = super.fetchgit {
            url = "https://github.com/sametmax/0bin";
            rev = "a344dbb18fe7a855d0742b9a1cede7ce423b34ec";
            sha256 = "16d769kmnrpbdr0ph0whyf4yff5df6zi4kmwx7sz1d3r6c8p6xji";
          };
        });
      };
    };
  };
```

`pythonPackages.zerobin` is now globally overridden. All packages and also the
`zerobin` NixOS service use the new definition.
Note that `python-super` refers to the old package set and `python-self`
to the new, overridden version.

To modify only a Python package set instead of a whole Python derivation, use this snippet:

```nix
  myPythonPackages = pythonPackages.override {
    overrides = self: super: {
      zerobin = ...;
    };
  }
```

### How to override a Python package using overlays?

Use the following overlay template:

```nix
self: super: {
  python = super.python.override {
    packageOverrides = python-self: python-super: {
      zerobin = python-super.zerobin.overrideAttrs (oldAttrs: {
        src = super.fetchgit {
          url = "https://github.com/sametmax/0bin";
          rev = "a344dbb18fe7a855d0742b9a1cede7ce423b34ec";
          sha256 = "16d769kmnrpbdr0ph0whyf4yff5df6zi4kmwx7sz1d3r6c8p6xji";
        };
      });
    };
  };
}
```

### How to use Intel's MKL with numpy and scipy?

A `site.cfg` is created that configures BLAS based on the `blas` parameter
of the `numpy` derivation. By passing in `mkl`, `numpy` and packages depending
on `numpy` will be built with `mkl`.

The following is an overlay that configures `numpy` to use `mkl`:
```nix
self: super: {
  python36 = super.python36.override {
    packageOverrides = python-self: python-super: {
      numpy = python-super.numpy.override {
        blas = super.pkgs.mkl;
      };
    };
  };
}
```

## Contributing

### Contributing guidelines

Following rules are desired to be respected:

* Python libraries are called from `python-packages.nix` and packaged with `buildPythonPackage`. The expression of a library should be in `pkgs/development/python-modules/<name>/default.nix`. Libraries in `pkgs/top-level/python-packages.nix` are sorted quasi-alphabetically to avoid merge conflicts.
* Python applications live outside of `python-packages.nix` and are packaged with `buildPythonApplication`.
* Make sure libraries build for all Python interpreters.
* By default we enable tests. Make sure the tests are found and, in the case of libraries, are passing for all interpreters. If certain tests fail they can be disabled individually. Try to avoid disabling the tests altogether. In any case, when you disable tests, leave a comment explaining why.
* Commit names of Python libraries should reflect that they are Python libraries, so write for example `pythonPackages.numpy: 1.11 -> 1.12`.
* Attribute names in `python-packages.nix` should be normalized according to [PEP 0503](https://www.python.org/dev/peps/pep-0503/#normalized-names).
  This means that characters should be converted to lowercase and `.` and `_` should be replaced by a single `-` (foo-bar-baz instead of Foo__Bar.baz )<|MERGE_RESOLUTION|>--- conflicted
+++ resolved
@@ -484,19 +484,11 @@
 ### Interpreters
 
 Versions 2.7, 3.5, 3.6 and 3.7 of the CPython interpreter are available as
-<<<<<<< HEAD
-respectively `python27`, `python35`, `python36` and `python37`. The PyPy interpreter
-is available as `pypy`. The aliases `python2` and `python3` correspond to respectively `python27` and
-`python37`. The default interpreter, `python`, maps to `python2`.
-The Nix expressions for the interpreters can be found in
-`pkgs/development/interpreters/python`.
-=======
 respectively `python27`, `python35`, `python36`, and `python37`. The PyPy
 interpreter is available as `pypy`. The aliases `python2` and `python3`
 correspond to respectively `python27` and `python37`. The default interpreter,
 `python`, maps to `python2`. The Nix expressions for the interpreters can be
 found in `pkgs/development/interpreters/python`.
->>>>>>> 02bf0e58
 
 All packages depending on any Python interpreter get appended
 `out/{python.sitePackages}` to `$PYTHONPATH` if such directory
