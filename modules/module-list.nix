--- conflicted
+++ resolved
@@ -194,11 +194,7 @@
   ./system/boot/kernel.nix
   ./system/boot/luksroot.nix
   ./system/boot/modprobe.nix
-<<<<<<< HEAD
   ./system/boot/shutdown.nix
-  ./system/boot/stage-1-extratools.nix
-=======
->>>>>>> 9692495d
   ./system/boot/stage-1.nix
   ./system/boot/stage-2.nix
   ./system/boot/systemd.nix
