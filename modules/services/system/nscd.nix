{pkgs, config, ...}:

with pkgs.lib;

let

  nssModulesPath = config.system.nssModules.path;

  inherit (pkgs.lib) singleton;

in

{

  ###### interface

  options = {

    services.nscd = {

      enable = mkOption {
        default = true;
        description = "Whether to enable the Name Service Cache Daemon.";
      };

    };

  };


  ###### implementation

  config = mkIf config.services.nscd.enable {

    users.extraUsers = singleton
      { name = "nscd";
        uid = config.ids.uids.nscd;
        description = "Name service cache daemon user";
      };

    boot.systemd.services.nscd =
      { description = "Name Service Cache Daemon";

        wantedBy = [ "multi-user.target" ];

        environment = { LD_LIBRARY_PATH = nssModulesPath; };

        preStart =
          ''
            mkdir -m 0755 -p /run/nscd
            rm -f /run/nscd/nscd.pid
            mkdir -m 0755 -p /var/db/nscd
          '';

<<<<<<< HEAD
        serviceConfig =
          ''
            ExecStart=@${pkgs.glibc}/sbin/nscd nscd -f ${./nscd.conf}
            Type=forking
            PIDFile=/run/nscd/nscd.pid
            Restart=always
            ExecReload=${pkgs.glibc}/sbin/nscd --invalidate hosts
          '';
=======
        path = [ pkgs.glibc ];

        exec = "nscd -f ${./nscd.conf} -d 2> /dev/null";
      };

    # Flush nscd's ‘hosts’ database when the network comes up or the
    # system configuration changes to get rid of any negative entries.
    jobs.invalidate_nscd =
      { name = "invalidate-nscd";
        description = "Invalidate NSCD cache";
        startOn = "ip-up or config-changed";
        task = true;
        path = [ pkgs.glibc ];
        exec = ''
          nscd --invalidate=passwd
          nscd --invalidate=group
          nscd --invalidate=hosts
        '';
>>>>>>> 1084a8e0
      };

  };
}<|MERGE_RESOLUTION|>--- conflicted
+++ resolved
@@ -52,35 +52,16 @@
             mkdir -m 0755 -p /var/db/nscd
           '';
 
-<<<<<<< HEAD
         serviceConfig =
           ''
             ExecStart=@${pkgs.glibc}/sbin/nscd nscd -f ${./nscd.conf}
             Type=forking
             PIDFile=/run/nscd/nscd.pid
             Restart=always
+            ExecReload=${pkgs.glibc}/sbin/nscd --invalidate passwd
+            ExecReload=${pkgs.glibc}/sbin/nscd --invalidate group
             ExecReload=${pkgs.glibc}/sbin/nscd --invalidate hosts
           '';
-=======
-        path = [ pkgs.glibc ];
-
-        exec = "nscd -f ${./nscd.conf} -d 2> /dev/null";
-      };
-
-    # Flush nscd's ‘hosts’ database when the network comes up or the
-    # system configuration changes to get rid of any negative entries.
-    jobs.invalidate_nscd =
-      { name = "invalidate-nscd";
-        description = "Invalidate NSCD cache";
-        startOn = "ip-up or config-changed";
-        task = true;
-        path = [ pkgs.glibc ];
-        exec = ''
-          nscd --invalidate=passwd
-          nscd --invalidate=group
-          nscd --invalidate=hosts
-        '';
->>>>>>> 1084a8e0
       };
 
   };
